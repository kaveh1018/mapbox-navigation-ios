--- conflicted
+++ resolved
@@ -4,13 +4,7 @@
 import MapboxDirections
 import Mapbox
 
-<<<<<<< HEAD
-let sourceIdentifier = "sourceIdentifier"
-let layerIdentifier = "layerIdentifier"
 private typealias RouteRequestSuccess = ((_ routes: [Route], _ response: Data) -> Void)
-=======
-private typealias RouteRequestSuccess = (([Route]) -> Void)
->>>>>>> 5d746e13
 private typealias RouteRequestFailure = ((NSError) -> Void)
 
 class ViewController: UIViewController, MGLMapViewDelegate {
@@ -52,12 +46,8 @@
         self?.mapView?.removeWaypoints()
         self?.routes = routes
         self?.waypoints = current.routeOptions.waypoints
-<<<<<<< HEAD
         self?.routeResponse = response
-=======
-        self?.clearMap.isHidden = false
         self?.longPressHintView.isHidden = true
->>>>>>> 5d746e13
     }
 
     fileprivate lazy var defaultFailure: RouteRequestFailure = { [weak self] (error) in
@@ -117,6 +107,13 @@
     // MARK: Gesture Recognizer Handlers
 
     @objc func didLongPress(tap: UILongPressGestureRecognizer) {
+        guard tap.state == .began else {
+            return
+        }
+
+        clearMap.isHidden = false
+        longPressHintView.isHidden = true
+        
         guard let mapView = mapView, tap.state == .began else { return }
 
         if let annotation = mapView.annotations?.last, waypoints.count > 2 {
@@ -217,6 +214,8 @@
         guard let route = routes?.first else { return }
 
         guard let customViewController = storyboard?.instantiateViewController(withIdentifier: "custom") as? CustomViewController else { return }
+
+        exampleMode = .custom
 
         customViewController.userRoute = route
 

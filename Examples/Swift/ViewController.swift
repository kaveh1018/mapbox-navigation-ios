import UIKit
import MapboxCoreNavigation
import MapboxNavigation
import MapboxDirections
import Mapbox

let sourceIdentifier = "sourceIdentifier"
let layerIdentifier = "layerIdentifier"
private typealias RouteRequestSuccess = (([Route]) -> Void)
private typealias RouteRequestFailure = ((NSError) -> Void)

enum ExampleMode {
    case `default`
    case custom
    case styled
    case multipleWaypoints
}

class ViewController: UIViewController, MGLMapViewDelegate, CLLocationManagerDelegate {

    // MARK: - Class Constants
    static let mapInsets = UIEdgeInsets(top: 25, left: 25, bottom: 25, right: 25)
    
    // MARK: - IBOutlets
    @IBOutlet weak var longPressHintView: UIView!

    @IBOutlet weak var simulationButton: UIButton!
    @IBOutlet weak var startButton: UIButton!
    @IBOutlet weak var bottomBar: UIView!
    
    @IBOutlet weak var clearMap: UIButton!

    // MARK: Properties
    var mapView: NavigationMapView?
    var waypoints: [Waypoint] = []
    var currentRoute: Route? {
        get {
            return routes?.first
        }
        set {
            guard let selected = newValue else { routes?.remove(at: 0); return }
            guard let routes = routes else { self.routes = [selected]; return }
            self.routes = [selected] + routes.filter { $0 != selected }
        }
    }

    var routes: [Route]? {
        didSet {
            startButton.isEnabled = (routes?.count ?? 0 > 0)
            guard let routes = routes,
                  let current = routes.first else { mapView?.removeRoutes(); return }

            mapView?.showRoutes(routes)
            mapView?.showWaypoints(current)
            mapView?.showAlternateRoutePopup(for: routes)
        }
    }

    // MARK: Directions Request Handlers

    fileprivate lazy var defaultSuccess: RouteRequestSuccess = { [weak self] (routes) in
        guard let current = routes.first else { return }
        self?.mapView?.removeWaypoints()
        self?.routes = routes
        self?.waypoints = current.routeOptions.waypoints
    }

    fileprivate lazy var defaultFailure: RouteRequestFailure = { [weak self] (error) in
        self?.routes = nil //clear routes from the map
        print(error.localizedDescription)
    }

    var exampleMode: ExampleMode?

    var locationManager = CLLocationManager()

    var alertController: UIAlertController!

    lazy var multipleStopsAction: UIAlertAction = {
        return UIAlertAction(title: "Multiple Stops", style: .default, handler: { (action) in
            self.startMultipleWaypoints()
        })
    }()

    // MARK: - Lifecycle Methods

    override func viewDidLoad() {
        super.viewDidLoad()

        locationManager.delegate = self
        locationManager.requestWhenInUseAuthorization()

        automaticallyAdjustsScrollViewInsets = false

        simulationButton.isSelected = true
        startButton.isEnabled = false
        
        alertController = UIAlertController(title: "Start Navigation", message: "Select the navigation type", preferredStyle: .actionSheet)
        alertController.addAction(UIAlertAction(title: "Default UI", style: .default, handler: { (action) in
            self.startBasicNavigation()
        }))
        alertController.addAction(UIAlertAction(title: "DayStyle UI", style: .default, handler: { (action) in
            self.startNavigation(styles: [DayStyle()])
        }))
        alertController.addAction(UIAlertAction(title: "NightStyle UI", style: .default, handler: { (action) in
            self.startNavigation(styles: [NightStyle()])
        }))
        alertController.addAction(UIAlertAction(title: "Custom UI", style: .default, handler: { (action) in
            self.startCustomNavigation()
        }))
        alertController.addAction(UIAlertAction(title: "Styled UI", style: .default, handler: { (action) in
            self.startStyledNavigation()
        }))

        alertController.addAction(UIAlertAction(title: "Cancel", style: .cancel, handler: nil))

        if let popoverController = alertController.popoverPresentationController {
            popoverController.sourceView = self.startButton
        }
    }

    override func viewWillAppear(_ animated: Bool) {
        super.viewWillAppear(animated)

        //Reload the mapView.
        setupMapView()

        // Reset the navigation styling to the defaults if we are returning from a presentation.
        if (presentedViewController != nil) {
            DayStyle().apply()
        }
        
    }

    // MARK: Gesture Recognizer Handlers

    @objc func didLongPress(tap: UILongPressGestureRecognizer) {
        guard tap.state == .began else {
            return
        }

        clearMap.isHidden = false
        longPressHintView.isHidden = true
        
        guard let mapView = mapView else { return }

        if let annotation = mapView.annotations?.last, waypoints.count > 2 {
            mapView.removeAnnotation(annotation)
        }

        if waypoints.count > 1 {
            waypoints = Array(waypoints.suffix(1))
            multipleStopsAction.isEnabled = true
        } else { //single waypoint
            multipleStopsAction.isEnabled = false
        }

        
        let coordinates = mapView.convert(tap.location(in: mapView), toCoordinateFrom: mapView)
        // Note: The destination name can be modified. The value is used in the top banner when arriving at a destination.
        let destinationName = "Dropped Pin #\(waypoints.endIndex + 1)"
        let waypoint = Waypoint(coordinate: coordinates, name: destinationName)
        waypoint.coordinateAccuracy = -1
        waypoints.append(waypoint)

        if waypoints.count >= 2, !alertController.actions.contains(multipleStopsAction) {
            alertController.addAction(multipleStopsAction)
        }

        requestRoute()
    }

    // MARK: - IBActions
    @IBAction func replay(_ sender: Any) {
        let bundle = Bundle(for: ViewController.self)
        let filePath = bundle.path(forResource: "tunnel", ofType: "json")!
        let routeFilePath = bundle.path(forResource: "tunnel", ofType: "route")!
        let route = NSKeyedUnarchiver.unarchiveObject(withFile: routeFilePath) as! Route

        let locationManager = ReplayLocationManager(locations: Array<CLLocation>.locations(from: filePath))

        let navigationViewController = NavigationViewController(for: [route], locationManager: locationManager)

        present(navigationViewController, animated: true, completion: nil)
    }

    @IBAction func simulateButtonPressed(_ sender: Any) {
        simulationButton.isSelected = !simulationButton.isSelected
    }

    @IBAction func clearMapPressed(_ sender: Any) {
        clearMap.isHidden = true
        mapView?.removeRoutes()
        mapView?.removeWaypoints()
        waypoints.removeAll()
        multipleStopsAction.isEnabled = false
    }

    @IBAction func startButtonPressed(_ sender: Any) {
        present(alertController, animated: true, completion: nil)
    }

    // MARK: - Public Methods
    // MARK: Route Requests
    func requestRoute() {
        guard waypoints.count > 0 else { return }
        guard let mapView = mapView else { return }

        let departureName = "User location"
        let userWaypoint = Waypoint(location: mapView.userLocation!.location!, heading: mapView.userLocation?.heading, name: departureName)
        waypoints.insert(userWaypoint, at: 0)

        let options = NavigationRouteOptions(waypoints: waypoints)

        requestRoute(with: options, success: defaultSuccess, failure: defaultFailure)
    }

    fileprivate func requestRoute(with options: RouteOptions, success: @escaping RouteRequestSuccess, failure: RouteRequestFailure?) {

        let handler: Directions.RouteCompletionHandler = {(waypoints, potentialRoutes, potentialError) in
            if let error = potentialError, let fail = failure { return fail(error) }
            guard let routes = potentialRoutes else { return }
            return success(routes)
        }

        _ = Directions.shared.calculate(options, completionHandler: handler)
    }

    // MARK: Basic Navigation

    func startBasicNavigation() {
        guard let routes = routes else { return }

        exampleMode = .default

        let navigationViewController = NavigationViewController(for: routes, locationManager: navigationLocationManager())
        navigationViewController.delegate = self

        presentAndRemoveMapview(navigationViewController)
    }
    
    func startNavigation(styles: [Style]) {
        guard let routes = routes else { return }
        
        exampleMode = .default
        
        let navigationViewController = NavigationViewController(for: routes, styles: styles, locationManager: navigationLocationManager())
        navigationViewController.delegate = self
        
        presentAndRemoveMapview(navigationViewController)
    }

    // MARK: Custom Navigation UI

    func startCustomNavigation() {
        guard let route = self.currentRoute else { return }

        guard let customViewController = storyboard?.instantiateViewController(withIdentifier: "custom") as? CustomViewController else { return }

        exampleMode = .custom

<<<<<<< HEAD
        customViewController.simulateLocation = simulationButton.isSelected
        customViewController.routes = routes
=======
        customViewController.userRoute = route
>>>>>>> 2ef8eaff

        let destination = MGLPointAnnotation()
        destination.coordinate = route.coordinates!.last!
        customViewController.destination = destination
        customViewController.simulateLocation = simulationButton.isSelected

        present(customViewController, animated: true, completion: nil)
    }

    // MARK: Styling the default UI

    func startStyledNavigation() {
        guard let routes = routes else { return }

        exampleMode = .styled

        let styles = [CustomDayStyle(), CustomNightStyle()]

        let navigationViewController = NavigationViewController(for: routes, styles: styles, locationManager: navigationLocationManager())
        navigationViewController.delegate = self

        presentAndRemoveMapview(navigationViewController)
    }

    func navigationLocationManager() -> NavigationLocationManager {
        guard let route = currentRoute else { return NavigationLocationManager() }
        return simulationButton.isSelected ? SimulatedLocationManager(route: route) : NavigationLocationManager()
    }

    // MARK: Navigation with multiple waypoints

    func startMultipleWaypoints() {
        guard let routes = routes else { return }

        exampleMode = .multipleWaypoints

        let navigationViewController = NavigationViewController(for: routes, locationManager: navigationLocationManager())
        navigationViewController.delegate = self

        presentAndRemoveMapview(navigationViewController)
    }
    
    func presentAndRemoveMapview(_ navigationViewController: NavigationViewController) {
        present(navigationViewController, animated: true) {
            self.mapView?.removeFromSuperview()
            self.mapView = nil
        }
    }
    
    func setupMapView() {
        guard self.mapView == nil else { return }
        let mapView = NavigationMapView(frame: view.bounds)
        self.mapView = mapView
        
        mapView.autoresizingMask = [.flexibleWidth, .flexibleHeight]
        mapView.delegate = self
        mapView.navigationMapDelegate = self
        mapView.userTrackingMode = .follow
        let bottomPadding = (view.frame.height + view.frame.origin.y) - bottomBar.frame.origin.y
        
        var topPadding: CGFloat = 0.0
        if #available(iOS 11.0, *) {
            topPadding = view.safeAreaInsets.top
        } else if let navCon = navigationController {
            topPadding = navCon.navigationBar.frame.size.height
        }
        
        let subviewMask = UIEdgeInsets(top: topPadding, left: 0, bottom: bottomPadding, right: 0)
        mapView.contentInset = ViewController.mapInsets + subviewMask
        
        view.insertSubview(mapView, belowSubview: bottomBar)
        
        let singleTap = UILongPressGestureRecognizer(target: self, action: #selector(didLongPress(tap:)))
        mapView.gestureRecognizers?.filter({ $0 is UILongPressGestureRecognizer }).forEach(singleTap.require(toFail:))
        mapView.addGestureRecognizer(singleTap)
    
    }
    
    func mapView(_ mapView: MGLMapView, didFinishLoading style: MGLStyle) {
        self.mapView?.localizeLabels()
        
        if let routes = routes, let coords = currentRoute?.coordinates, let coordCounts = currentRoute?.coordinateCount {
            mapView.setVisibleCoordinateBounds(MGLPolygon(coordinates: coords, count: coordCounts).overlayBounds, animated: false)
            self.mapView?.showRoutes(routes)
            self.mapView?.showWaypoints(currentRoute!)
            self.mapView?.showAlternateRoutePopup(for: routes)
        }
    }
}

// MARK: - NavigationMapViewDelegate
extension ViewController: NavigationMapViewDelegate {
    func navigationMapView(_ mapView: NavigationMapView, didSelect waypoint: Waypoint) {
        guard let routeOptions = currentRoute?.routeOptions else { return }
        let modifiedOptions = routeOptions.without(waypoint: waypoint)

        presentWaypointRemovalActionSheet { _ in
            self.requestRoute(with:modifiedOptions, success: self.defaultSuccess, failure: self.defaultFailure)
        }
    }

    func navigationMapView(_ mapView: NavigationMapView, didSelect route: Route) {
        currentRoute = route
    }

    private func presentWaypointRemovalActionSheet(completionHandler approve: @escaping ((UIAlertAction) -> Void)) {
        let title = NSLocalizedString("Remove Waypoint?", comment: "Waypoint Removal Action Sheet Title")
        let message = NSLocalizedString("Would you like to remove this waypoint?", comment: "Waypoint Removal Action Sheet Message")
        let removeTitle = NSLocalizedString("Remove Waypoint", comment: "Waypoint Removal Action Item Title")
        let cancelTitle = NSLocalizedString("Cancel", comment: "Waypoint Removal Action Sheet Cancel Item Title")

        let actionSheet = UIAlertController(title: title, message: message, preferredStyle: .actionSheet)
        let remove = UIAlertAction(title: removeTitle, style: .destructive, handler: approve)
        let cancel = UIAlertAction(title: cancelTitle, style: .cancel, handler: nil)
        [remove, cancel].forEach(actionSheet.addAction(_:))

        self.present(actionSheet, animated: true, completion: nil)
    }
}

// MARK: VoiceControllerDelegate methods
// To use these delegate methods, set the `VoiceControllerDelegate` on your `VoiceController`.
extension ViewController: VoiceControllerDelegate {
    // Called when there is an error with speaking a voice instruction.
    func voiceController(_ voiceController: RouteVoiceController, spokenInstructionsDidFailWith error: Error) {
        print(error.localizedDescription)
    }
    // Called when an instruction is interrupted by a new voice instruction.
    func voiceController(_ voiceController: RouteVoiceController, didInterrupt interruptedInstruction: SpokenInstruction, with interruptingInstruction: SpokenInstruction) {
        print(interruptedInstruction.text, interruptingInstruction.text)
    }
    
    func voiceController(_ voiceController: RouteVoiceController, willSpeak instruction: SpokenInstruction, routeProgress: RouteProgress) -> SpokenInstruction? {
        return SpokenInstruction(distanceAlongStep: instruction.distanceAlongStep, text: "New Instruction!", ssmlText: "<speak>New Instruction!</speak>")
    }
    
    // By default, the routeController will attempt to filter out bad locations.
    // If however you would like to filter these locations in,
    // you can conditionally return a Bool here according to your own heuristics.
    // See CLLocation.swift `isQualified` for what makes a location update unqualified.
    func navigationViewController(_ navigationViewController: NavigationViewController, shouldDiscard location: CLLocation) -> Bool {
        return true
    }
}

// MARK: WaypointConfirmationViewControllerDelegate
extension ViewController: WaypointConfirmationViewControllerDelegate {
    func confirmationControllerDidConfirm(_ confirmationController: WaypointConfirmationViewController) {
        confirmationController.dismiss(animated: true, completion: {
            guard let navigationViewController = self.presentedViewController as? NavigationViewController else { return }

            guard navigationViewController.routeController.routeProgress.route.legs.count > navigationViewController.routeController.routeProgress.legIndex + 1 else { return }
            navigationViewController.routeController.routeProgress.legIndex += 1
        })
    }
}

// MARK: NavigationViewControllerDelegate
extension ViewController: NavigationViewControllerDelegate {
    // By default, when the user arrives at a waypoint, the next leg starts immediately.
    // If you implement this method, return true to preserve this behavior.
    // Return false to remain on the current leg, for example to allow the user to provide input.
    // If you return false, you must manually advance to the next leg. See the example above in `confirmationControllerDidConfirm(_:)`.
    func navigationViewController(_ navigationViewController: NavigationViewController, didArriveAt waypoint: Waypoint) -> Bool {
        // Multiple waypoint demo
        guard exampleMode == .multipleWaypoints else { return true }

        // When the user arrives, present a view controller that prompts the user to continue to their next destination
        // This type of screen could show information about a destination, pickup/dropoff confirmation, instructions upon arrival, etc.
        guard let confirmationController = self.storyboard?.instantiateViewController(withIdentifier: "waypointConfirmation") as? WaypointConfirmationViewController else { return true }

        confirmationController.delegate = self

        navigationViewController.present(confirmationController, animated: true, completion: nil)
        return false
    }
    
    // Called when the user hits the exit button.
    // If implemented, you are responsible for also dismissing the UI.
    func navigationViewControllerDidDismiss(_ navigationViewController: NavigationViewController, byCanceling canceled: Bool) {
        navigationViewController.dismiss(animated: true, completion: nil)
    }
}

/**
 To find more pieces of the UI to customize, checkout DayStyle.swift.
 */
// MARK: CustomDayStyle
class CustomDayStyle: DayStyle {
    
    required init() {
        super.init()
        mapStyleURL = URL(string: "mapbox://styles/mapbox/satellite-streets-v9")!
        styleType = .day
    }
    
    override func apply() {
        super.apply()
        BottomBannerView.appearance().backgroundColor = .orange
    }
}

// MARK: CustomNightStyle
class CustomNightStyle: NightStyle {

    required init() {
        super.init()
        mapStyleURL = URL(string: "mapbox://styles/mapbox/satellite-streets-v9")!
        styleType = .night
    }

    override func apply() {
        super.apply()
        BottomBannerView.appearance().backgroundColor = .purple
    }
}<|MERGE_RESOLUTION|>--- conflicted
+++ resolved
@@ -259,12 +259,8 @@
 
         exampleMode = .custom
 
-<<<<<<< HEAD
         customViewController.simulateLocation = simulationButton.isSelected
         customViewController.routes = routes
-=======
-        customViewController.userRoute = route
->>>>>>> 2ef8eaff
 
         let destination = MGLPointAnnotation()
         destination.coordinate = route.coordinates!.last!

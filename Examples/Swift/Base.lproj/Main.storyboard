<?xml version="1.0" encoding="UTF-8"?>
<<<<<<< HEAD
<document type="com.apple.InterfaceBuilder3.CocoaTouch.Storyboard.XIB" version="3.0" toolsVersion="14295.6" targetRuntime="iOS.CocoaTouch" propertyAccessControl="none" useAutolayout="YES" useTraitCollections="YES" useSafeAreas="YES" colorMatched="YES" initialViewController="aCx-td-5El">
=======
<document type="com.apple.InterfaceBuilder3.CocoaTouch.Storyboard.XIB" version="3.0" toolsVersion="14313.13.2" targetRuntime="iOS.CocoaTouch" propertyAccessControl="none" useAutolayout="YES" useTraitCollections="YES" useSafeAreas="YES" colorMatched="YES" initialViewController="aCx-td-5El">
>>>>>>> 51e18a64
    <device id="retina4_7" orientation="portrait">
        <adaptation id="fullscreen"/>
    </device>
    <dependencies>
<<<<<<< HEAD
        <plugIn identifier="com.apple.InterfaceBuilder.IBCocoaTouchPlugin" version="14270.1"/>
=======
        <deployment identifier="iOS"/>
        <plugIn identifier="com.apple.InterfaceBuilder.IBCocoaTouchPlugin" version="14283.9"/>
>>>>>>> 51e18a64
        <capability name="Safe area layout guides" minToolsVersion="9.0"/>
        <capability name="documents saved in the Xcode 8 format" minToolsVersion="8.0"/>
    </dependencies>
    <scenes>
        <!--Mapbox Navigation-->
        <scene sceneID="tne-QT-ifu">
            <objects>
                <viewController storyboardIdentifier="mainMap" id="BYZ-38-t0r" customClass="ViewController" customModule="Example_CarPlay" customModuleProvider="target" sceneMemberID="viewController">
                    <view key="view" contentMode="scaleToFill" id="8bC-Xf-vdC">
                        <rect key="frame" x="0.0" y="0.0" width="375" height="667"/>
                        <autoresizingMask key="autoresizingMask" widthSizable="YES" heightSizable="YES"/>
                        <subviews>
                            <view alpha="0.69999999999999996" contentMode="scaleToFill" translatesAutoresizingMaskIntoConstraints="NO" id="Tfo-Ic-OqD">
                                <rect key="frame" x="16" y="578" width="343" height="30"/>
                                <subviews>
                                    <label opaque="NO" userInteractionEnabled="NO" contentMode="left" horizontalHuggingPriority="251" verticalHuggingPriority="251" text="Long press to select a destination" textAlignment="center" lineBreakMode="tailTruncation" baselineAdjustment="alignBaselines" adjustsFontSizeToFit="NO" translatesAutoresizingMaskIntoConstraints="NO" id="dEY-t6-Ect">
                                        <rect key="frame" x="8" y="0.0" width="327" height="30"/>
                                        <fontDescription key="fontDescription" type="system" pointSize="13"/>
                                        <color key="textColor" white="1" alpha="1" colorSpace="calibratedWhite"/>
                                        <nil key="highlightedColor"/>
                                    </label>
                                </subviews>
                                <color key="backgroundColor" white="0.0" alpha="1" colorSpace="calibratedWhite"/>
                                <constraints>
                                    <constraint firstItem="dEY-t6-Ect" firstAttribute="leading" secondItem="Tfo-Ic-OqD" secondAttribute="leading" constant="8" id="2sc-aG-7ON"/>
                                    <constraint firstAttribute="bottom" secondItem="dEY-t6-Ect" secondAttribute="bottom" id="Jqn-xs-Vye"/>
                                    <constraint firstItem="dEY-t6-Ect" firstAttribute="top" secondItem="Tfo-Ic-OqD" secondAttribute="top" id="ZYc-ea-W0j"/>
                                    <constraint firstAttribute="height" constant="30" id="qq1-4B-EeT"/>
                                    <constraint firstAttribute="trailing" secondItem="dEY-t6-Ect" secondAttribute="trailing" constant="8" id="xw9-0e-meb"/>
                                </constraints>
                            </view>
                            <view contentMode="scaleToFill" translatesAutoresizingMaskIntoConstraints="NO" id="52U-cY-V4s" userLabel="Bottom Background View">
                                <rect key="frame" x="0.0" y="623" width="375" height="44"/>
                                <color key="backgroundColor" white="1" alpha="1" colorSpace="custom" customColorSpace="genericGamma22GrayColorSpace"/>
                            </view>
                            <view contentMode="scaleToFill" translatesAutoresizingMaskIntoConstraints="NO" id="tgD-cs-dAn">
                                <rect key="frame" x="0.0" y="623" width="375" height="44"/>
                                <subviews>
                                    <button opaque="NO" contentMode="scaleToFill" selected="YES" contentHorizontalAlignment="center" contentVerticalAlignment="center" buttonType="roundedRect" lineBreakMode="middleTruncation" translatesAutoresizingMaskIntoConstraints="NO" id="iiq-Gf-SKY">
                                        <rect key="frame" x="8" y="0.0" width="130" height="44"/>
                                        <state key="normal" title="Simulate Locations"/>
                                        <connections>
                                            <action selector="simulateButtonPressed:" destination="BYZ-38-t0r" eventType="touchUpInside" id="76o-Mq-vnj"/>
                                        </connections>
                                    </button>
                                    <button opaque="NO" contentMode="scaleToFill" enabled="NO" contentHorizontalAlignment="center" contentVerticalAlignment="center" buttonType="roundedRect" lineBreakMode="middleTruncation" translatesAutoresizingMaskIntoConstraints="NO" id="nMe-Tl-a1N">
                                        <rect key="frame" x="256" y="0.0" width="111" height="44"/>
                                        <state key="normal" title="Start Navigation"/>
                                        <connections>
                                            <action selector="startButtonPressed:" destination="BYZ-38-t0r" eventType="touchUpInside" id="xoh-ho-hPb"/>
                                        </connections>
                                    </button>
                                </subviews>
                                <color key="backgroundColor" white="1" alpha="1" colorSpace="calibratedWhite"/>
                                <constraints>
                                    <constraint firstAttribute="bottom" secondItem="iiq-Gf-SKY" secondAttribute="bottom" id="7p5-1W-AI2"/>
                                    <constraint firstAttribute="height" constant="44" id="NAn-eL-wzR"/>
                                    <constraint firstItem="iiq-Gf-SKY" firstAttribute="top" secondItem="tgD-cs-dAn" secondAttribute="top" id="SNC-nT-W9c"/>
                                    <constraint firstItem="iiq-Gf-SKY" firstAttribute="leading" secondItem="tgD-cs-dAn" secondAttribute="leading" constant="8" id="VMr-sP-IRW"/>
                                    <constraint firstItem="nMe-Tl-a1N" firstAttribute="top" secondItem="tgD-cs-dAn" secondAttribute="top" id="h6j-5n-dYg"/>
                                    <constraint firstAttribute="bottom" secondItem="nMe-Tl-a1N" secondAttribute="bottom" id="lTg-Mf-WlN"/>
                                    <constraint firstAttribute="trailing" secondItem="nMe-Tl-a1N" secondAttribute="trailing" constant="8" id="yyl-3H-w1W"/>
                                </constraints>
                            </view>
                        </subviews>
                        <color key="backgroundColor" red="1" green="1" blue="1" alpha="1" colorSpace="custom" customColorSpace="sRGB"/>
                        <gestureRecognizers/>
                        <constraints>
                            <constraint firstItem="52U-cY-V4s" firstAttribute="trailing" secondItem="8bC-Xf-vdC" secondAttribute="trailing" id="9K1-Lm-Kxd"/>
                            <constraint firstItem="52U-cY-V4s" firstAttribute="bottom" secondItem="8bC-Xf-vdC" secondAttribute="bottom" id="DpJ-Ay-3wD"/>
                            <constraint firstItem="52U-cY-V4s" firstAttribute="leading" secondItem="8bC-Xf-vdC" secondAttribute="leading" id="Feq-fR-8fo"/>
                            <constraint firstItem="eNZ-Hz-1oT" firstAttribute="trailing" secondItem="tgD-cs-dAn" secondAttribute="trailing" id="Fgp-Hc-0OK"/>
                            <constraint firstItem="eNZ-Hz-1oT" firstAttribute="bottom" secondItem="tgD-cs-dAn" secondAttribute="bottom" id="dZs-zT-gb0"/>
                            <constraint firstItem="Tfo-Ic-OqD" firstAttribute="leading" secondItem="eNZ-Hz-1oT" secondAttribute="leading" constant="16" id="eEd-cM-pFc"/>
                            <constraint firstItem="tgD-cs-dAn" firstAttribute="leading" secondItem="eNZ-Hz-1oT" secondAttribute="leading" id="fio-xr-zWS"/>
                            <constraint firstItem="52U-cY-V4s" firstAttribute="top" secondItem="Tfo-Ic-OqD" secondAttribute="bottom" constant="15" id="rRl-cZ-UWe"/>
                            <constraint firstItem="tgD-cs-dAn" firstAttribute="top" secondItem="Tfo-Ic-OqD" secondAttribute="bottom" constant="15" id="sdu-md-ykj"/>
                            <constraint firstItem="eNZ-Hz-1oT" firstAttribute="trailing" secondItem="Tfo-Ic-OqD" secondAttribute="trailing" constant="16" id="veQ-GA-9Zk"/>
                        </constraints>
                        <viewLayoutGuide key="safeArea" id="eNZ-Hz-1oT"/>
                    </view>
                    <navigationItem key="navigationItem" title="Mapbox Navigation" id="zxr-0T-HBr">
                        <barButtonItem key="leftBarButtonItem" id="XbQ-fY-lUb">
                            <button key="customView" hidden="YES" opaque="NO" contentMode="scaleToFill" contentHorizontalAlignment="center" contentVerticalAlignment="center" buttonType="roundedRect" lineBreakMode="middleTruncation" id="6ux-mK-LQF">
                                <rect key="frame" x="16" y="7" width="83" height="30"/>
                                <autoresizingMask key="autoresizingMask" flexibleMaxX="YES" flexibleMaxY="YES"/>
                                <state key="normal" title="Clear map"/>
                                <connections>
                                    <action selector="clearMapPressed:" destination="BYZ-38-t0r" eventType="touchUpInside" id="SHt-XT-eUM"/>
                                </connections>
                            </button>
                        </barButtonItem>
                    </navigationItem>
                    <connections>
                        <outlet property="bottomBar" destination="tgD-cs-dAn" id="bIA-KH-Xa9"/>
                        <outlet property="bottomBarBackground" destination="52U-cY-V4s" id="wSk-Ee-ww2"/>
                        <outlet property="clearMap" destination="6ux-mK-LQF" id="9M7-CK-q1M"/>
                        <outlet property="longPressHintView" destination="Tfo-Ic-OqD" id="gYu-YW-6FX"/>
                        <outlet property="simulationButton" destination="iiq-Gf-SKY" id="DHR-zB-Mwv"/>
                        <outlet property="startButton" destination="nMe-Tl-a1N" id="tCJ-tk-vph"/>
                    </connections>
                </viewController>
                <placeholder placeholderIdentifier="IBFirstResponder" id="dkx-z0-nzr" sceneMemberID="firstResponder"/>
                <pongPressGestureRecognizer allowableMovement="10" minimumPressDuration="0.5" id="Tey-e2-Fxu"/>
            </objects>
            <point key="canvasLocation" x="8.8000000000000007" y="34.632683658170919"/>
        </scene>
        <!--Navigation Controller-->
        <scene sceneID="Ctm-Jp-i2T">
            <objects>
                <navigationController id="aCx-td-5El" sceneMemberID="viewController">
                    <navigationBar key="navigationBar" contentMode="scaleToFill" id="RVz-Wl-lF8">
                        <rect key="frame" x="0.0" y="20" width="375" height="44"/>
                        <autoresizingMask key="autoresizingMask"/>
                    </navigationBar>
                    <connections>
                        <segue destination="BYZ-38-t0r" kind="relationship" relationship="rootViewController" id="cbR-KB-ZE7"/>
                    </connections>
                </navigationController>
                <placeholder placeholderIdentifier="IBFirstResponder" id="9mT-P5-SJi" userLabel="First Responder" sceneMemberID="firstResponder"/>
            </objects>
            <point key="canvasLocation" x="-826" y="35"/>
        </scene>
        <!--Custom View Controller-->
        <scene sceneID="uy4-fi-XVj">
            <objects>
                <viewController storyboardIdentifier="custom" id="j9p-fX-jo4" customClass="CustomViewController" customModule="Example_CarPlay" customModuleProvider="target" sceneMemberID="viewController">
                    <view key="view" contentMode="scaleToFill" id="gqy-oH-EyZ">
                        <rect key="frame" x="0.0" y="0.0" width="375" height="667"/>
                        <autoresizingMask key="autoresizingMask" widthSizable="YES" heightSizable="YES"/>
                        <subviews>
                            <view contentMode="scaleToFill" translatesAutoresizingMaskIntoConstraints="NO" id="bFk-po-evo" customClass="MBNavigationMapView">
                                <rect key="frame" x="0.0" y="0.0" width="375" height="667"/>
                                <color key="backgroundColor" white="1" alpha="1" colorSpace="calibratedWhite"/>
                            </view>
                            <button opaque="NO" contentMode="scaleToFill" contentHorizontalAlignment="center" contentVerticalAlignment="center" buttonType="roundedRect" lineBreakMode="middleTruncation" translatesAutoresizingMaskIntoConstraints="NO" id="xEg-9E-ca4" userLabel="Recenter">
                                <rect key="frame" x="8" y="577" width="62" height="30"/>
                                <state key="normal" title="Recenter"/>
                                <connections>
                                    <action selector="recenterMap:" destination="j9p-fX-jo4" eventType="touchUpInside" id="xjV-KY-kRg"/>
                                </connections>
                            </button>
                            <button opaque="NO" contentMode="scaleToFill" contentHorizontalAlignment="center" contentVerticalAlignment="center" buttonType="roundedRect" lineBreakMode="middleTruncation" translatesAutoresizingMaskIntoConstraints="NO" id="68P-Cf-VxO">
                                <rect key="frame" x="157.5" y="587" width="60" height="60"/>
                                <color key="backgroundColor" white="1" alpha="1" colorSpace="calibratedWhite"/>
                                <constraints>
                                    <constraint firstAttribute="width" constant="60" id="LOt-aV-LJs"/>
                                    <constraint firstAttribute="height" constant="60" id="MfH-Ng-yLR"/>
                                </constraints>
                                <fontDescription key="fontDescription" type="system" pointSize="80"/>
                                <inset key="titleEdgeInsets" minX="0.0" minY="0.0" maxX="0.0" maxY="10"/>
                                <state key="normal" title="×">
                                    <color key="titleColor" white="0.0" alpha="1" colorSpace="calibratedWhite"/>
                                </state>
                                <attributedString key="userComments">
                                    <fragment content="DO NOT TRANSLATE">
                                        <attributes>
                                            <font key="NSFont" metaFont="smallSystem"/>
                                            <paragraphStyle key="NSParagraphStyle" alignment="natural" lineBreakMode="wordWrapping" baseWritingDirection="natural" tighteningFactorForTruncation="0.0"/>
                                        </attributes>
                                    </fragment>
                                </attributedString>
                                <userDefinedRuntimeAttributes>
                                    <userDefinedRuntimeAttribute type="number" keyPath="layer.cornerRadius">
                                        <integer key="value" value="30"/>
                                    </userDefinedRuntimeAttribute>
                                </userDefinedRuntimeAttributes>
                                <connections>
                                    <action selector="cancelButtonPressed:" destination="j9p-fX-jo4" eventType="touchUpInside" id="A6l-sc-bG9"/>
                                </connections>
                            </button>
                            <view contentMode="scaleToFill" translatesAutoresizingMaskIntoConstraints="NO" id="Zwg-TF-wCY" userLabel="Background">
                                <rect key="frame" x="0.0" y="0.0" width="375" height="125"/>
                                <color key="backgroundColor" white="1" alpha="1" colorSpace="custom" customColorSpace="genericGamma22GrayColorSpace"/>
                            </view>
                            <view contentMode="scaleToFill" translatesAutoresizingMaskIntoConstraints="NO" id="Zeb-q8-C2a" customClass="MBInstructionsBannerView">
                                <rect key="frame" x="0.0" y="20" width="375" height="125"/>
                                <color key="backgroundColor" white="1" alpha="1" colorSpace="calibratedWhite"/>
                                <constraints>
                                    <constraint firstAttribute="height" constant="125" id="JIN-44-TWV"/>
                                </constraints>
                            </view>
                            <button opaque="NO" contentMode="scaleToFill" contentHorizontalAlignment="center" contentVerticalAlignment="center" buttonType="roundedRect" lineBreakMode="middleTruncation" translatesAutoresizingMaskIntoConstraints="NO" id="ocq-gm-39c">
                                <rect key="frame" x="297" y="165" width="68" height="30"/>
                                <state key="normal" title="Feedback"/>
                                <connections>
                                    <action selector="showFeedback:" destination="j9p-fX-jo4" eventType="touchUpInside" id="ZNw-Hv-gpO"/>
                                </connections>
                            </button>
                        </subviews>
                        <color key="backgroundColor" white="1" alpha="1" colorSpace="calibratedWhite"/>
                        <constraints>
                            <constraint firstItem="KG0-bP-EJe" firstAttribute="bottom" secondItem="68P-Cf-VxO" secondAttribute="bottom" constant="20" id="27M-O0-dTb"/>
                            <constraint firstItem="bFk-po-evo" firstAttribute="leading" secondItem="gqy-oH-EyZ" secondAttribute="leading" id="4uf-RU-JlZ"/>
                            <constraint firstItem="Zwg-TF-wCY" firstAttribute="height" secondItem="Zeb-q8-C2a" secondAttribute="height" id="AHu-me-MTO"/>
                            <constraint firstItem="Zwg-TF-wCY" firstAttribute="top" secondItem="gqy-oH-EyZ" secondAttribute="top" id="Gay-FU-c00"/>
                            <constraint firstAttribute="trailing" secondItem="bFk-po-evo" secondAttribute="trailing" id="Hez-Lc-Zos"/>
                            <constraint firstItem="68P-Cf-VxO" firstAttribute="centerX" secondItem="KG0-bP-EJe" secondAttribute="centerX" id="LWc-VG-K7s"/>
                            <constraint firstItem="KG0-bP-EJe" firstAttribute="trailing" secondItem="ocq-gm-39c" secondAttribute="trailing" constant="10" id="Rlm-JZ-iLK"/>
                            <constraint firstAttribute="bottom" secondItem="bFk-po-evo" secondAttribute="bottom" id="a3I-5l-ygF"/>
                            <constraint firstItem="KG0-bP-EJe" firstAttribute="trailing" secondItem="Zeb-q8-C2a" secondAttribute="trailing" id="dSH-d3-G8i"/>
                            <constraint firstItem="xEg-9E-ca4" firstAttribute="leading" secondItem="KG0-bP-EJe" secondAttribute="leading" constant="8" id="gq5-Gh-Zua"/>
                            <constraint firstItem="bFk-po-evo" firstAttribute="top" secondItem="gqy-oH-EyZ" secondAttribute="top" id="hxJ-UQ-HfU"/>
                            <constraint firstItem="Zwg-TF-wCY" firstAttribute="leading" secondItem="gqy-oH-EyZ" secondAttribute="leading" id="kRO-Vm-eoS"/>
                            <constraint firstItem="Zeb-q8-C2a" firstAttribute="top" secondItem="KG0-bP-EJe" secondAttribute="top" id="nSS-iv-xNg"/>
                            <constraint firstAttribute="bottom" secondItem="xEg-9E-ca4" secondAttribute="bottom" constant="60" id="qmg-Mz-8ml"/>
                            <constraint firstItem="Zwg-TF-wCY" firstAttribute="trailing" secondItem="gqy-oH-EyZ" secondAttribute="trailing" id="tkQ-Hu-vZV"/>
                            <constraint firstItem="ocq-gm-39c" firstAttribute="top" secondItem="Zeb-q8-C2a" secondAttribute="bottom" constant="20" id="yJM-zZ-jVy"/>
                            <constraint firstItem="Zeb-q8-C2a" firstAttribute="leading" secondItem="KG0-bP-EJe" secondAttribute="leading" id="zYT-mW-YMn"/>
                        </constraints>
                        <viewLayoutGuide key="safeArea" id="KG0-bP-EJe"/>
                        <userDefinedRuntimeAttributes>
                            <userDefinedRuntimeAttribute type="string" keyPath="styleURL__" value="mapbox://styles/mapbox/navigation-preview-day-v4"/>
                        </userDefinedRuntimeAttributes>
                    </view>
                    <connections>
                        <outlet property="cancelButton" destination="68P-Cf-VxO" id="SlV-gp-9jp"/>
                        <outlet property="instructionsBannerView" destination="Zeb-q8-C2a" id="Bhs-wQ-4bY"/>
                        <outlet property="mapView" destination="bFk-po-evo" id="k8H-sF-UE1"/>
                    </connections>
                </viewController>
                <placeholder placeholderIdentifier="IBFirstResponder" id="bbz-fl-vkV" userLabel="First Responder" sceneMemberID="firstResponder"/>
            </objects>
            <point key="canvasLocation" x="1028" y="34.632683658170919"/>
        </scene>
        <!--Waypoint Confirmation View Controller-->
        <scene sceneID="VHA-oq-pTR">
            <objects>
                <viewController storyboardIdentifier="waypointConfirmation" id="JoY-h8-mcz" customClass="WaypointConfirmationViewController" customModule="Example_CarPlay" customModuleProvider="target" sceneMemberID="viewController">
                    <view key="view" contentMode="scaleToFill" id="wgq-AG-cad">
                        <rect key="frame" x="0.0" y="0.0" width="375" height="667"/>
                        <autoresizingMask key="autoresizingMask" widthSizable="YES" heightSizable="YES"/>
                        <subviews>
                            <button opaque="NO" contentMode="scaleToFill" contentHorizontalAlignment="center" contentVerticalAlignment="center" buttonType="roundedRect" lineBreakMode="middleTruncation" translatesAutoresizingMaskIntoConstraints="NO" id="1vl-kS-fBt">
                                <rect key="frame" x="91" y="318.5" width="193" height="30"/>
                                <state key="normal" title="Continue to next destination"/>
                                <connections>
                                    <action selector="continueButtonPressed:" destination="JoY-h8-mcz" eventType="touchUpInside" id="ytK-Vg-d0S"/>
                                </connections>
                            </button>
                        </subviews>
                        <color key="backgroundColor" white="1" alpha="1" colorSpace="calibratedWhite"/>
                        <constraints>
                            <constraint firstItem="1vl-kS-fBt" firstAttribute="centerY" secondItem="wgq-AG-cad" secondAttribute="centerY" id="1Ro-0J-G3Q"/>
                            <constraint firstItem="1vl-kS-fBt" firstAttribute="centerX" secondItem="WE2-2K-5tX" secondAttribute="centerX" id="NCF-wB-Ww5"/>
                        </constraints>
                        <viewLayoutGuide key="safeArea" id="WE2-2K-5tX"/>
                    </view>
                </viewController>
                <placeholder placeholderIdentifier="IBFirstResponder" id="Obi-w3-SAb" userLabel="First Responder" sceneMemberID="firstResponder"/>
            </objects>
            <point key="canvasLocation" x="447" y="814"/>
        </scene>
    </scenes>
</document><|MERGE_RESOLUTION|>--- conflicted
+++ resolved
@@ -1,19 +1,11 @@
 <?xml version="1.0" encoding="UTF-8"?>
-<<<<<<< HEAD
-<document type="com.apple.InterfaceBuilder3.CocoaTouch.Storyboard.XIB" version="3.0" toolsVersion="14295.6" targetRuntime="iOS.CocoaTouch" propertyAccessControl="none" useAutolayout="YES" useTraitCollections="YES" useSafeAreas="YES" colorMatched="YES" initialViewController="aCx-td-5El">
-=======
 <document type="com.apple.InterfaceBuilder3.CocoaTouch.Storyboard.XIB" version="3.0" toolsVersion="14313.13.2" targetRuntime="iOS.CocoaTouch" propertyAccessControl="none" useAutolayout="YES" useTraitCollections="YES" useSafeAreas="YES" colorMatched="YES" initialViewController="aCx-td-5El">
->>>>>>> 51e18a64
     <device id="retina4_7" orientation="portrait">
         <adaptation id="fullscreen"/>
     </device>
     <dependencies>
-<<<<<<< HEAD
-        <plugIn identifier="com.apple.InterfaceBuilder.IBCocoaTouchPlugin" version="14270.1"/>
-=======
         <deployment identifier="iOS"/>
         <plugIn identifier="com.apple.InterfaceBuilder.IBCocoaTouchPlugin" version="14283.9"/>
->>>>>>> 51e18a64
         <capability name="Safe area layout guides" minToolsVersion="9.0"/>
         <capability name="documents saved in the Xcode 8 format" minToolsVersion="8.0"/>
     </dependencies>

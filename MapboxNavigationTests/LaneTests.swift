import XCTest
import FBSnapshotTestCase
import MapboxDirections
@testable import MapboxNavigation
@testable import MapboxCoreNavigation

let bogusToken = "pk.feedCafeDeadBeefBadeBede"
let directions = Directions(accessToken: bogusToken)


class LaneTests: FBSnapshotTestCase {

    let route = Fixture.route(from: "route-for-lane-testing", waypoints: [Waypoint(coordinate: CLLocationCoordinate2D(latitude: 39.132063, longitude: -84.531074)), Waypoint(coordinate: CLLocationCoordinate2D(latitude: 39.138953, longitude: -84.532934))])

    var steps: [RouteStep]!
    var routeProgress: RouteProgress!
    var routeController: RouteController!
<<<<<<< HEAD
    let routerDataSource = RouteControllerDataSourceFake()
    
=======

>>>>>>> 4484d5b9
    override func setUp() {
        super.setUp()
        recordMode = false
        agnosticOptions = [.OS, .device]

        route.accessToken = bogusToken
<<<<<<< HEAD
        routeController = RouteController(along: route, directions: directions, dataSource: routerDataSource)
=======
        routeController = RouteController(along: route, directions: directions, eventsManager: TestNavigationEventsManager())
>>>>>>> 4484d5b9

        steps = routeController.routeProgress.currentLeg.steps
        routeProgress = routeController.routeProgress
    }

    func assertLanes(stepIndex: Array<RouteStep>.Index) {
        let rect = CGRect(origin: .zero, size: .iPhone6Plus)
        let navigationView = NavigationView(frame: rect)

        routeController.advanceStepIndex(to: stepIndex)

        navigationView.lanesView.update(for: routeController.routeProgress.currentLegProgress.currentStepProgress.currentVisualInstruction)
        navigationView.lanesView.show(animated: false)

        verify(navigationView.lanesView)
    }

    func testStraightRight() {
        assertLanes(stepIndex: 0)
    }

    func testRightRight() {
        assertLanes(stepIndex: 1)
    }

    func testSlightRight() {
        let view = LaneView(frame: CGRect(origin: .zero, size: CGSize(width: 30, height: 30)))
        view.backgroundColor = .white
        view.lane = Lane(indications: [.slightRight])
        view.maneuverDirection = .slightRight
        view.isValid = true
        verify(view)
    }
}<|MERGE_RESOLUTION|>--- conflicted
+++ resolved
@@ -15,23 +15,15 @@
     var steps: [RouteStep]!
     var routeProgress: RouteProgress!
     var routeController: RouteController!
-<<<<<<< HEAD
     let routerDataSource = RouteControllerDataSourceFake()
     
-=======
-
->>>>>>> 4484d5b9
     override func setUp() {
         super.setUp()
         recordMode = false
         agnosticOptions = [.OS, .device]
 
         route.accessToken = bogusToken
-<<<<<<< HEAD
         routeController = RouteController(along: route, directions: directions, dataSource: routerDataSource)
-=======
-        routeController = RouteController(along: route, directions: directions, eventsManager: TestNavigationEventsManager())
->>>>>>> 4484d5b9
 
         steps = routeController.routeProgress.currentLeg.steps
         routeProgress = routeController.routeProgress

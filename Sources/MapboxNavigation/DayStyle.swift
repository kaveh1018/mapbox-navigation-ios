--- conflicted
+++ resolved
@@ -177,11 +177,7 @@
         NavigationMapView.appearance().buildingHighlightColor = .defaultBuildingHighlightColor
         NavigationMapView.appearance().routeDurationAnnotationColor = .routeDurationAnnotationColor
         NavigationMapView.appearance().routeDurationAnnotationSelectedColor = .selectedRouteDurationAnnotationColor
-<<<<<<< HEAD
         NavigationMapView.appearance().routeDurationAnnotationFontNames = UIFont.defaultNavigationSymbolLayerFontNames
-=======
-        NavigationMapView.appearance().routeDurationAnnotationFontName = "DIN Pro Medium"
->>>>>>> cf946f82
         NavigationMapView.appearance().routeDurationAnnotationTextColor = #colorLiteral(red: 0.09803921569, green: 0.09803921569, blue: 0.09803921569, alpha: 1)
         NavigationMapView.appearance().routeDurationAnnotationSelectedTextColor = #colorLiteral(red: 1, green: 1, blue: 1, alpha: 1)
         NavigationView.appearance().backgroundColor = #colorLiteral(red: 0.764706, green: 0.752941, blue: 0.733333, alpha: 1)

--- conflicted
+++ resolved
@@ -1,9 +1,6 @@
-<<<<<<< HEAD
 import Foundation
-=======
 import MapboxDirections
 import Turf
->>>>>>> e5c6aa21
 
 extension Array {
     /**

#if canImport(CarPlay)
import CarPlay
import Turf
import MapboxCoreNavigation
import MapboxDirections
import MapboxMobileEvents

/**
 The activity during which a `CPTemplate` is displayed. This enumeration is used to distinguish between different templates during different phases of user interaction.
 */
@available(iOS 12.0, *)
@objc(MBCarPlayActivity)
public enum CarPlayActivity: Int {
    /// The user is browsing the map or searching for a destination.
    case browsing
    /// The user is previewing a route or selecting among multiple routes.
    case previewing
    /// The user is actively navigating along a route.
    case navigating
}

@available(iOS 12.0, *)
@objc(MBCarPlayManagerDelegate)
public protocol CarPlayManagerDelegate {

    /**
     * Offers the delegate an opportunity to provide a customized list of leading bar buttons.
     *
     * These buttons' tap handlers encapsulate the action to be taken, so it is up to the developer to ensure the hierarchy of templates is adequately navigable.
     * If this method is not implemented, or if nil is returned, an implementation of CPSearchTemplate will be provided which uses the Mapbox Geocoder.
     */
    @objc(carPlayManager:leadingNavigationBarButtonsWithTraitCollection:inTemplate:forActivity:)
    optional func carPlayManager(_ carPlayManager: CarPlayManager, leadingNavigationBarButtonsCompatibleWith traitCollection: UITraitCollection, in template: CPTemplate, for activity: CarPlayActivity) -> [CPBarButton]?

    /**
     * Offers the delegate an opportunity to provide a customized list of trailing bar buttons.
     *
     * These buttons' tap handlers encapsulate the action to be taken, so it is up to the developer to ensure the hierarchy of templates is adequately navigable.
     */
    @objc(carPlayManager:trailingNavigationBarButtonsWithTraitCollection:inTemplate:forActivity:)
    optional func carPlayManager(_ carPlayManager: CarPlayManager, trailingNavigationBarButtonsCompatibleWith traitCollection: UITraitCollection, in template: CPTemplate, for activity: CarPlayActivity) -> [CPBarButton]?

    /**
     * Offers the delegate an opportunity to provide a customized list of buttons displayed on the map.
     *
     * These buttons handle the gestures on the map view, so it is up to the developer to ensure the map template is interactive.
     * If this method is not implemented, or if nil is returned, a default set of zoom and pan buttons will be provided.
     */
    @objc(carPlayManager:mapButtonsCompatibleWithTraitCollection:inTemplate:forActivity:)
    optional func carPlayManager(_ carplayManager: CarPlayManager, mapButtonsCompatibleWith traitCollection: UITraitCollection, in template: CPTemplate, for activity: CarPlayActivity) -> [CPMapButton]?

    /**
     * Offers the delegate an opportunity to provide an alternate navigator, otherwise a default built-in RouteController will be created and used.
     */
    @objc(carPlayManager:routeControllerAlongRoute:)
    optional func carPlayManager(_ carPlayManager: CarPlayManager, routeControllerAlong route: Route) -> RouteController

    /**
     * Offers the delegate an opportunity to react to updates in the search text.
     */
    @objc(carPlayManager:searchTemplate:updatedSearchText:completionHandler:)
    optional func carPlayManager(_ carPlayManager: CarPlayManager, searchTemplate: CPSearchTemplate, updatedSearchText searchText: String, completionHandler: @escaping ([CPListItem]) -> Void)

    /**
     * Offers the delegate an opportunity to react to selection of a search result.
     */
    @objc(carPlayManager:searchTemplate:selectedResult:completionHandler:)
    optional func carPlayManager(_ carPlayManager: CarPlayManager, searchTemplate: CPSearchTemplate, selectedResult item: CPListItem, completionHandler: @escaping () -> Void)
//}
//
//@available(iOS 12.0, *)
//@objc(MBCarPlayManagerNavigationDelegate)
//public protocol CarPlayManagerNavigationDelegate {

    /**
     * Called when navigation begins so that the containing app can update accordingly.
     */
    @objc(carPlayManager:didBeginNavigationWithRouteController:)
    func carPlayManager(_ carPlayManager: CarPlayManager, didBeginNavigationWith routeController: RouteController) -> ()

    /**
     * Called when navigation ends so that the containing app can update accordingly.
     */
    @objc func carPlayManagerDidEndNavigation(_ carPlayManager: CarPlayManager) -> ()

    /**
     Called when the carplay manager will disable the idle timer.

     Implementing this method will allow developers to change whether idle timer is disabled when carplay is connected and the vice-versa when disconnected.

     - parameter carPlayManager: The carplay manager that will change the state of idle timer.
     - returns: A bool indicating whether to disable idle timer when carplay is connected and enable when disconnected.
     */
    @objc optional func carplayManagerShouldDisableIdleTimer(_ carPlayManager: CarPlayManager) -> Bool

}

@available(iOS 12.0, *)
@objc(MBCarPlayManager)
public class CarPlayManager: NSObject {

    public fileprivate(set) var interfaceController: CPInterfaceController?
    public fileprivate(set) var carWindow: UIWindow?
    public fileprivate(set) var routeController: RouteController?

    /**
     * Developers should assign their own object as a delegate implementing the CarPlayManagerDelegate protocol for customization
     */
    public weak var delegate: CarPlayManagerDelegate?

    /**
     * If set to `true`, turn-by-turn directions will simulate the user traveling along the selected route when initiated from CarPlay
     */
    public var simulatesLocations = false

    /**
     * This property specifies a multiplier to be applied to the user's speed in simulation mode.
     */
    public var simulatedSpeedMultiplier = 1.0

    public static var shared = CarPlayManager()

    public fileprivate(set) var mainMapTemplate: CPMapTemplate?
    public fileprivate(set) weak var currentNavigator: CarPlayNavigationViewController?

    public static func resetSharedInstance() {
        shared = CarPlayManager()
    }

    private var defaultMapButtons: [CPMapButton]?

    /**
     A boolean value indicating whether the phone is connected to a CarPlay device or not.
     */
    public var isConnectedToCarPlay: Bool = false

    /**
     * This property manages the relevant events recorded for telemetry analysis.
     */
    public var eventsManager = EventsManager()

    lazy var fullDateComponentsFormatter: DateComponentsFormatter = {
        let formatter = DateComponentsFormatter()
        formatter.unitsStyle = .full
        formatter.allowedUnits = [.day, .hour, .minute]
        return formatter
    }()

    lazy var shortDateComponentsFormatter: DateComponentsFormatter = {
        let formatter = DateComponentsFormatter()
        formatter.unitsStyle = .short
        formatter.allowedUnits = [.day, .hour, .minute]
        return formatter
    }()

    lazy var briefDateComponentsFormatter: DateComponentsFormatter = {
        let formatter = DateComponentsFormatter()
        formatter.unitsStyle = .brief
        formatter.allowedUnits = [.day, .hour, .minute]
        return formatter
    }()

    // MARK: CPApplicationDelegate

    public func application(_ application: UIApplication, didConnectCarInterfaceController interfaceController: CPInterfaceController, to window: CPWindow) {

        isConnectedToCarPlay = true
        interfaceController.delegate = self
        self.interfaceController = interfaceController

        if let shouldDisableIdleTimer = delegate?.carplayManagerShouldDisableIdleTimer?(self) {
            UIApplication.shared.isIdleTimerDisabled = shouldDisableIdleTimer
        } else {
            UIApplication.shared.isIdleTimerDisabled = true
        }

        let viewController = CarPlayMapViewController()
        window.rootViewController = viewController
        self.carWindow = window

        let mapTemplate = self.mapTemplate(for: interfaceController, viewController: viewController)
        mainMapTemplate = mapTemplate
        interfaceController.setRootTemplate(mapTemplate, animated: false)

        let timestamp = Date().ISO8601
        sendCarPlayConnectEvent(timestamp)
    }

    func mapTemplate(for interfaceController: CPInterfaceController, viewController: UIViewController) -> CPMapTemplate {

        let traitCollection = viewController.traitCollection

        let mapTemplate = CPMapTemplate()
        mapTemplate.mapDelegate = self

        if let leadingButtons = delegate?.carPlayManager?(self, leadingNavigationBarButtonsCompatibleWith: traitCollection, in: mapTemplate, for: .browsing) {
            mapTemplate.leadingNavigationBarButtons = leadingButtons
        } else {
            #if canImport(CarPlay) && canImport(MapboxGeocoder)
            let searchTemplate = CPSearchTemplate()
            searchTemplate.delegate = self

            let searchButton = searchTemplateButton(searchTemplate: searchTemplate, interfaceController: interfaceController, traitCollection: traitCollection)
            mapTemplate.leadingNavigationBarButtons = [searchButton]
            #endif
        }

        if let trailingButtons = delegate?.carPlayManager?(self, trailingNavigationBarButtonsCompatibleWith: traitCollection, in: mapTemplate, for: .browsing) {
            mapTemplate.trailingNavigationBarButtons = trailingButtons
        } else {
            let favoriteButton = favoriteTemplateButton(interfaceController: interfaceController, traitCollection: traitCollection)
            mapTemplate.trailingNavigationBarButtons = [favoriteButton]
        }

        if let mapButtons = delegate?.carPlayManager?(self, mapButtonsCompatibleWith: traitCollection, in: mapTemplate, for: .browsing) {
            mapTemplate.mapButtons = mapButtons
        } else if let vc = viewController as? CarPlayMapViewController {
            mapTemplate.mapButtons = [vc.recenterButton, panMapButton(for: mapTemplate, traitCollection: traitCollection), vc.zoomInButton(), vc.zoomOutButton()]
        }

        return mapTemplate
    }

    func panMapButton(for mapTemplate: CPMapTemplate, traitCollection: UITraitCollection) -> CPMapButton {
        let panButton = CPMapButton { [weak self] (button) in
            guard let strongSelf = self else {
                return
            }

            if !mapTemplate.isPanningInterfaceVisible {
                strongSelf.defaultMapButtons = mapTemplate.mapButtons
                let closeButton = strongSelf.dismissPanButton(for: mapTemplate, traitCollection: traitCollection)
                mapTemplate.mapButtons = [closeButton]
                mapTemplate.showPanningInterface(animated: true)
            }
        }

        let bundle = Bundle.mapboxNavigation
        panButton.image = UIImage(named: "pan-map", in: bundle, compatibleWith: traitCollection)

        return panButton
    }

    func dismissPanButton(for mapTemplate: CPMapTemplate, traitCollection: UITraitCollection) -> CPMapButton {
        let closeButton = CPMapButton { [weak self] button in
            guard let strongSelf = self, let mapButtons = strongSelf.defaultMapButtons else {
                return
            }

            mapTemplate.mapButtons = mapButtons
            mapTemplate.dismissPanningInterface(animated: true)
        }

        let bundle = Bundle.mapboxNavigation
        closeButton.image = UIImage(named: "close", in: bundle, compatibleWith: traitCollection)

        return closeButton
    }

    func sendCarPlayConnectEvent(_ timestamp: String) {
        let dateCreatedAttribute = [MMEEventKeyCreated: timestamp]
        eventsManager.manager.enqueueEvent(withName: MMEventTypeCarplayConnect, attributes: dateCreatedAttribute)
        eventsManager.manager.flush()
    }

    func sendCarPlayDisconnectEvent(_ timestamp: String) {
        let dateCreatedAttribute = [MMEEventKeyCreated: timestamp]
        eventsManager.manager.enqueueEvent(withName: MMEventTypeCarplayDisconnect, attributes: dateCreatedAttribute)
        eventsManager.manager.flush()
    }

    public func application(_ application: UIApplication, didDisconnectCarInterfaceController interfaceController: CPInterfaceController, from window: CPWindow) {
        isConnectedToCarPlay = false
        self.interfaceController = nil
        carWindow?.isHidden = true
        let timestamp = Date().ISO8601
        sendCarPlayDisconnectEvent(timestamp)

        // Upon disconnecting the device from carplay, the idle timer ideally should be reset to its initial state.
        if let shouldDisableIdleTimer = delegate?.carplayManagerShouldDisableIdleTimer?(self) {
            UIApplication.shared.isIdleTimerDisabled = !shouldDisableIdleTimer
        } else {
            UIApplication.shared.isIdleTimerDisabled = false
        }
    }

    func resetPanButtons(_ mapTemplate: CPMapTemplate) {
        if mapTemplate.isPanningInterfaceVisible, let mapButtons = defaultMapButtons {
            mapTemplate.mapButtons = mapButtons
            mapTemplate.dismissPanningInterface(animated: false)
        }
    }

    public func favoriteTemplateButton(interfaceController: CPInterfaceController, traitCollection: UITraitCollection) -> CPBarButton {

        let favoriteTemplateButton = CPBarButton(type: .image) { [weak self] button in
            guard let strongSelf = self else {
                return
            }

            if let mapTemplate = interfaceController.topTemplate as? CPMapTemplate {
                strongSelf.resetPanButtons(mapTemplate)
            }

            let mapboxSFItem = CPListItem(text: CPFavoritesList.POI.mapboxSF.rawValue,
                                    detailText: CPFavoritesList.POI.mapboxSF.subTitle)
            let timesSquareItem = CPListItem(text: CPFavoritesList.POI.timesSquare.rawValue,
                                       detailText: CPFavoritesList.POI.timesSquare.subTitle)
            let listSection = CPListSection(items: [mapboxSFItem, timesSquareItem])
            let listTemplate = CPListTemplate(title: "Favorites List", sections: [listSection])
            if let leadingButtons = strongSelf.delegate?.carPlayManager?(strongSelf, leadingNavigationBarButtonsCompatibleWith: traitCollection, in: listTemplate, for: .browsing) {
                listTemplate.leadingNavigationBarButtons = leadingButtons
            }
            if let trailingButtons = strongSelf.delegate?.carPlayManager?(strongSelf, trailingNavigationBarButtonsCompatibleWith: traitCollection, in: listTemplate, for: .browsing) {
                listTemplate.trailingNavigationBarButtons = trailingButtons
            }

            listTemplate.delegate = strongSelf

            interfaceController.pushTemplate(listTemplate, animated: true)
        }

        let bundle = Bundle.mapboxNavigation
        favoriteTemplateButton.image = UIImage(named: "star", in: bundle, compatibleWith: traitCollection)

        return favoriteTemplateButton
    }
}

// MARK: CPInterfaceControllerDelegate
@available(iOS 12.0, *)
extension CarPlayManager: CPInterfaceControllerDelegate {
    public func templateWillAppear(_ template: CPTemplate, animated: Bool) {
        if template == interfaceController?.rootTemplate, let carPlayMapViewController = carWindow?.rootViewController as? CarPlayMapViewController {
            carPlayMapViewController.recenterButton.isHidden = true
        }
    }
    
    public func templateDidAppear(_ template: CPTemplate, animated: Bool) {
        guard interfaceController?.topTemplate == mainMapTemplate else { return }
        if template == interfaceController?.rootTemplate, let carPlayMapViewController = carWindow?.rootViewController as? CarPlayMapViewController {
            
            
            let mapView = carPlayMapViewController.mapView
            mapView.removeRoutes()
            mapView.removeWaypoints()
            mapView.setUserTrackingMode(.followWithCourse, animated: true)
        }
    }
    public func templateWillDisappear(_ template: CPTemplate, animated: Bool) {

        let isCorrectType = type(of: template) == CPSearchTemplate.self || type(of: template) == CPMapTemplate.self

        guard let interface = interfaceController, let top = interface.topTemplate,
            type(of: top) == CPSearchTemplate.self || interface.templates.count == 1,
            isCorrectType,
            let carPlayMapViewController = carWindow?.rootViewController as? CarPlayMapViewController else { return }
            if type(of: template) == CPSearchTemplate.self {
                carPlayMapViewController.isOverviewingRoutes = false
            }
            carPlayMapViewController.resetCamera(animated: false, defaultAltitude: false)

    }
}

// MARK: CPListTemplateDelegate
@available(iOS 12.0, *)
extension CarPlayManager: CPListTemplateDelegate {

    public func listTemplate(_ listTemplate: CPListTemplate, didSelect item: CPListItem, completionHandler: @escaping () -> Void) {
        guard let rawValue = item.text,
            let favoritePOI = CPFavoritesList.POI(rawValue: rawValue) else {
                completionHandler()
                return
        }

        let destinationWaypoint = Waypoint(location: favoritePOI.location, heading: nil, name: favoritePOI.rawValue)
        calculateRouteAndStart(to: destinationWaypoint, completionHandler: completionHandler)
    }

    public func calculateRouteAndStart(from fromWaypoint: Waypoint? = nil, to toWaypoint: Waypoint, completionHandler: @escaping () -> Void) {
        guard let rootViewController = self.carWindow?.rootViewController as? CarPlayMapViewController,
            let mapTemplate = self.interfaceController?.rootTemplate as? CPMapTemplate,
            let userLocation = rootViewController.mapView.userLocation,
            let location = userLocation.location,
            let interfaceController = interfaceController else {
                completionHandler()
                return
        }

        let originWaypoint = fromWaypoint ?? Waypoint(location: location, heading: userLocation.heading, name: "Current Location")

        let routeOptions = NavigationRouteOptions(waypoints: [originWaypoint, toWaypoint])
        Directions.shared.calculate(routeOptions) { [weak self, weak mapTemplate] (waypoints, routes, error) in
            defer {
                completionHandler()
            }

            guard let `self` = self, let mapTemplate = mapTemplate else {
                return
            }
            if let error = error {
                let okAction = CPAlertAction(title: "OK", style: .default) { _ in
                    interfaceController.popToRootTemplate(animated: true)
                }
                let alert = CPNavigationAlert(titleVariants: [error.localizedDescription],
                                              subtitleVariants: [error.localizedFailureReason ?? ""],
                                              imageSet: nil,
                                              primaryAction: okAction,
                                              secondaryAction: nil,
                                              duration: 0)
                mapTemplate.present(navigationAlert: alert, animated: true)
            }
            guard let waypoints = waypoints, let routes = routes else {
                return
            }

            let routeChoices = routes.map { (route) -> CPRouteChoice in
                let summaryVariants = [
                    self.fullDateComponentsFormatter.string(from: route.expectedTravelTime)!,
                    self.shortDateComponentsFormatter.string(from: route.expectedTravelTime)!,
                    self.briefDateComponentsFormatter.string(from: route.expectedTravelTime)!
                ]
                let routeChoice = CPRouteChoice(summaryVariants: summaryVariants, additionalInformationVariants: [route.description], selectionSummaryVariants: [route.description])
                routeChoice.userInfo = route
                return routeChoice
            }

            //let placemarks = waypoints.map { MKPlacemark(coordinate: $0.coordinate, addressDictionary: ["street": $0.name]) }
            let originPlacemark = MKPlacemark(coordinate: waypoints.first!.coordinate)
            let destinationPlacemark = MKPlacemark(coordinate: waypoints.last!.coordinate, addressDictionary: ["street": waypoints.last!.name ?? ""])
            let trip = CPTrip(origin: MKMapItem(placemark: originPlacemark), destination: MKMapItem(placemark: destinationPlacemark), routeChoices: routeChoices)
            trip.userInfo = routeOptions

            let defaultPreviewText = CPTripPreviewTextConfiguration(startButtonTitle: "Go", additionalRoutesButtonTitle: "More Routes", overviewButtonTitle: "Overview")

            let previewMapTemplate = self.mapTemplate(forPreviewing: trip)
            interfaceController.pushTemplate(previewMapTemplate, animated: true)

            previewMapTemplate.showTripPreviews([trip], textConfiguration: defaultPreviewText)
        }
    }

    func mapTemplate(forPreviewing trip: CPTrip) -> CPMapTemplate {
        let rootViewController = self.carWindow?.rootViewController as! CarPlayMapViewController
        let mapTemplate = CPMapTemplate()
        mapTemplate.mapDelegate = self
        if let leadingButtons = delegate?.carPlayManager?(self, leadingNavigationBarButtonsCompatibleWith: rootViewController.traitCollection, in: mapTemplate, for: .previewing) {
            mapTemplate.leadingNavigationBarButtons = leadingButtons
        }
        if let trailingButtons = delegate?.carPlayManager?(self, trailingNavigationBarButtonsCompatibleWith: rootViewController.traitCollection, in: mapTemplate, for: .previewing) {
            mapTemplate.trailingNavigationBarButtons = trailingButtons
        }
        return mapTemplate
    }
}

// MARK: CPMapTemplateDelegate
@available(iOS 12.0, *)
extension CarPlayManager: CPMapTemplateDelegate {

    public func mapTemplate(_ mapTemplate: CPMapTemplate, startedTrip trip: CPTrip, using routeChoice: CPRouteChoice) {
        guard let interfaceController = interfaceController,
            let carPlayMapViewController = carWindow?.rootViewController as? CarPlayMapViewController else {
            return
        }

        mapTemplate.hideTripPreviews()

        let route = routeChoice.userInfo as! Route
        let routeController: RouteController
        if let routeControllerFromDelegate = delegate?.carPlayManager?(self, routeControllerAlong: route) {
            routeController = routeControllerFromDelegate
        } else {
            routeController = createRouteController(with: route)
        }

        interfaceController.popToRootTemplate(animated: false)
        let navigationMapTemplate = self.mapTemplate(forNavigating: trip)
        interfaceController.setRootTemplate(navigationMapTemplate, animated: true)

        let navigationViewController = CarPlayNavigationViewController(for: routeController,
                                                                       mapTemplate: navigationMapTemplate,
                                                                       interfaceController: interfaceController)
        navigationViewController.startNavigationSession(for: trip)
        navigationViewController.carPlayNavigationDelegate = self
        currentNavigator = navigationViewController
<<<<<<< HEAD
        
        carPlayMapViewController.isOverviewingRoutes = false
=======

>>>>>>> d553636c
        carPlayMapViewController.present(navigationViewController, animated: true, completion: nil)

        let mapView = carPlayMapViewController.mapView
        mapView.removeRoutes()
        mapView.removeWaypoints()

        delegate?.carPlayManager(self, didBeginNavigationWith: routeController)
    }

    func mapTemplate(forNavigating trip: CPTrip) -> CPMapTemplate {
        let mapTemplate = CPMapTemplate()
        mapTemplate.mapDelegate = self

        let showFeedbackButton = CPMapButton { [weak self] (button) in
            self?.currentNavigator?.showFeedback()
        }
        showFeedbackButton.image = UIImage(named: "feedback", in: .mapboxNavigation, compatibleWith: nil)!.withRenderingMode(.alwaysTemplate).roundedWithBorder(width: 6, color: .white)

        let overviewButton = CPMapButton { [weak self] (button) in
            guard let navigationViewController = self?.currentNavigator else {
                return
            }
            navigationViewController.tracksUserCourse = !navigationViewController.tracksUserCourse

            let imageName = navigationViewController.tracksUserCourse ? "overview" : "location"
            button.image = UIImage(named: imageName, in: .mapboxNavigation, compatibleWith: nil)!.withRenderingMode(.alwaysTemplate).roundedWithBorder(width: 6, color: .white)
        }
        overviewButton.image = UIImage(named: "overview", in: .mapboxNavigation, compatibleWith: nil)!.withRenderingMode(.alwaysTemplate).roundedWithBorder(width: 6, color: .white)

        mapTemplate.mapButtons = [overviewButton, showFeedbackButton]

        if let rootViewController = self.carWindow?.rootViewController as? CarPlayMapViewController,
            let leadingButtons = delegate?.carPlayManager?(self, leadingNavigationBarButtonsCompatibleWith: rootViewController.traitCollection, in: mapTemplate, for: .navigating) {
            mapTemplate.leadingNavigationBarButtons = leadingButtons
        }
        let muteButton = CPBarButton(type: .text) { (button: CPBarButton) in
            NavigationSettings.shared.voiceMuted = !NavigationSettings.shared.voiceMuted
            button.title = NavigationSettings.shared.voiceMuted ? "Enable Voice" : "Disable Voice"
        }
        muteButton.title = NavigationSettings.shared.voiceMuted ? "Enable Voice" : "Disable Voice"
        mapTemplate.leadingNavigationBarButtons.insert(muteButton, at: 0)

        if let rootViewController = self.carWindow?.rootViewController as? CarPlayMapViewController,
            let trailingButtons = delegate?.carPlayManager?(self, trailingNavigationBarButtonsCompatibleWith: rootViewController.traitCollection, in: mapTemplate, for: .navigating) {
            mapTemplate.trailingNavigationBarButtons = trailingButtons
        }
        let exitButton = CPBarButton(type: .text) { [weak self] (button: CPBarButton) in
            self?.currentNavigator?.exitNavigation(canceled: true)
        }
        exitButton.title = "End"
        mapTemplate.trailingNavigationBarButtons.append(exitButton)

        return mapTemplate
    }

    public func mapTemplate(_ mapTemplate: CPMapTemplate, selectedPreviewFor trip: CPTrip, using routeChoice: CPRouteChoice) {
        guard let carPlayMapViewController = carWindow?.rootViewController as? CarPlayMapViewController else {
            return
        }
<<<<<<< HEAD
        carPlayMapViewController.isOverviewingRoutes = true
        let mapView = carPlayMapViewController.mapView
        let route = routeChoice.userInfo as! Route
        
        
        
        //FIXME: Unable to tilt map during route selection -- https://github.com/mapbox/mapbox-gl-native/issues/2259
        let topDownCamera = mapView.camera
        topDownCamera.pitch = 0
        mapView.setCamera(topDownCamera, animated: false)

        let padding = NavigationMapView.defaultPadding + mapView.safeArea
        mapView.showcase(routes: [route], padding: padding)
=======

        let mapView = carPlayMapViewController.mapView
        let route = routeChoice.userInfo as! Route
        mapView.removeRoutes()
        mapView.removeWaypoints()
        mapView.showRoutes([route])
        mapView.showWaypoints(route)

        mapView.userTrackingMode = .none
        mapView.resetNorth()

        let padding = UIEdgeInsets(top: 10,
                                   left: carPlayMapViewController.view.safeAreaInsets.left + 20,
                                   bottom: carPlayMapViewController.view.safeAreaInsets.bottom + 10,
                                   right: carPlayMapViewController.view.safeAreaInsets.right + 10)
        let line = MGLPolyline(coordinates: route.coordinates!, count: UInt(route.coordinates!.count))
        let camera = mapView.cameraThatFitsShape(line, direction: 0, edgePadding: padding)
        mapView.setCamera(camera, animated: true)
>>>>>>> d553636c
    }

    public func mapTemplateDidCancelNavigation(_ mapTemplate: CPMapTemplate) {
        guard let carPlayMapViewController = carWindow?.rootViewController as? CarPlayMapViewController else {
            return
        }
        let mapView = carPlayMapViewController.mapView
        mapView.removeRoutes()
        mapView.removeWaypoints()
        delegate?.carPlayManagerDidEndNavigation(self)
    }

    public func mapTemplateDidBeginPanGesture(_ mapTemplate: CPMapTemplate) {
        if let navigationViewController = currentNavigator, mapTemplate == navigationViewController.mapTemplate {
            navigationViewController.beginPanGesture()
        } else {
            mapTemplate.mapButtons.forEach { $0.isHidden = true }
        }
    }

    public func mapTemplate(_ mapTemplate: CPMapTemplate, didUpdatePanGestureWithTranslation translation: CGPoint, velocity: CGPoint) {
        // Not enough velocity to overcome friction
        guard sqrtf(Float(velocity.x * velocity.x + velocity.y * velocity.y)) > 100 else {
            return
        }
<<<<<<< HEAD
        
        
=======

>>>>>>> d553636c
        let mapView: NavigationMapView
        if let navigationViewController = currentNavigator, mapTemplate == navigationViewController.mapTemplate {
            mapView = navigationViewController.mapView!
        } else if let carPlayMapViewController = self.carWindow?.rootViewController as? CarPlayMapViewController {
            mapView = carPlayMapViewController.mapView
            mapView.setUserTrackingMode(.none, animated: false)
        } else {
            return
        }

        let decelerationRate: CGFloat = 0.9
        let offset = CGPoint(x: velocity.x * decelerationRate / 4, y: velocity.y * decelerationRate / 4)

        if let toCamera = cameraShouldPan(to: offset, mapView: mapView) {
            mapView.setCamera(toCamera, animated: true)
        }
    }

    func cameraShouldPan(to endPoint: CGPoint, mapView: NavigationMapView) -> MGLMapCamera? {
        let mapView = mapView
        let camera = mapView.camera
        let centerPoint = CGPoint(x: mapView.bounds.midX, y: mapView.bounds.midY)
        let endCameraPoint = CGPoint(x: centerPoint.x - endPoint.x, y: centerPoint.y - endPoint.y)

        camera.centerCoordinate = mapView.convert(endCameraPoint, toCoordinateFrom: mapView)

        return camera
    }

    public func mapTemplate(_ mapTemplate: CPMapTemplate, didEndPanGestureWithVelocity velocity: CGPoint) {
        if let navigationViewController = currentNavigator, mapTemplate == navigationViewController.mapTemplate {
            return
        }
        
        mapTemplate.mapButtons.forEach { $0.isHidden = false }
<<<<<<< HEAD
        if let vc = self.carWindow?.rootViewController as? CarPlayMapViewController {
            vc.recenterButton.isHidden = vc.mapView.userTrackingMode != .none
=======
    }

    public func mapTemplateDidShowPanningInterface(_ mapTemplate: CPMapTemplate) {
        guard let carPlayMapViewController = self.carWindow?.rootViewController as? CarPlayMapViewController else {
            return
>>>>>>> d553636c
        }
    }
<<<<<<< HEAD
        
=======

>>>>>>> d553636c
    public func mapTemplate(_ mapTemplate: CPMapTemplate, panWith direction: CPMapTemplate.PanDirection) {
        guard let carPlayMapViewController = self.carWindow?.rootViewController as? CarPlayMapViewController else {
            return
        }

        let mapView = carPlayMapViewController.mapView
        let camera = mapView.camera
<<<<<<< HEAD
        
        mapView.setUserTrackingMode(.none, animated: false)
=======

        mapView.userTrackingMode = .none
        mapView.resetNorth()
>>>>>>> d553636c

        var facing: CLLocationDirection = 0.0

        if direction.contains(.right) {
            facing = 90
        } else if direction.contains(.down) {
            facing = 180
        } else if direction.contains(.left) {
            facing = 270
        }

        let newCenter = camera.centerCoordinate.coordinate(at: CarPlayMapViewPanningIncrement, facing: facing)
        camera.centerCoordinate = newCenter
        mapView.setCamera(camera, animated: true)
    }

    private func createRouteController(with route: Route) -> RouteController {
        if self.simulatesLocations {
            let locationManager = SimulatedLocationManager(route: route)
            locationManager.speedMultiplier = self.simulatedSpeedMultiplier
            return RouteController(along: route, locationManager: locationManager, eventsManager: eventsManager)
        } else {
            return RouteController(along: route, eventsManager: eventsManager)
        }
    }
}

@available(iOS 12.0, *)
extension CarPlayManager: CarPlayNavigationDelegate {
    public func carPlayNavigationViewControllerDidArrive(_: CarPlayNavigationViewController) {
        delegate?.carPlayManagerDidEndNavigation(self)
    }

    public func carPlayNavigationViewControllerDidDismiss(_ carPlayNavigationViewController: CarPlayNavigationViewController, byCanceling canceled: Bool) {
        if let mainMapTemplate = mainMapTemplate {
            interfaceController?.setRootTemplate(mainMapTemplate, animated: true)
        }
        interfaceController?.popToRootTemplate(animated: true)
        delegate?.carPlayManagerDidEndNavigation(self)
    }
}
#else
@objc(MBCarPlayManager)
class CarPlayManager: NSObject {
    public static var shared = CarPlayManager()
    var isConnectedToCarPlay: Bool = false
}
#endif<|MERGE_RESOLUTION|>--- conflicted
+++ resolved
@@ -485,12 +485,8 @@
         navigationViewController.startNavigationSession(for: trip)
         navigationViewController.carPlayNavigationDelegate = self
         currentNavigator = navigationViewController
-<<<<<<< HEAD
         
         carPlayMapViewController.isOverviewingRoutes = false
-=======
-
->>>>>>> d553636c
         carPlayMapViewController.present(navigationViewController, animated: true, completion: nil)
 
         let mapView = carPlayMapViewController.mapView
@@ -550,7 +546,6 @@
         guard let carPlayMapViewController = carWindow?.rootViewController as? CarPlayMapViewController else {
             return
         }
-<<<<<<< HEAD
         carPlayMapViewController.isOverviewingRoutes = true
         let mapView = carPlayMapViewController.mapView
         let route = routeChoice.userInfo as! Route
@@ -564,26 +559,6 @@
 
         let padding = NavigationMapView.defaultPadding + mapView.safeArea
         mapView.showcase(routes: [route], padding: padding)
-=======
-
-        let mapView = carPlayMapViewController.mapView
-        let route = routeChoice.userInfo as! Route
-        mapView.removeRoutes()
-        mapView.removeWaypoints()
-        mapView.showRoutes([route])
-        mapView.showWaypoints(route)
-
-        mapView.userTrackingMode = .none
-        mapView.resetNorth()
-
-        let padding = UIEdgeInsets(top: 10,
-                                   left: carPlayMapViewController.view.safeAreaInsets.left + 20,
-                                   bottom: carPlayMapViewController.view.safeAreaInsets.bottom + 10,
-                                   right: carPlayMapViewController.view.safeAreaInsets.right + 10)
-        let line = MGLPolyline(coordinates: route.coordinates!, count: UInt(route.coordinates!.count))
-        let camera = mapView.cameraThatFitsShape(line, direction: 0, edgePadding: padding)
-        mapView.setCamera(camera, animated: true)
->>>>>>> d553636c
     }
 
     public func mapTemplateDidCancelNavigation(_ mapTemplate: CPMapTemplate) {
@@ -609,12 +584,7 @@
         guard sqrtf(Float(velocity.x * velocity.x + velocity.y * velocity.y)) > 100 else {
             return
         }
-<<<<<<< HEAD
-        
-        
-=======
-
->>>>>>> d553636c
+
         let mapView: NavigationMapView
         if let navigationViewController = currentNavigator, mapTemplate == navigationViewController.mapTemplate {
             mapView = navigationViewController.mapView!
@@ -643,30 +613,39 @@
 
         return camera
     }
+    
+    public func mapTemplateDidShowPanningInterface(_ mapTemplate: CPMapTemplate) {
+        guard let carPlayMapViewController = self.carWindow?.rootViewController as? CarPlayMapViewController else {
+            return
+        }
+        
+        let mapView = carPlayMapViewController.mapView
+        mapView.setUserTrackingMode(.follow, animated: true)
+        mapView.resetNorth()
+    }
+    
+    public func mapTemplateWillDismissPanningInterface(_ mapTemplate: CPMapTemplate) {
+        guard let carPlayMapViewController = self.carWindow?.rootViewController as? CarPlayMapViewController else {
+            return
+        }
+        let mapView = carPlayMapViewController.mapView
+        guard mapView.userTrackingMode == .follow else { return }
+        mapView.setUserTrackingMode(.followWithCourse, animated: true)
+        carPlayMapViewController.recenterButton.isHidden = true
+    }
 
     public func mapTemplate(_ mapTemplate: CPMapTemplate, didEndPanGestureWithVelocity velocity: CGPoint) {
         if let navigationViewController = currentNavigator, mapTemplate == navigationViewController.mapTemplate {
             return
         }
         
-        mapTemplate.mapButtons.forEach { $0.isHidden = false }
-<<<<<<< HEAD
         if let vc = self.carWindow?.rootViewController as? CarPlayMapViewController {
+            let everythingButRecenter = mapTemplate.mapButtons.filter { $0 != vc.recenterButton }
+            everythingButRecenter.forEach { $0.isHidden = false }
             vc.recenterButton.isHidden = vc.mapView.userTrackingMode != .none
-=======
-    }
-
-    public func mapTemplateDidShowPanningInterface(_ mapTemplate: CPMapTemplate) {
-        guard let carPlayMapViewController = self.carWindow?.rootViewController as? CarPlayMapViewController else {
-            return
->>>>>>> d553636c
-        }
-    }
-<<<<<<< HEAD
-        
-=======
-
->>>>>>> d553636c
+        }
+    }
+
     public func mapTemplate(_ mapTemplate: CPMapTemplate, panWith direction: CPMapTemplate.PanDirection) {
         guard let carPlayMapViewController = self.carWindow?.rootViewController as? CarPlayMapViewController else {
             return
@@ -674,14 +653,9 @@
 
         let mapView = carPlayMapViewController.mapView
         let camera = mapView.camera
-<<<<<<< HEAD
         
         mapView.setUserTrackingMode(.none, animated: false)
-=======
-
-        mapView.userTrackingMode = .none
         mapView.resetNorth()
->>>>>>> d553636c
 
         var facing: CLLocationDirection = 0.0
 

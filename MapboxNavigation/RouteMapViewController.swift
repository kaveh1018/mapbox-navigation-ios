import UIKit
import Pulley
import Mapbox
import MapboxDirections
import MapboxCoreNavigation
import Turf

class ArrowFillPolyline: MGLPolylineFeature {}
class ArrowStrokePolyline: ArrowFillPolyline {}


class RouteMapViewController: UIViewController {
    @IBOutlet weak var mapView: NavigationMapView!

    @IBOutlet weak var overviewButton: Button!
    @IBOutlet weak var reportButton: Button!
    @IBOutlet weak var recenterButton: ResumeButton!
    @IBOutlet weak var muteButton: Button!
    @IBOutlet weak var wayNameLabel: WayNameLabel!
    @IBOutlet weak var wayNameView: UIView!
    @IBOutlet weak var maneuverContainerView: ManeuverContainerView!
    @IBOutlet weak var statusView: StatusView!
    @IBOutlet weak var laneViewsContainerView: LanesContainerView!
    
    var routePageViewController: RoutePageViewController!
    var routeTableViewController: RouteTableViewController?
    let routeStepFormatter = RouteStepFormatter()

    var route: Route { return routeController.routeProgress.route }
    var previousStep: RouteStep?

    var pendingCamera: MGLMapCamera? {
        guard let parent = parent as? NavigationViewController else {
            return nil
        }
        return parent.pendingCamera
    }
    var tiltedCamera: MGLMapCamera {
        get {
            let camera = mapView.camera
            camera.altitude = 1000
            camera.pitch = 45
            return camera
        }
    }
    weak var delegate: RouteMapViewControllerDelegate? {
        didSet {
            mapView.delegate = mapView.delegate
        }
    }
    weak var routeController: RouteController!
    let distanceFormatter = DistanceFormatter(approximate: true)
    var arrowCurrentStep: RouteStep?
    var isInOverviewMode = false {
        didSet {
            if isInOverviewMode {
                overviewButton.isHidden = true
                recenterButton.isHidden = false
                wayNameView.isHidden = true
                mapView.logoView.isHidden = true
            } else {
                overviewButton.isHidden = false
                recenterButton.isHidden = true
                mapView.logoView.isHidden = false
            }
            
            if let controller = routePageViewController.currentManeuverPage {
                controller.step = currentStep
                routePageViewController.updateManeuverViewForStep()
            }
        }
    }
    var currentLegIndexMapped = 0

    override func viewDidLoad() {
        super.viewDidLoad()
        automaticallyAdjustsScrollViewInsets = false
        
        distanceFormatter.numberFormatter.locale = .nationalizedCurrent
        
        mapView.tracksUserCourse = true
        mapView.delegate = self
        mapView.navigationMapDelegate = self
        mapView.courseTrackingDelegate = self
        
        overviewButton.applyDefaultCornerRadiusShadow(cornerRadius: overviewButton.bounds.midX)
        reportButton.applyDefaultCornerRadiusShadow(cornerRadius: reportButton.bounds.midX)
        muteButton.applyDefaultCornerRadiusShadow(cornerRadius: muteButton.bounds.midX)
        
        
        wayNameView.layer.borderWidth = 1.0 / UIScreen.main.scale
        wayNameView.applyDefaultCornerRadiusShadow()
        laneViewsContainerView.isHidden = true
        statusView.isHidden = true
        isInOverviewMode = false
        
        resumeNotifications()
    }
    
    deinit {
        suspendNotifications()
    }

    override func viewWillAppear(_ animated: Bool) {
        super.viewWillAppear(animated)
        
        muteButton.isSelected = NavigationSettings.shared.muted
        mapView.compassView.isHidden = true

        if let camera = pendingCamera {
            mapView.camera = camera
        } else if let firstCoordinate = route.coordinates?.first {
            let location = CLLocation(latitude: firstCoordinate.latitude, longitude: firstCoordinate.longitude)
            mapView.updateCourseTracking(location: location, animated: false)
        } else {
            mapView.setCamera(tiltedCamera, animated: false)
        }
        
        mapView.enableFrameByFrameCourseViewTracking(for: 3)
    }
    
    override func viewDidAppear(_ animated: Bool) {
        super.viewDidAppear(animated)
        
        mapView.tracksUserCourse = true
        
        showRouteIfNeeded()
        currentLegIndexMapped = routeController.routeProgress.legIndex
        mapView.enableFrameByFrameCourseViewTracking(for: 3)
    }
    
    func resumeNotifications() {
        NotificationCenter.default.addObserver(self, selector: #selector(willReroute(notification:)), name: RouteControllerWillReroute, object: nil)
        NotificationCenter.default.addObserver(self, selector: #selector(didReroute(notification:)), name: RouteControllerDidReroute, object: nil)
    }
    
    func suspendNotifications() {
        NotificationCenter.default.removeObserver(self, name: RouteControllerWillReroute, object: nil)
        NotificationCenter.default.removeObserver(self, name: RouteControllerDidReroute, object: nil)
    }

    @IBAction func recenter(_ sender: AnyObject) {
        mapView.tracksUserCourse = true
        mapView.enableFrameByFrameCourseViewTracking(for: 3)
        isInOverviewMode = false
    }

    @IBAction func toggleOverview(_ sender: Any) {
        mapView.enableFrameByFrameCourseViewTracking(for: 3)
        updateVisibleBounds()
        isInOverviewMode = true
    }
    
    @IBAction func toggleMute(_ sender: UIButton) {
        sender.isSelected = !sender.isSelected

        let muted = sender.isSelected
        NavigationSettings.shared.muted = muted
    }
    
    @IBAction func rerouteFeedback() {
        showFeedback([[.missingRoad, .missingExit, .generalMapError]])
    }
    
    @IBAction func feedback(_ sender: Any) {
        showFeedback([[.closure, .turnNotAllowed, .reportTraffic], [.confusingInstructions, .GPSInaccurate, .badRoute] ])
        delegate?.mapViewControllerDidOpenFeedback(self)
    }
    
    func showFeedback(_ sections: [FeedbackSection]) {
        guard let parent = parent else { return }
        
        let controller = FeedbackViewController.loadFromStoryboard()
        controller.allowRecordedAudioFeedback = routeController.allowRecordedAudioFeedback
        controller.sections = sections
        let feedbackId = routeController.recordFeedback()
        
        controller.sendFeedbackHandler = { [weak self] (item) in
<<<<<<< HEAD
//            guard let strongSelf = self else { return }
//            strongSelf.delegate?.mapViewController(strongSelf, didSend: feedbackId, feedbackType: item.feedbackType)
//            strongSelf.routeController.updateFeedback(feedbackId: feedbackId, type: item.feedbackType, description: nil)
//            strongSelf.dismiss(animated: true) {
//                DialogViewController.present(on: parent)
//            }
=======
            guard let strongSelf = self else { return }
            strongSelf.delegate?.mapViewController(strongSelf, didSend: feedbackId, feedbackType: item.feedbackType)
            strongSelf.routeController.updateFeedback(feedbackId: feedbackId, type: item.feedbackType, description: nil, audio: item.audio)
            strongSelf.dismiss(animated: true) {
                DialogViewController.present(on: parent)
            }
>>>>>>> 598e711a
        }
        
        controller.dismissFeedbackHandler = { [weak self] in
            guard let strongSelf = self else { return }
            strongSelf.delegate?.mapViewControllerDidCancelFeedback(strongSelf)
            strongSelf.routeController.cancelFeedback(feedbackId: feedbackId)
            strongSelf.dismiss(animated: true, completion: nil)
        }
        
        controller.modalPresentationStyle = .custom
        controller.transitioningDelegate = controller
        parent.present(controller, animated: true, completion: nil)
<<<<<<< HEAD
        
        delegate?.mapViewControllerDidOpenFeedback(self)
=======
>>>>>>> 598e711a
    }

    @IBAction func onStarSelected(_ sender: Any) {
        guard let parent = parent else { return }
        
        let controller = EndOfRouteViewController.loadFromStoryboard()
        controller.modalPresentationStyle = .custom
        controller.transitioningDelegate = controller
        parent.present(controller, animated: true, completion: nil)
        
    }
    
    override func prepare(for segue: UIStoryboardSegue, sender: Any?) {
        switch segue.identifier ?? "" {
        case "RoutePageViewController":
            if let controller = segue.destination as? RoutePageViewController {
                routePageViewController = controller
                controller.maneuverDelegate = self
            }
        case String(describing: EndOfRouteViewController.self):
            if let navCon = segue.destination as? UINavigationController, let /*destination*/ _ = navCon.viewControllers.first as? EndOfRouteViewController {
                //TODO: PAYLOAD
//                destination.route = route
//                destination.feedbacks = routeController.feedbackEvents
            }

        default:
            break
        }
    }
    
    override func traitCollectionDidChange(_ previousTraitCollection: UITraitCollection?) {
        super.traitCollectionDidChange(previousTraitCollection)
        mapView.enableFrameByFrameCourseViewTracking(for: 3)
    }
    
    func updateVisibleBounds() {
        guard let userLocation = routeController.locationManager.location?.coordinate else { return }
        
        let overviewContentInset = UIEdgeInsets(top: 65, left: 20, bottom: 55, right: 20)
        let slicedLine = Polyline(routeController.routeProgress.route.coordinates!).sliced(from: userLocation, to: routeController.routeProgress.route.coordinates!.last).coordinates
        let line = MGLPolyline(coordinates: slicedLine, count: UInt(slicedLine.count))
        
        mapView.tracksUserCourse = false
        let camera = mapView.camera
        camera.pitch = 0
        camera.heading = 0
        mapView.camera = camera
        
        // Don't keep zooming in
        guard line.overlayBounds.ne.distance(to: line.overlayBounds.sw) > 200 else { return }
        
        mapView.setVisibleCoordinateBounds(line.overlayBounds, edgePadding: overviewContentInset, animated: true)
    }

    func notifyDidReroute(route: Route) {
        routePageViewController.updateManeuverViewForStep()

        mapView.addArrow(route: routeController.routeProgress.route, legIndex: routeController.routeProgress.legIndex, stepIndex: routeController.routeProgress.currentLegProgress.stepIndex + 1)
        mapView.showRoute(routeController.routeProgress.route, legIndex: routeController.routeProgress.legIndex)
        
        if routeController.showDebugSpokenInstructionsOnMap {
            mapView.showVoiceInstructionsOnMap(route: routeController.routeProgress.route)
        }

        if isInOverviewMode {
            updateVisibleBounds()
        } else {
            mapView.tracksUserCourse = true
            wayNameView.isHidden = true
        }
        
        rerouteFeedback()
    }
    
    func willReroute(notification: NSNotification) {
        let title = NSLocalizedString("REROUTING", bundle: .mapboxNavigation, value: "Rerouting…", comment: "Indicates that rerouting is in progress")
        statusView.show(title, showSpinner: true)
        statusView.hide(delay: 3, animated: true)
    }
    
    func didReroute(notification: NSNotification) {
        if !(routeController.locationManager is SimulatedLocationManager) {
            statusView.hide(delay: 0.5, animated: true)
        }
        
        if notification.userInfo![RouteControllerDidFindFasterRouteKey] as! Bool {
            let title = NSLocalizedString("FASTER_ROUTE_FOUND", bundle: .mapboxNavigation, value: "Faster Route Found", comment: "Indicates a faster route was found")
            statusView.show(title, showSpinner: true)
            statusView.hide(delay: 5, animated: true)
        }
    }

    func updateMapOverlays(for routeProgress: RouteProgress) {
        if routeProgress.currentLegProgress.followOnStep != nil {
            mapView.addArrow(route: routeController.routeProgress.route, legIndex: routeController.routeProgress.legIndex, stepIndex: routeController.routeProgress.currentLegProgress.stepIndex + 1)
        } else {
            mapView.removeArrow()
        }
    }
    
    func mapView(_ mapView: MGLMapView, imageFor annotation: MGLAnnotation) -> MGLAnnotationImage? {
        return navigationMapView(mapView, imageFor: annotation)
    }
    
    func mapView(_ mapView: MGLMapView, viewFor annotation: MGLAnnotation) -> MGLAnnotationView? {
        return navigationMapView(mapView, viewFor: annotation)
    }

    func notifyDidChange(routeProgress: RouteProgress, location: CLLocation, secondsRemaining: TimeInterval) {
        guard var controller = routePageViewController.currentManeuverPage else { return }
        
        let step = upComingStep ?? currentStep
        
        // Clear the page view controller’s cached pages (before & after) if the step has been changed
        // to avoid going back to an already completed step and avoid duplicated future steps
        if let previousStep = previousStep, previousStep != step {
            controller = routePageViewController.routeManeuverViewController(with: step, leg: routeProgress.currentLeg)!
            routePageViewController.setViewControllers([controller], direction: .forward, animated: false, completion: nil)
            routePageViewController.currentManeuverPage = controller
            routePageViewController(routePageViewController, willTransitionTo: controller, didSwipe: false)
        }
        
        if let upComingStep = routeProgress.currentLegProgress?.upComingStep, !routeProgress.currentLegProgress.userHasArrivedAtWaypoint {
            if routePageViewController.currentManeuverPage.step == upComingStep {
                updateLaneViews(step: upComingStep, durationRemaining: routeProgress.currentLegProgress.currentStepProgress.durationRemaining)
            }
        }
        
        previousStep = step
        
        // Do not update if the current page doesn't represent the current step
        guard step == controller.step else { return }
        
        controller.notifyDidChange(routeProgress: routeProgress, secondsRemaining: secondsRemaining)
        controller.roadCode = step.codes?.first ?? step.destinationCodes?.first ?? step.destinations?.first
        
        if currentLegIndexMapped != routeProgress.legIndex {
            mapView.showWaypoints(routeProgress.route, legIndex: routeProgress.legIndex)
            mapView.showRoute(routeProgress.route, legIndex: routeProgress.legIndex)
            
            currentLegIndexMapped = routeProgress.legIndex
        }
        
        if routeController.showDebugSpokenInstructionsOnMap {
            mapView.showVoiceInstructionsOnMap(route: routeController.routeProgress.route)
        }

        guard isInOverviewMode else {
            return
        }

        updateVisibleBounds()
    }
    
    var contentInsets: UIEdgeInsets {
        guard let tableViewController = routeTableViewController else { return .zero }
        guard let drawer = parent as? NavigationViewController else { return .zero }
        
        return UIEdgeInsets(top: routePageViewController.view.bounds.height,
                            left: 0,
                            bottom: drawer.drawerPosition == .partiallyRevealed ? tableViewController.partialRevealDrawerHeight() : tableViewController.collapsedDrawerHeight(),
                            right: 0)
    }
    
    func updateLaneViews(step: RouteStep, durationRemaining: TimeInterval) {
        laneViewsContainerView.updateLaneViews(step: step, durationRemaining: durationRemaining)
        
        if laneViewsContainerView.stackView.arrangedSubviews.count > 0 {
            showLaneViews()
        } else {
            hideLaneViews()
        }
    }
    
    func showLaneViews(animated: Bool = true) {
        guard laneViewsContainerView.isHidden == true else { return }
        if animated {
            UIView.defaultAnimation(0.3, animations: {
                self.laneViewsContainerView.isHidden = false
            }, completion: nil)
        } else {
            self.laneViewsContainerView.isHidden = false
        }
    }
    
    func hideLaneViews() {
        guard laneViewsContainerView.isHidden == false else { return }
        UIView.defaultAnimation(0.3, animations: {
            self.laneViewsContainerView.isHidden = true
        }, completion: nil)
    }
}

// MARK: PulleyPrimaryContentControllerDelegate

extension RouteMapViewController: PulleyPrimaryContentControllerDelegate {
    func drawerPositionDidChange(drawer: PulleyViewController) {
        mapView.setContentInset(contentInsets, animated: true)
    }
}

// MARK: NavigationMapViewCourseTrackingDelegate

extension RouteMapViewController: NavigationMapViewCourseTrackingDelegate {
    func navigationMapViewDidStartTrackingCourse(_ mapView: NavigationMapView) {
        recenterButton.isHidden = true
        mapView.logoView.isHidden = false
    }
    
    func navigationMapViewDidStopTrackingCourse(_ mapView: NavigationMapView) {
        recenterButton.isHidden = false
        mapView.logoView.isHidden = true
    }
}

// MARK: NavigationMapViewDelegate

extension RouteMapViewController: NavigationMapViewDelegate {
    
    func navigationMapView(_ mapView: NavigationMapView, routeStyleLayerWithIdentifier identifier: String, source: MGLSource) -> MGLStyleLayer? {
        return delegate?.navigationMapView(mapView, routeStyleLayerWithIdentifier: identifier, source: source)
    }

    func navigationMapView(_ mapView: NavigationMapView, routeCasingStyleLayerWithIdentifier identifier: String, source: MGLSource) -> MGLStyleLayer? {
        return delegate?.navigationMapView(mapView, routeCasingStyleLayerWithIdentifier: identifier, source: source)
    }

    func navigationMapView(_ mapView: NavigationMapView, waypointStyleLayerWithIdentifier identifier: String, source: MGLSource) -> MGLStyleLayer? {
        return delegate?.navigationMapView(mapView, waypointStyleLayerWithIdentifier: identifier, source: source)
    }
    
    func navigationMapView(_ mapView: NavigationMapView, waypointSymbolStyleLayerWithIdentifier identifier: String, source: MGLSource) -> MGLStyleLayer? {
        return delegate?.navigationMapView(mapView, waypointSymbolStyleLayerWithIdentifier: identifier, source: source)
    }
    
    func navigationMapView(_ mapView: NavigationMapView, shapeFor waypoints: [Waypoint]) -> MGLShape? {
        return delegate?.navigationMapView(mapView, shapeFor: waypoints)
    }

    func navigationMapView(_ mapView: NavigationMapView, shapeDescribing route: Route) -> MGLShape? {
        return delegate?.navigationMapView(mapView, shapeDescribing: route)
    }

    func navigationMapView(_ mapView: NavigationMapView, simplifiedShapeDescribing route: Route) -> MGLShape? {
        return delegate?.navigationMapView(mapView, simplifiedShapeDescribing: route)
    }
    
    func navigationMapView(_ mapView: MGLMapView, imageFor annotation: MGLAnnotation) -> MGLAnnotationImage? {
        return delegate?.navigationMapView(mapView, imageFor :annotation)
    }
    
    func navigationMapView(_ mapView: MGLMapView, viewFor annotation: MGLAnnotation) -> MGLAnnotationView? {
        return delegate?.navigationMapView(mapView, viewFor: annotation)
    }
    
    func navigationMapViewUserAnchorPoint(_ mapView: NavigationMapView) -> CGPoint {
        return delegate?.mapViewController(self, mapViewUserAnchorPoint: mapView) ?? .zero
    }
    
    /**
     Updates the current road name label to reflect the road on which the user is currently traveling.
     
     - parameter location: The user’s current location.
     */
    func labelCurrentRoad(at location: CLLocation) {
        guard let style = mapView.style,
            let stepCoordinates = routeController.routeProgress.currentLegProgress.currentStep.coordinates,
            recenterButton.isHidden else {
            return
        }
        
        let closestCoordinate = location.coordinate
        let roadLabelLayerIdentifier = "roadLabelLayer"
        var streetsSources = style.sources.flatMap {
            $0 as? MGLVectorSource
            }.filter {
                $0.isMapboxStreets
        }
        
        // Add Mapbox Streets if the map does not already have it
        if streetsSources.isEmpty {
            let source = MGLVectorSource(identifier: "mapboxStreetsv7", configurationURL: URL(string: "mapbox://mapbox.mapbox-streets-v7")!)
            style.addSource(source)
            streetsSources.append(source)
        }
        
        if let mapboxSteetsSource = streetsSources.first, style.layer(withIdentifier: roadLabelLayerIdentifier) == nil {
            let streetLabelLayer = MGLLineStyleLayer(identifier: roadLabelLayerIdentifier, source: mapboxSteetsSource)
            streetLabelLayer.sourceLayerIdentifier = "road_label"
            streetLabelLayer.lineOpacity = MGLStyleValue(rawValue: 1)
            streetLabelLayer.lineWidth = MGLStyleValue(rawValue: 20)
            streetLabelLayer.lineColor = MGLStyleValue(rawValue: .white)
            style.insertLayer(streetLabelLayer, at: 0)
        }
        
        let userPuck = mapView.convert(closestCoordinate, toPointTo: mapView)
        let features = mapView.visibleFeatures(at: userPuck, styleLayerIdentifiers: Set([roadLabelLayerIdentifier]))
        var smallestLabelDistance = Double.infinity
        var currentName: String?
        
        for feature in features {
            var allLines: [MGLPolyline] = []
            
            if let line = feature as? MGLPolylineFeature {
                allLines.append(line)
            } else if let lines = feature as? MGLMultiPolylineFeature {
                allLines = lines.polylines
            }
            
            for line in allLines {
                let featureCoordinates =  Array(UnsafeBufferPointer(start: line.coordinates, count: Int(line.pointCount)))
                let featurePolyline = Polyline(featureCoordinates)
                let slicedLine = Polyline(stepCoordinates).sliced(from: closestCoordinate)
                
                let lookAheadDistance:CLLocationDistance = 10
                guard let pointAheadFeature = featurePolyline.sliced(from: closestCoordinate).coordinateFromStart(distance: lookAheadDistance) else { continue }
                guard let pointAheadUser = slicedLine.coordinateFromStart(distance: lookAheadDistance) else { continue }
                guard let reversedPoint = Polyline(featureCoordinates.reversed()).sliced(from: closestCoordinate).coordinateFromStart(distance: lookAheadDistance) else { continue }
                
                let distanceBetweenPointsAhead = pointAheadFeature.distance(to: pointAheadUser)
                let distanceBetweenReversedPoint = reversedPoint.distance(to: pointAheadUser)
                let minDistanceBetweenPoints = min(distanceBetweenPointsAhead, distanceBetweenReversedPoint)
                
                if minDistanceBetweenPoints < smallestLabelDistance {
                    smallestLabelDistance = minDistanceBetweenPoints
                    
                    if let line = feature as? MGLPolylineFeature, let name = line.attribute(forKey: "name") as? String {
                        currentName = name
                    } else if let line = feature as? MGLMultiPolylineFeature, let name = line.attribute(forKey: "name") as? String {
                        currentName = name
                    } else {
                        currentName = nil
                    }
                }
            }
        }
        
        if smallestLabelDistance < 5 && currentName != nil {
            wayNameLabel.text = currentName
            wayNameView.isHidden = false
        } else {
            wayNameView.isHidden = true
        }
    }
}

// MARK: MGLMapViewDelegate

extension RouteMapViewController: MGLMapViewDelegate {
    func mapView(_ mapView: MGLMapView, regionDidChangeAnimated animated: Bool) {
        var userTrackingMode = mapView.userTrackingMode
        if let mapView = mapView as? NavigationMapView, mapView.tracksUserCourse {
            userTrackingMode = .followWithCourse
        }
        if userTrackingMode == .none && !isInOverviewMode {
            wayNameView.isHidden = true
        }
    }

    func mapView(_ mapView: MGLMapView, didFinishLoading style: MGLStyle) {
        style.setImage(Bundle.mapboxNavigation.image(named: "triangle")!.withRenderingMode(.alwaysTemplate), forName: "triangle-tip-navigation")
        // This method is called before the view is added to a window
        // (if the style is cached) preventing UIAppearance to apply the style.
        showRouteIfNeeded()
    }
    
    func showRouteIfNeeded() {
        guard isViewLoaded && view.window != nil else { return }
        let map = mapView as NavigationMapView
        guard !map.showsRoute else { return }
        map.showRoute(routeController.routeProgress.route, legIndex: routeController.routeProgress.legIndex)
        map.showWaypoints(routeController.routeProgress.route, legIndex: routeController.routeProgress.legIndex)
        
        if routeController.showDebugSpokenInstructionsOnMap {
            mapView.showVoiceInstructionsOnMap(route: routeController.routeProgress.route)
        }
    }
}

// MARK: RouteManeuverPageViewControllerDelegate

extension RouteMapViewController: RoutePageViewControllerDelegate {
    internal func routePageViewController(_ controller: RoutePageViewController, willTransitionTo maneuverViewController: RouteManeuverViewController, didSwipe: Bool) {
        let step = maneuverViewController.step!

        maneuverViewController.turnArrowView.step = step
        maneuverViewController.distance = step.distance > 0 ? step.distance : nil
        maneuverViewController.roadCode = step.codes?.first ?? step.destinationCodes?.first ?? step.destinations?.first
        maneuverViewController.updateStreetNameForStep()
        
        updateLaneViews(step: step, durationRemaining: 0)

        if !isInOverviewMode {
            if didSwipe, step != routeController.routeProgress.currentLegProgress.upComingStep {
                mapView.enableFrameByFrameCourseViewTracking(for: 1)
                mapView.tracksUserCourse = false
                mapView.setCenter(step.maneuverLocation, zoomLevel: mapView.zoomLevel, direction: step.initialHeading!, animated: true, completionHandler: nil)
            }
            
            if didSwipe, step == routeController.routeProgress.currentLegProgress.upComingStep {
                mapView.tracksUserCourse = true
            }
        }
        
        if let stepIndex = routeController.routeProgress.currentLeg.steps.index(where: { $0 == step }), stepAfter(step) != nil {
            mapView.addArrow(route: routeController.routeProgress.route, legIndex: routeController.routeProgress.legIndex, stepIndex: stepIndex)
        } else {
            mapView.removeArrow()
        }
    }
    
    var currentLeg: RouteLeg {
        return routeController.routeProgress.currentLeg
    }
    
    var upComingStep: RouteStep? {
        return routeController.routeProgress.currentLegProgress.upComingStep
    }
    
    var currentStep: RouteStep {
        return routeController.routeProgress.currentLegProgress.currentStep
    }

    func stepBefore(_ step: RouteStep) -> RouteStep? {
        guard let legProgress = routeController.routeProgress.currentLegProgress,
            let index = legProgress.leg.steps.index(of: step),
            index - 1 > legProgress.stepIndex,
            !isInOverviewMode else {
            return nil
        }
        return routeController.routeProgress.currentLegProgress.stepBefore(step)
    }

    func stepAfter(_ step: RouteStep) -> RouteStep? {
        guard !isInOverviewMode else {
            return nil
        }
        return routeController.routeProgress.currentLegProgress.stepAfter(step)
    }
}

protocol RouteMapViewControllerDelegate: class {
    func navigationMapView(_ mapView: NavigationMapView, routeStyleLayerWithIdentifier identifier: String, source: MGLSource) -> MGLStyleLayer?
    func navigationMapView(_ mapView: NavigationMapView, routeCasingStyleLayerWithIdentifier identifier: String, source: MGLSource) -> MGLStyleLayer?
    func navigationMapView(_ mapView: NavigationMapView, shapeDescribing route: Route) -> MGLShape?
    func navigationMapView(_ mapView: NavigationMapView, simplifiedShapeDescribing route: Route) -> MGLShape?
    func navigationMapView(_ mapView: NavigationMapView, waypointStyleLayerWithIdentifier identifier: String, source: MGLSource) -> MGLStyleLayer?
    func navigationMapView(_ mapView: NavigationMapView, waypointSymbolStyleLayerWithIdentifier identifier: String, source: MGLSource) -> MGLStyleLayer?
    func navigationMapView(_ mapView: NavigationMapView, shapeFor waypoints: [Waypoint]) -> MGLShape?
    func navigationMapView(_ mapView: MGLMapView, imageFor annotation: MGLAnnotation) -> MGLAnnotationImage?
    func navigationMapView(_ mapView: MGLMapView, viewFor annotation: MGLAnnotation) -> MGLAnnotationView?
    
    func mapViewControllerDidOpenFeedback(_ mapViewController: RouteMapViewController)
    func mapViewControllerDidCancelFeedback(_ mapViewController: RouteMapViewController)
    func mapViewController(_ mapViewController: RouteMapViewController, didSend feedbackId: String, feedbackType: FeedbackType)
    
    func mapViewController(_ mapViewController: RouteMapViewController, mapViewUserAnchorPoint mapView: NavigationMapView) -> CGPoint?
}<|MERGE_RESOLUTION|>--- conflicted
+++ resolved
@@ -176,21 +176,12 @@
         let feedbackId = routeController.recordFeedback()
         
         controller.sendFeedbackHandler = { [weak self] (item) in
-<<<<<<< HEAD
-//            guard let strongSelf = self else { return }
-//            strongSelf.delegate?.mapViewController(strongSelf, didSend: feedbackId, feedbackType: item.feedbackType)
-//            strongSelf.routeController.updateFeedback(feedbackId: feedbackId, type: item.feedbackType, description: nil)
-//            strongSelf.dismiss(animated: true) {
-//                DialogViewController.present(on: parent)
-//            }
-=======
             guard let strongSelf = self else { return }
             strongSelf.delegate?.mapViewController(strongSelf, didSend: feedbackId, feedbackType: item.feedbackType)
             strongSelf.routeController.updateFeedback(feedbackId: feedbackId, type: item.feedbackType, description: nil, audio: item.audio)
             strongSelf.dismiss(animated: true) {
                 DialogViewController.present(on: parent)
             }
->>>>>>> 598e711a
         }
         
         controller.dismissFeedbackHandler = { [weak self] in
@@ -203,11 +194,8 @@
         controller.modalPresentationStyle = .custom
         controller.transitioningDelegate = controller
         parent.present(controller, animated: true, completion: nil)
-<<<<<<< HEAD
         
         delegate?.mapViewControllerDidOpenFeedback(self)
-=======
->>>>>>> 598e711a
     }
 
     @IBAction func onStarSelected(_ sender: Any) {

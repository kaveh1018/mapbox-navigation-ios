import UIKit
import Mapbox
import MapboxDirections
import MapboxCoreNavigation
import MapboxMobileEvents
import Turf

class ArrowFillPolyline: MGLPolylineFeature {}
class ArrowStrokePolyline: ArrowFillPolyline {}

class RouteMapViewController: UIViewController {
    
    var navigationView: NavigationView { return view as! NavigationView }
    var mapView: NavigationMapView { return navigationView.mapView }
    var statusView: StatusView { return navigationView.statusView }
    var reportButton: FloatingButton { return navigationView.reportButton }
    var lanesView: LanesView { return navigationView.lanesView }
    var nextBannerView: NextBannerView { return navigationView.nextBannerView }
    var instructionsBannerView: InstructionsBannerView { return navigationView.instructionsBannerView }
    
    lazy var endOfRouteViewController: EndOfRouteViewController = {
        let storyboard = UIStoryboard(name: "Navigation", bundle: .mapboxNavigation)
        let viewController = storyboard.instantiateViewController(withIdentifier: "EndOfRouteViewController") as! EndOfRouteViewController
        return viewController
    }()
    
    lazy var feedbackViewController: FeedbackViewController = {
        let controller = FeedbackViewController.loadFromStoryboard()
        
        controller.sections = [
            [.turnNotAllowed, .closure, .reportTraffic],
            [.confusingInstructions, .generalMapError, .badRoute]
        ]
        
        controller.modalPresentationStyle = .custom
        controller.transitioningDelegate = controller
        return controller
    }()
    
    private struct Actions {
        static let overview: Selector = #selector(RouteMapViewController.toggleOverview(_:))
        static let mute: Selector = #selector(RouteMapViewController.toggleMute(_:))
        static let feedback: Selector = #selector(RouteMapViewController.feedback(_:))
        static let rerouteFeedback: Selector = #selector(RouteMapViewController.rerouteFeedback(_:))
        static let recenter: Selector = #selector(RouteMapViewController.recenter(_:))
    }

    var route: Route { return routeController.routeProgress.route }
    var updateETATimer: Timer?
    var previewInstructionsView: StepInstructionsView?
    var lastTimeUserRerouted: Date?
    var stepsViewController: StepsViewController?
    private lazy var geocoder: CLGeocoder = CLGeocoder()
    var destination: Waypoint?
    
    var showsEndOfRoute: Bool = true

    var pendingCamera: MGLMapCamera? {
        guard let parent = parent as? NavigationViewController else {
            return nil
        }
        return parent.pendingCamera
    }
    var tiltedCamera: MGLMapCamera {
        get {
            let camera = mapView.camera
            camera.altitude = 1000
            camera.pitch = 45
            return camera
        }
    }
    
    weak var delegate: RouteMapViewControllerDelegate?
    var routeController: RouteController! {
        didSet {
            navigationView.statusView.canChangeValue = routeController.locationManager is SimulatedLocationManager
            guard let destination = route.legs.last?.destination else { return }
            populateName(for: destination, populated: { self.destination = $0 })
        }
    }
    let distanceFormatter = DistanceFormatter(approximate: true)
    var arrowCurrentStep: RouteStep?
    var isInOverviewMode = false {
        didSet {
            if isInOverviewMode {
                navigationView.overviewButton.isHidden = true
                navigationView.resumeButton.isHidden = false
                navigationView.wayNameView.isHidden = true
                mapView.logoView.isHidden = true
            } else {
                navigationView.overviewButton.isHidden = false
                navigationView.resumeButton.isHidden = true
                mapView.logoView.isHidden = false
            }
        }
    }
    var currentLegIndexMapped = 0
    
    /**
     A Boolean value that determines whether the map annotates the locations at which instructions are spoken for debugging purposes.
     */
    var annotatesSpokenInstructions = false
    
    var overheadInsets: UIEdgeInsets {
        return UIEdgeInsets(top: navigationView.instructionsBannerView.bounds.height, left: 20, bottom: navigationView.bottomBannerView.bounds.height, right: 20)
    }
    

    convenience init(routeController: RouteController, delegate: RouteMapViewControllerDelegate? = nil) {
        self.init()
        self.routeController = routeController
        self.delegate = delegate
    }
    
    
    override func loadView() {
        self.view = NavigationView(delegate: self)
        self.view.frame = parent?.view.bounds ?? UIScreen.main.bounds
        mapView.contentInset = contentInsets
    }
    
    override func viewDidLoad() {
        super.viewDidLoad()
        mapView.tracksUserCourse = true
        
        automaticallyAdjustsScrollViewInsets = false
        
        distanceFormatter.numberFormatter.locale = .nationalizedCurrent
        
        navigationView.overviewButton.addTarget(self, action: Actions.overview, for: .touchUpInside)
        navigationView.muteButton.addTarget(self, action: Actions.mute, for: .touchUpInside)
        navigationView.reportButton.addTarget(self, action: Actions.feedback, for: .touchUpInside)
        navigationView.rerouteReportButton.addTarget(self, action: Actions.rerouteFeedback, for: .touchUpInside)
        navigationView.resumeButton.addTarget(self, action: Actions.recenter, for: .touchUpInside)
        resumeNotifications()
    }
    
    deinit {
        suspendNotifications()
        removeTimer()
    }

    override func viewWillAppear(_ animated: Bool) {
        super.viewWillAppear(animated)
        
        resetETATimer()
        
        navigationView.muteButton.isSelected = NavigationSettings.shared.voiceMuted
        mapView.compassView.isHidden = true
        
        mapView.tracksUserCourse = true
        
        if let camera = pendingCamera {
            mapView.camera = camera
        } else if let location = routeController.location, location.course > 0 {
            mapView.updateCourseTracking(location: location, animated: false)
        } else if let coordinates = routeController.routeProgress.currentLegProgress.currentStep.coordinates, let firstCoordinate = coordinates.first, coordinates.count > 1 {
            let secondCoordinate = coordinates[1]
            let course = firstCoordinate.direction(to: secondCoordinate)
            let newLocation = CLLocation(coordinate: routeController.location?.coordinate ?? firstCoordinate, altitude: 0, horizontalAccuracy: 0, verticalAccuracy: 0, course: course, speed: 0, timestamp: Date())
            mapView.updateCourseTracking(location: newLocation, animated: false)
        } else {
            mapView.setCamera(tiltedCamera, animated: false)
        }
    }
    
    override func viewDidAppear(_ animated: Bool) {
        super.viewDidAppear(animated)
        annotatesSpokenInstructions = delegate?.mapViewControllerShouldAnnotateSpokenInstructions(self) ?? false
        showRouteIfNeeded()
        currentLegIndexMapped = routeController.routeProgress.legIndex
    }
    
    override func viewWillDisappear(_ animated: Bool) {
        super.viewWillDisappear(animated)
        removeTimer()
    }

    func resumeNotifications() {
        NotificationCenter.default.addObserver(self, selector: #selector(willReroute(notification:)), name: .routeControllerWillReroute, object: nil)
        NotificationCenter.default.addObserver(self, selector: #selector(didReroute(notification:)), name: .routeControllerDidReroute, object: nil)
        NotificationCenter.default.addObserver(self, selector: #selector(applicationWillEnterForeground(notification:)), name: .UIApplicationWillEnterForeground, object: nil)
        NotificationCenter.default.addObserver(self, selector: #selector(removeTimer), name: .UIApplicationDidEnterBackground, object: nil)
        subscribeToKeyboardNotifications()
    }
    
    func suspendNotifications() {
        NotificationCenter.default.removeObserver(self, name: .routeControllerWillReroute, object: nil)
        NotificationCenter.default.removeObserver(self, name: .routeControllerDidReroute, object: nil)
        NotificationCenter.default.removeObserver(self, name: .UIApplicationWillEnterForeground, object: nil)
        NotificationCenter.default.removeObserver(self, name: .UIApplicationDidEnterBackground, object: nil)
        unsubscribeFromKeyboardNotifications()
    }

    @objc func recenter(_ sender: AnyObject) {
        mapView.tracksUserCourse = true
        mapView.enableFrameByFrameCourseViewTracking(for: 3)
        isInOverviewMode = false
        updateCameraAltitude(for: routeController.routeProgress)
        
        mapView.addArrow(route: routeController.routeProgress.route,
                         legIndex: routeController.routeProgress.legIndex,
                         stepIndex: routeController.routeProgress.currentLegProgress.stepIndex + 1)
        
        removePreviewInstructions()
    }
    
    @objc func removeTimer() {
        updateETATimer?.invalidate()
        updateETATimer = nil
    }
    
    func removePreviewInstructions() {
        if let view = previewInstructionsView {
            view.removeFromSuperview()
            navigationView.instructionsBannerContentView.backgroundColor = InstructionsBannerView.appearance().backgroundColor
            previewInstructionsView = nil
        }
    }

    @objc func toggleOverview(_ sender: Any) {
        mapView.enableFrameByFrameCourseViewTracking(for: 3)
        if let coordinates = routeController.routeProgress.route.coordinates, let userLocation = routeController.locationManager.location?.coordinate {
            mapView.setOverheadCameraView(from: userLocation, along: coordinates, for: overheadInsets)
        }
        isInOverviewMode = true
    }
    
    @objc func toggleMute(_ sender: UIButton) {
        sender.isSelected = !sender.isSelected

        let muted = sender.isSelected
        NavigationSettings.shared.voiceMuted = muted
    }
    
    @objc func rerouteFeedback(_ sender: Any) {
        showFeedback(source: .reroute)
        navigationView.rerouteReportButton.slideUp(constraint: navigationView.rerouteFeedbackTopConstraint)
        delegate?.mapViewControllerDidOpenFeedback(self)
    }
    
    @objc func feedback(_ sender: Any) {
        showFeedback()
        delegate?.mapViewControllerDidOpenFeedback(self)
    }
    
    func showFeedback(source: FeedbackSource = .user) {
        guard let parent = parent else { return }
    
        let controller = feedbackViewController
        let defaults = defaultFeedbackHandlers() //this is done every time to refresh the feedbackId
        controller.sendFeedbackHandler = defaults.send
        controller.dismissFeedbackHandler = defaults.dismiss
        
        parent.present(controller, animated: true, completion: nil)
    }
    
    override func traitCollectionDidChange(_ previousTraitCollection: UITraitCollection?) {
        super.traitCollectionDidChange(previousTraitCollection)
        mapView.enableFrameByFrameCourseViewTracking(for: 3)
    }
    
    override func viewDidLayoutSubviews() {
        super.viewDidLayoutSubviews()
        mapView.setContentInset(contentInsets, animated: true)
        mapView.setNeedsUpdateConstraints()
    }

    func notifyDidReroute(route: Route) {
        updateETA()
        
        instructionsBannerView.update(for: routeController.routeProgress.currentLegProgress)
        lanesView.update(for: routeController.routeProgress.currentLegProgress)
        if lanesView.isHidden {
            nextBannerView.update(for: routeController.routeProgress)
        }
        
        mapView.addArrow(route: routeController.routeProgress.route, legIndex: routeController.routeProgress.legIndex, stepIndex: routeController.routeProgress.currentLegProgress.stepIndex + 1)
        mapView.showRoutes([routeController.routeProgress.route], legIndex: routeController.routeProgress.legIndex)
        
        if annotatesSpokenInstructions {
            mapView.showVoiceInstructionsOnMap(route: routeController.routeProgress.route)
        }

        if isInOverviewMode {
            if let coordinates = routeController.routeProgress.route.coordinates, let userLocation = routeController.locationManager.location?.coordinate {
                mapView.setOverheadCameraView(from: userLocation, along: coordinates, for: overheadInsets)
            }
        } else {
            mapView.tracksUserCourse = true
            navigationView.wayNameView.isHidden = true
        }
        
        stepsViewController?.dismiss {
            self.removePreviewInstructions()
            self.stepsViewController = nil
        }
    }
    
    @objc func applicationWillEnterForeground(notification: NSNotification) {
        mapView.updateCourseTracking(location: routeController.location, animated: false)
        resetETATimer()
    }
    
    @objc func willReroute(notification: NSNotification) {
        let title = NSLocalizedString("REROUTING", bundle: .mapboxNavigation, value: "Rerouting…", comment: "Indicates that rerouting is in progress")
        lanesView.hide()
        statusView.show(title, showSpinner: true)
    }
    
    @objc func didReroute(notification: NSNotification) {
        guard self.isViewLoaded else { return }
        
        if !(routeController.locationManager is SimulatedLocationManager) {
            statusView.hide(delay: 2, animated: true)
            
            if !navigationView.reportButton.isHidden {
                DispatchQueue.main.asyncAfter(deadline: .now() + 3, execute: {
                    self.navigationView.rerouteReportButton.slideDown(constraint: self.navigationView.rerouteFeedbackTopConstraint, interval: 5)
                })
            }
        }
        
        if notification.userInfo![RouteControllerNotificationUserInfoKey.isOpportunisticKey] as! Bool {
            let title = NSLocalizedString("FASTER_ROUTE_FOUND", bundle: .mapboxNavigation, value: "Faster Route Found", comment: "Indicates a faster route was found")
            showStatus(title: title, withSpinner: true, for: 3)
        }
    }

    func updateMapOverlays(for routeProgress: RouteProgress) {
        if routeProgress.currentLegProgress.followOnStep != nil {
            mapView.addArrow(route: routeController.routeProgress.route, legIndex: routeController.routeProgress.legIndex, stepIndex: routeController.routeProgress.currentLegProgress.stepIndex + 1)
        } else {
            mapView.removeArrow()
        }
    }

    func updateCameraAltitude(for routeProgress: RouteProgress) {
        guard mapView.tracksUserCourse else { return } //only adjust when we are actively tracking user course
        
        let zoomOutAltitude = NavigationMapView.zoomedOutMotorwayAltitude
        let defaultAltitude = NavigationMapView.defaultAltitude
        let isLongRoad = routeProgress.distanceRemaining >= NavigationMapView.longManeuverDistance
        let currentStep = routeProgress.currentLegProgress.currentStep
        let upComingStep = routeProgress.currentLegProgress.upComingStep
        
        //If the user is at the last turn maneuver, the map should zoom in to the default altitude.
        let currentInstruction = routeProgress.currentLegProgress.currentStepProgress.currentSpokenInstruction
        
        //If the user is on a motorway, not exiting, and their segment is sufficently long, the map should zoom out to the motorway altitude.
        //otherwise, zoom in if it's the last instruction on the step.
        let currentStepIsMotorway = currentStep.isMotorway
        let nextStepIsMotorway = upComingStep?.isMotorway ?? false
        if currentStepIsMotorway, nextStepIsMotorway, isLongRoad {
            setCamera(altitude: zoomOutAltitude)
        } else if currentInstruction == currentStep.lastInstruction {
            setCamera(altitude: defaultAltitude)
        }
    }
    
    private func showStatus(title: String, withSpinner spin: Bool = false, for time: TimeInterval, animated: Bool = true, interactive: Bool = false) {
        statusView.show(title, showSpinner: spin, interactive: interactive)
        guard time < .infinity else { return }
        statusView.hide(delay: time, animated: animated)
    }
    
    private func setCamera(altitude: Double) {
        guard mapView.altitude != altitude else { return }
        mapView.altitude = altitude
    }
    
    func mapView(_ mapView: MGLMapView, imageFor annotation: MGLAnnotation) -> MGLAnnotationImage? {
        return navigationMapView(mapView, imageFor: annotation)
    }
    
    func mapView(_ mapView: MGLMapView, viewFor annotation: MGLAnnotation) -> MGLAnnotationView? {
        return navigationMapView(mapView, viewFor: annotation)
    }

    func notifyDidChange(routeProgress: RouteProgress, location: CLLocation, secondsRemaining: TimeInterval) {
        resetETATimer()
        
        updateETA()
        
        lanesView.update(for: routeProgress.currentLegProgress)
        instructionsBannerView.update(for: routeProgress.currentLegProgress)
        if lanesView.isHidden {
            nextBannerView.update(for: routeProgress)
        }
        
        if currentLegIndexMapped != routeProgress.legIndex {
            mapView.showWaypoints(routeProgress.route, legIndex: routeProgress.legIndex)
            mapView.showRoutes([routeProgress.route], legIndex: routeProgress.legIndex)
            
            currentLegIndexMapped = routeProgress.legIndex
        }
        
        if annotatesSpokenInstructions {
            mapView.showVoiceInstructionsOnMap(route: routeController.routeProgress.route)
        }

        guard isInOverviewMode else {
            return
        }

        if let coordinates = routeController.routeProgress.route.coordinates, let userLocation = routeController.locationManager.location?.coordinate {
            mapView.setOverheadCameraView(from: userLocation, along: coordinates, for: overheadInsets)
        }
    }
    
func defaultFeedbackHandlers(source: FeedbackSource = .user) -> (send: FeedbackViewController.SendFeedbackHandler, dismiss: () -> Void) {
        let identifier = routeController.recordFeedback()
        let send = defaultSendFeedbackHandler(feedbackId: identifier)
        let dismiss = defaultDismissFeedbackHandler(feedbackId: identifier)
        
        return (send, dismiss)
    }
    
    func defaultSendFeedbackHandler(source: FeedbackSource = .user, feedbackId identifier: String) -> FeedbackViewController.SendFeedbackHandler {
        return { [weak self] (item) in
            guard let strongSelf = self, let parent = strongSelf.parent else { return }
        
            strongSelf.delegate?.mapViewController(strongSelf, didSend: identifier, feedbackType: item.feedbackType)
            strongSelf.routeController.updateFeedback(feedbackId: identifier, type: item.feedbackType, source: source, description: nil)
            strongSelf.dismiss(animated: true) {
                DialogViewController.present(on: parent)
            }
        }
    }
    
    func defaultDismissFeedbackHandler(feedbackId identifier: String) -> (() -> Void) {
        return { [weak self ] in
            guard let strongSelf = self else { return }
            strongSelf.delegate?.mapViewControllerDidCancelFeedback(strongSelf)
            strongSelf.routeController.cancelFeedback(feedbackId: identifier)
            strongSelf.dismiss(animated: true, completion: nil)
        }
    }
    
    var contentInsets: UIEdgeInsets {
        let top = navigationView.instructionsBannerContentView.bounds.height
        let bottom = navigationView.bottomBannerView.bounds.height
        return UIEdgeInsets(top: top, left: 0, bottom: bottom, right: 0)
    }
    
    // MARK: End Of Route
    
    func embedEndOfRoute() {
        let endOfRoute = endOfRouteViewController
        addChildViewController(endOfRoute)
        navigationView.endOfRouteView = endOfRoute.view
        navigationView.constrainEndOfRoute()
        endOfRoute.didMove(toParentViewController: self)
        
        endOfRoute.dismissHandler = { [weak self] (stars, comment) in
            guard let rating = self?.rating(for: stars) else { return }
            self?.routeController.setEndOfRoute(rating: rating, comment: comment)
            self?.dismiss(animated: true, completion: nil)
        }
    }
    
    func unembedEndOfRoute() {
        let endOfRoute = endOfRouteViewController
        endOfRoute.willMove(toParentViewController: nil)
        endOfRoute.removeFromParentViewController()
    }
    
    func showEndOfRoute(duration: TimeInterval = 0.3, completion: ((Bool) -> Void)? = nil) {
        embedEndOfRoute()
        endOfRouteViewController.destination = destination
        navigationView.endOfRouteView?.isHidden = false

        view.layoutIfNeeded() //flush layout queue
        NSLayoutConstraint.deactivate(navigationView.bannerShowConstraints)
        NSLayoutConstraint.activate(navigationView.bannerHideConstraints)
        navigationView.endOfRouteHideConstraint?.isActive = false
        navigationView.endOfRouteShowConstraint?.isActive = true
        
        mapView.enableFrameByFrameCourseViewTracking(for: duration)
        mapView.setNeedsUpdateConstraints()
        
        let animate = {
            self.view.layoutIfNeeded()
            self.navigationView.floatingStackView.alpha = 0.0
        }
        
        let noAnimation = { animate(); completion?(true) }

        guard duration > 0.0 else { return noAnimation() }
        UIView.animate(withDuration: duration, delay: 0.0, options: [.curveLinear], animations: animate, completion: completion)
        
        // Prevent the user puck from floating around.
        mapView.updateCourseTracking(location: routeController.location, animated: false)
    }
    
    func hideEndOfRoute(duration: TimeInterval = 0.3, completion: ((Bool) -> Void)? = nil) {
        view.layoutIfNeeded() //flush layout queue
        navigationView.endOfRouteHideConstraint?.isActive = true
        navigationView.endOfRouteShowConstraint?.isActive = false
        view.clipsToBounds = true
        
        mapView.enableFrameByFrameCourseViewTracking(for: duration)
        mapView.setNeedsUpdateConstraints()

        let animate = {
            self.view.layoutIfNeeded()
            self.navigationView.floatingStackView.alpha = 1.0
        }
        
        let complete: (Bool) -> Void = {
            self.navigationView.endOfRouteView?.isHidden = true
            self.unembedEndOfRoute()
            completion?($0)
        }
        
        let noAnimation = {
            animate()
            complete(true)
        }

        guard duration > 0.0 else { return noAnimation() }
        UIView.animate(withDuration: duration, delay: 0.0, options: [.curveLinear], animations: animate, completion: complete)
    }
    
    fileprivate func rating(for stars: Int) -> Int {
        assert(stars >= 0 && stars <= 5)
        guard stars > 0 else { return MMEEventsManager.unrated } //zero stars means this was unrated.
        return (stars - 1) * 25
    }

    fileprivate func populateName(for waypoint: Waypoint, populated: @escaping (Waypoint) -> Void) {
        guard waypoint.name == nil else { return populated(waypoint) }
        CLGeocoder().reverseGeocodeLocation(waypoint.location) { (places, error) in
        guard let place = places?.first, let placeName = place.name, error == nil else { return }
            let named = Waypoint(coordinate: waypoint.coordinate, name: placeName)
            return populated(named)
        }
    }
}

// MARK: - UIContentContainer

extension RouteMapViewController {
    override func preferredContentSizeDidChange(forChildContentContainer container: UIContentContainer) {
        navigationView.endOfRouteHeightConstraint?.constant = container.preferredContentSize.height
        
        UIView.animate(withDuration: 0.3, animations: view.layoutIfNeeded)
    }
}

// MARK: - NavigationViewDelegate

extension RouteMapViewController: NavigationViewDelegate {
    // MARK: NavigationViewDelegate
    
    func navigationView(_ view: NavigationView, didTapCancelButton: CancelButton) {
        delegate?.mapViewControllerDidCancelNavigation(self)
    }
    
    // MARK: MGLMapViewDelegate
    func mapView(_ mapView: MGLMapView, regionDidChangeAnimated animated: Bool) {
        var userTrackingMode = mapView.userTrackingMode
        if let mapView = mapView as? NavigationMapView, mapView.tracksUserCourse {
            userTrackingMode = .followWithCourse
        }
        if userTrackingMode == .none && !isInOverviewMode {
            navigationView.wayNameView.isHidden = true
        }
    }
    
    func mapView(_ mapView: MGLMapView, didFinishLoading style: MGLStyle) {
        // This method is called before the view is added to a window
        // (if the style is cached) preventing UIAppearance to apply the style.
        showRouteIfNeeded()
        self.mapView.localizeLabels()
    }
    
    // MARK: NavigationMapViewCourseTrackingDelegate
    func navigationMapViewDidStartTrackingCourse(_ mapView: NavigationMapView) {
        navigationView.resumeButton.isHidden = true
        mapView.logoView.isHidden = false
    }
    
    func navigationMapViewDidStopTrackingCourse(_ mapView: NavigationMapView) {
        navigationView.resumeButton.isHidden = false
        navigationView.wayNameView.isHidden = true
        mapView.logoView.isHidden = true
    }
    
    //MARK: InstructionsBannerViewDelegate
    func didTapInstructionsBanner(_ sender: BaseInstructionsBannerView) {
        removePreviewInstructions()
        
        if let controller = stepsViewController {
            stepsViewController = nil
            controller.dismiss()
        } else {
            let controller = StepsViewController(routeProgress: routeController.routeProgress)
            controller.delegate = self
            addChildViewController(controller)
            view.insertSubview(controller.view, belowSubview: navigationView.instructionsBannerContentView)
            
            controller.view.topAnchor.constraint(equalTo: navigationView.instructionsBannerContentView.bottomAnchor).isActive = true
            controller.view.leadingAnchor.constraint(equalTo: view.leadingAnchor).isActive = true
            controller.view.bottomAnchor.constraint(equalTo: view.bottomAnchor).isActive = true
            controller.view.trailingAnchor.constraint(equalTo: view.trailingAnchor).isActive = true
            
            controller.didMove(toParentViewController: self)
            controller.dropDownAnimation()
            
            stepsViewController = controller
            return
        }
    }
    
    //MARK: NavigationMapViewDelegate
    func navigationMapView(_ mapView: NavigationMapView, routeStyleLayerWithIdentifier identifier: String, source: MGLSource) -> MGLStyleLayer? {
        return delegate?.navigationMapView?(mapView, routeStyleLayerWithIdentifier: identifier, source: source)
    }

    func navigationMapView(_ mapView: NavigationMapView, routeCasingStyleLayerWithIdentifier identifier: String, source: MGLSource) -> MGLStyleLayer? {
        return delegate?.navigationMapView?(mapView, routeCasingStyleLayerWithIdentifier: identifier, source: source)
    }

    func navigationMapView(_ mapView: NavigationMapView, waypointStyleLayerWithIdentifier identifier: String, source: MGLSource) -> MGLStyleLayer? {
        return delegate?.navigationMapView?(mapView, waypointStyleLayerWithIdentifier: identifier, source: source)
    }
    
    func navigationMapView(_ mapView: NavigationMapView, waypointSymbolStyleLayerWithIdentifier identifier: String, source: MGLSource) -> MGLStyleLayer? {
        return delegate?.navigationMapView?(mapView, waypointSymbolStyleLayerWithIdentifier: identifier, source: source)
    }
    
    func navigationMapView(_ mapView: NavigationMapView, shapeFor waypoints: [Waypoint]) -> MGLShape? {
        return delegate?.navigationMapView?(mapView, shapeFor: waypoints)
    }

    func navigationMapView(_ mapView: NavigationMapView, shapeDescribing route: Route) -> MGLShape? {
        return delegate?.navigationMapView?(mapView, shapeDescribing: route)
    }
    
    func navigationMapView(_ mapView: NavigationMapView, didSelect route: Route) {
        delegate?.navigationMapView?(mapView, didSelect: route)
    }

    func navigationMapView(_ mapView: NavigationMapView, simplifiedShapeDescribing route: Route) -> MGLShape? {
        return delegate?.navigationMapView?(mapView, simplifiedShapeDescribing: route)
    }
    
    func navigationMapView(_ mapView: MGLMapView, imageFor annotation: MGLAnnotation) -> MGLAnnotationImage? {
        return delegate?.mapView?(mapView, imageFor :annotation)
    }
    
    func navigationMapView(_ mapView: MGLMapView, viewFor annotation: MGLAnnotation) -> MGLAnnotationView? {
        return delegate?.mapView?(mapView, viewFor: annotation)
    }
    
    func navigationMapViewUserAnchorPoint(_ mapView: NavigationMapView) -> CGPoint {
        let endOfRouteTime = (navigationView.endOfRouteView != nil && navigationView.endOfRouteShowConstraint!.isActive == true)
        guard !endOfRouteTime else { return CGPoint(x: mapView.bounds.midX, y: (mapView.bounds.height * 0.4)) }
        return delegate?.navigationMapViewUserAnchorPoint?(mapView) ?? .zero
    }
    
    func navigationMapViewDidTapPuck(_ sender: UIView) {
        repeatInstructions()
        displayPreviewInstructions()
    }
    
    private func repeatInstructions() {
        guard !NavigationSettings.shared.voiceMuted, let parent = parent as? NavigationViewController else { return }
        
        let routeProgress = routeController.routeProgress
        if let currentInstruction = routeProgress.currentLegProgress.currentStepProgress.currentSpokenInstruction {
            parent.voiceController?.speak(currentInstruction)
        } else if let lastInstruction = routeProgress.currentLegProgress.currentStep.lastInstruction {
            parent.voiceController?.speak(lastInstruction)
        }
    }
    
    private func displayPreviewInstructions() {
        removePreviewInstructions()
        
        guard let controller = stepsViewController else {
            let controller = StepsViewController(routeProgress: routeController.routeProgress)
            controller.delegate = self
            addChildViewController(controller)
            view.insertSubview(controller.view, belowSubview: instructionsBannerContainerView)
            
            controller.view.topAnchor.constraint(equalTo: instructionsBannerView.bottomAnchor).isActive = true
            controller.view.leftAnchor.constraint(equalTo: view.leftAnchor).isActive = true
            controller.view.bottomAnchor.constraint(equalTo: view.bottomAnchor).isActive = true
            controller.view.rightAnchor.constraint(equalTo: view.rightAnchor).isActive = true
            
            controller.didMove(toParentViewController: self)
            controller.dropDownAnimation()
            
            stepsViewController = controller
            return
        }
        
        stepsViewController = nil
        controller.dismiss {}
    }
    
    /**
     Updates the current road name label to reflect the road on which the user is currently traveling.
     
     - parameter location: The user’s current location.
     */
    func labelCurrentRoad(at location: CLLocation) {
        guard let style = mapView.style,
            let stepCoordinates = routeController.routeProgress.currentLegProgress.currentStep.coordinates,
            navigationView.resumeButton.isHidden else {
                return
        }
        
        // Avoid aggressively opting the developer into Mapbox services if they
        // haven’t provided an access token.
        guard let _ = MGLAccountManager.accessToken() else {
            navigationView.wayNameView.isHidden = true
            return
        }
        
        let closestCoordinate = location.coordinate
        let roadLabelLayerIdentifier = "roadLabelLayer"
        var streetsSources = style.sources.flatMap {
            $0 as? MGLVectorSource
            }.filter {
                $0.isMapboxStreets
        }
        
        // Add Mapbox Streets if the map does not already have it
        if streetsSources.isEmpty {
            let source = MGLVectorSource(identifier: "mapboxStreetsv7", configurationURL: URL(string: "mapbox://mapbox.mapbox-streets-v7")!)
            style.addSource(source)
            streetsSources.append(source)
        }
        
        if let mapboxSteetsSource = streetsSources.first, style.layer(withIdentifier: roadLabelLayerIdentifier) == nil {
            let streetLabelLayer = MGLLineStyleLayer(identifier: roadLabelLayerIdentifier, source: mapboxSteetsSource)
            streetLabelLayer.sourceLayerIdentifier = "road_label"
            streetLabelLayer.lineOpacity = MGLStyleValue(rawValue: 1)
            streetLabelLayer.lineWidth = MGLStyleValue(rawValue: 20)
            streetLabelLayer.lineColor = MGLStyleValue(rawValue: .white)
            style.insertLayer(streetLabelLayer, at: 0)
        }
        
        let userPuck = mapView.convert(closestCoordinate, toPointTo: mapView)
        let features = mapView.visibleFeatures(at: userPuck, styleLayerIdentifiers: Set([roadLabelLayerIdentifier]))
        var smallestLabelDistance = Double.infinity
        var currentName: String?
        
        for feature in features {
            var allLines: [MGLPolyline] = []
            
            if let line = feature as? MGLPolylineFeature {
                allLines.append(line)
            } else if let lines = feature as? MGLMultiPolylineFeature {
                allLines = lines.polylines
            }
            
            for line in allLines {
                let featureCoordinates =  Array(UnsafeBufferPointer(start: line.coordinates, count: Int(line.pointCount)))
                let featurePolyline = Polyline(featureCoordinates)
                let slicedLine = Polyline(stepCoordinates).sliced(from: closestCoordinate)
                
                let lookAheadDistance: CLLocationDistance = 10
                guard let pointAheadFeature = featurePolyline.sliced(from: closestCoordinate).coordinateFromStart(distance: lookAheadDistance) else { continue }
                guard let pointAheadUser = slicedLine.coordinateFromStart(distance: lookAheadDistance) else { continue }
                guard let reversedPoint = Polyline(featureCoordinates.reversed()).sliced(from: closestCoordinate).coordinateFromStart(distance: lookAheadDistance) else { continue }
                
                let distanceBetweenPointsAhead = pointAheadFeature.distance(to: pointAheadUser)
                let distanceBetweenReversedPoint = reversedPoint.distance(to: pointAheadUser)
                let minDistanceBetweenPoints = min(distanceBetweenPointsAhead, distanceBetweenReversedPoint)
                
                if minDistanceBetweenPoints < smallestLabelDistance {
                    smallestLabelDistance = minDistanceBetweenPoints
                    
                    if let line = feature as? MGLPolylineFeature, let name = line.attribute(forKey: "name") as? String {
                        currentName = name
                    } else if let line = feature as? MGLMultiPolylineFeature, let name = line.attribute(forKey: "name") as? String {
                        currentName = name
                    } else {
                        currentName = nil
                    }
                }
            }
        }
        
        if smallestLabelDistance < 5 && currentName != nil {
            navigationView.wayNameView.text = currentName
            navigationView.wayNameView.isHidden = false
        } else {
            navigationView.wayNameView.isHidden = true
        }
    }
    
    @objc func updateETA() {
        guard isViewLoaded, routeController != nil else { return }
        navigationView.bottomBannerView.updateETA(routeProgress: routeController.routeProgress)
    }
    
    func resetETATimer() {
        removeTimer()
        updateETATimer = Timer.scheduledTimer(timeInterval: 30, target: self, selector: #selector(updateETA), userInfo: nil, repeats: true)
    }
    
    func showRouteIfNeeded() {
        guard isViewLoaded && view.window != nil else { return }
        guard !mapView.showsRoute else { return }
        mapView.showRoutes([routeController.routeProgress.route], legIndex: routeController.routeProgress.legIndex)
        mapView.showWaypoints(routeController.routeProgress.route, legIndex: routeController.routeProgress.legIndex)
        
        if routeController.routeProgress.currentLegProgress.stepIndex + 1 <= routeController.routeProgress.currentLegProgress.leg.steps.count {
            mapView.addArrow(route: routeController.routeProgress.route, legIndex: routeController.routeProgress.legIndex, stepIndex: routeController.routeProgress.currentLegProgress.stepIndex + 1)
        }
        
        if annotatesSpokenInstructions {
            mapView.showVoiceInstructionsOnMap(route: routeController.routeProgress.route)
        }
    }
}

<<<<<<< HEAD
// MARK: InstructionsBannerViewDelegate

extension RouteMapViewController: InstructionsBannerViewDelegate {
    func didTapInstructionsBanner(_ sender: BaseInstructionsBannerView) {
        
        guard !NavigationSettings.shared.voiceMuted, let parent = parent as? NavigationViewController else { return }
        
        let routeProgress = routeController.routeProgress
        if let currentInstruction = routeProgress.currentLegProgress.currentStepProgress.currentSpokenInstruction {
            parent.voiceController?.speak(currentInstruction)
        } else if let lastInstruction = routeProgress.currentLegProgress.currentStep.lastInstruction {
            parent.voiceController?.speak(lastInstruction)
        }
    }
}

=======
>>>>>>> a4beffad
// MARK: StepsViewControllerDelegate

extension RouteMapViewController: StepsViewControllerDelegate {
    
    func stepsViewController(_ viewController: StepsViewController, didSelect step: RouteStep, cell: StepTableViewCell) {
        
        viewController.dismiss {
            guard let stepBefore = self.routeController.routeProgress.currentLegProgress.stepBefore(step) else { return }
            self.addPreviewInstructions(step: stepBefore, maneuverStep: step, distance: cell.instructionsView.distance)
            self.stepsViewController = nil
        }
        
        mapView.enableFrameByFrameCourseViewTracking(for: 1)
        mapView.tracksUserCourse = false
        mapView.setCenter(step.maneuverLocation, zoomLevel: mapView.zoomLevel, direction: step.initialHeading!, animated: true, completionHandler: nil)
        
        guard isViewLoaded && view.window != nil else { return }
        if let legIndex = routeController.routeProgress.route.legs.index(where: { !$0.steps.filter { $0 == step }.isEmpty }) {
            let leg = routeController.routeProgress.route.legs[legIndex]
            if let stepIndex = leg.steps.index(where: { $0 == step }), leg.steps.last != step {
               mapView.addArrow(route: routeController.routeProgress.route, legIndex: legIndex, stepIndex: stepIndex)
            }
        }
    }
    
    func addPreviewInstructions(step: RouteStep, maneuverStep: RouteStep, distance: CLLocationDistance?) {
        removePreviewInstructions()
        
        guard let instructions = step.instructionsDisplayedAlongStep?.last else { return }
        
        let instructionsView = StepInstructionsView(frame: navigationView.instructionsBannerView.frame)
        instructionsView.backgroundColor = StepInstructionsView.appearance().backgroundColor
        instructionsView.delegate = self
        instructionsView.set(instructions)
        instructionsView.distance = distance
        
        navigationView.instructionsBannerContentView.backgroundColor = instructionsView.backgroundColor
        
        view.addSubview(instructionsView)
        previewInstructionsView = instructionsView
    }
    
    func didDismissStepsViewController(_ viewController: StepsViewController) {
        viewController.dismiss {
            self.stepsViewController = nil
        }
    }
    
    func statusView(_ statusView: StatusView, valueChangedTo value: Double) {
        let displayValue = 1+min(Int(9 * value), 8)
        let title = String.localizedStringWithFormat(NSLocalizedString("USER_IN_SIMULATION_MODE", bundle: .mapboxNavigation, value: "Simulating Navigation at %d×", comment: "The text of a banner that appears during turn-by-turn navigation when route simulation is enabled."), displayValue)
        showStatus(title: title, for: .infinity, interactive: true)
        
        if let locationManager = routeController.locationManager as? SimulatedLocationManager {
            locationManager.speedMultiplier = Double(displayValue)
        }
    }
}

// MARK: BottomBannerViewDelegate

extension RouteMapViewController: BottomBannerViewDelegate {
    func didCancel() {
        delegate?.mapViewControllerDidCancelNavigation(self)
    }
}

// MARK: - Keyboard Handling

extension RouteMapViewController {
    fileprivate func subscribeToKeyboardNotifications() {
        NotificationCenter.default.addObserver(self, selector: #selector(RouteMapViewController.keyboardWillShow(notification:)), name:.UIKeyboardWillShow, object: nil)
        NotificationCenter.default.addObserver(self, selector: #selector(RouteMapViewController.keyboardWillHide(notification:)), name:.UIKeyboardWillHide, object: nil)
        
    }
    fileprivate func unsubscribeFromKeyboardNotifications() {
        NotificationCenter.default.removeObserver(self, name: .UIKeyboardWillShow, object: nil)
        NotificationCenter.default.removeObserver(self, name: .UIKeyboardWillHide, object: nil)
    }
    @objc fileprivate func keyboardWillShow(notification: NSNotification) {
        guard let userInfo = notification.userInfo else { return }
        let curve = UIViewAnimationCurve(rawValue: userInfo[UIKeyboardAnimationCurveUserInfoKey] as! Int)
        let options = (duration: userInfo[UIKeyboardAnimationDurationUserInfoKey] as! Double,
                       curve: curve!)
        let keyboardHeight = (userInfo[UIKeyboardFrameEndUserInfoKey] as! CGRect).size.height

        if #available(iOS 11.0, *) {
            navigationView.endOfRouteShowConstraint?.constant = -1 * (keyboardHeight - view.safeAreaInsets.bottom) //subtract the safe area, which is part of the keyboard's frame
        } else {
            navigationView.endOfRouteShowConstraint?.constant = -1 * keyboardHeight
        }
        
        let opts = UIViewAnimationOptions(curve: options.curve)
        UIView.animate(withDuration: options.duration, delay: 0, options: opts, animations: view.layoutIfNeeded, completion: nil)
    }
    
    @objc fileprivate func keyboardWillHide(notification: NSNotification) {
        guard let userInfo = notification.userInfo else { return }
        let curve = UIViewAnimationCurve(rawValue: userInfo[UIKeyboardAnimationCurveUserInfoKey] as! Int)
        let options = (duration: userInfo[UIKeyboardAnimationDurationUserInfoKey] as! Double,
                       curve: UIViewAnimationOptions(curve: curve!))
        
        navigationView.endOfRouteShowConstraint?.constant = 0

        UIView.animate(withDuration: options.duration, delay: 0, options: options.curve, animations: view.layoutIfNeeded, completion: nil)
    }
}

fileprivate extension UIViewAnimationOptions {
    init(curve: UIViewAnimationCurve) {
        switch curve {
        case .easeIn:
            self = .curveEaseIn
        case .easeOut:
            self = .curveEaseOut
        case .easeInOut:
            self = .curveEaseInOut
        case .linear:
            self = .curveLinear
        }
    }
}
protocol RouteMapViewControllerDelegate: NavigationMapViewDelegate, MGLMapViewDelegate {

    func mapViewControllerDidOpenFeedback(_ mapViewController: RouteMapViewController)
    func mapViewControllerDidCancelFeedback(_ mapViewController: RouteMapViewController)
    func mapViewControllerDidCancelNavigation(_ mapViewController: RouteMapViewController)
    func mapViewController(_ mapViewController: RouteMapViewController, didSend feedbackId: String, feedbackType: FeedbackType)
    func mapViewControllerShouldAnnotateSpokenInstructions(_ routeMapViewController: RouteMapViewController) -> Bool
}

<|MERGE_RESOLUTION|>--- conflicted
+++ resolved
@@ -589,6 +589,22 @@
     
     //MARK: InstructionsBannerViewDelegate
     func didTapInstructionsBanner(_ sender: BaseInstructionsBannerView) {
+        repeatInstructions()
+        displayPreviewInstructions()
+    }
+    
+    private func repeatInstructions() {
+        guard !NavigationSettings.shared.voiceMuted, let parent = parent as? NavigationViewController else { return }
+        
+        let routeProgress = routeController.routeProgress
+        if let currentInstruction = routeProgress.currentLegProgress.currentStepProgress.currentSpokenInstruction {
+            parent.voiceController?.speak(currentInstruction)
+        } else if let lastInstruction = routeProgress.currentLegProgress.currentStep.lastInstruction {
+            parent.voiceController?.speak(lastInstruction)
+        }
+    }
+    
+    private func displayPreviewInstructions() {
         removePreviewInstructions()
         
         if let controller = stepsViewController {
@@ -658,47 +674,6 @@
         let endOfRouteTime = (navigationView.endOfRouteView != nil && navigationView.endOfRouteShowConstraint!.isActive == true)
         guard !endOfRouteTime else { return CGPoint(x: mapView.bounds.midX, y: (mapView.bounds.height * 0.4)) }
         return delegate?.navigationMapViewUserAnchorPoint?(mapView) ?? .zero
-    }
-    
-    func navigationMapViewDidTapPuck(_ sender: UIView) {
-        repeatInstructions()
-        displayPreviewInstructions()
-    }
-    
-    private func repeatInstructions() {
-        guard !NavigationSettings.shared.voiceMuted, let parent = parent as? NavigationViewController else { return }
-        
-        let routeProgress = routeController.routeProgress
-        if let currentInstruction = routeProgress.currentLegProgress.currentStepProgress.currentSpokenInstruction {
-            parent.voiceController?.speak(currentInstruction)
-        } else if let lastInstruction = routeProgress.currentLegProgress.currentStep.lastInstruction {
-            parent.voiceController?.speak(lastInstruction)
-        }
-    }
-    
-    private func displayPreviewInstructions() {
-        removePreviewInstructions()
-        
-        guard let controller = stepsViewController else {
-            let controller = StepsViewController(routeProgress: routeController.routeProgress)
-            controller.delegate = self
-            addChildViewController(controller)
-            view.insertSubview(controller.view, belowSubview: instructionsBannerContainerView)
-            
-            controller.view.topAnchor.constraint(equalTo: instructionsBannerView.bottomAnchor).isActive = true
-            controller.view.leftAnchor.constraint(equalTo: view.leftAnchor).isActive = true
-            controller.view.bottomAnchor.constraint(equalTo: view.bottomAnchor).isActive = true
-            controller.view.rightAnchor.constraint(equalTo: view.rightAnchor).isActive = true
-            
-            controller.didMove(toParentViewController: self)
-            controller.dropDownAnimation()
-            
-            stepsViewController = controller
-            return
-        }
-        
-        stepsViewController = nil
-        controller.dismiss {}
     }
     
     /**
@@ -820,25 +795,6 @@
     }
 }
 
-<<<<<<< HEAD
-// MARK: InstructionsBannerViewDelegate
-
-extension RouteMapViewController: InstructionsBannerViewDelegate {
-    func didTapInstructionsBanner(_ sender: BaseInstructionsBannerView) {
-        
-        guard !NavigationSettings.shared.voiceMuted, let parent = parent as? NavigationViewController else { return }
-        
-        let routeProgress = routeController.routeProgress
-        if let currentInstruction = routeProgress.currentLegProgress.currentStepProgress.currentSpokenInstruction {
-            parent.voiceController?.speak(currentInstruction)
-        } else if let lastInstruction = routeProgress.currentLegProgress.currentStep.lastInstruction {
-            parent.voiceController?.speak(lastInstruction)
-        }
-    }
-}
-
-=======
->>>>>>> a4beffad
 // MARK: StepsViewControllerDelegate
 
 extension RouteMapViewController: StepsViewControllerDelegate {

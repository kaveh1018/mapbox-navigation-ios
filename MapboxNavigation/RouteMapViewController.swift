--- conflicted
+++ resolved
@@ -292,18 +292,16 @@
         }
         
         mapView.addArrow(route: routeController.routeProgress.route, legIndex: routeController.routeProgress.legIndex, stepIndex: routeController.routeProgress.currentLegProgress.stepIndex + 1)
-<<<<<<< HEAD
+        
         var routes = [routeController.routeProgress.route]
         if let altRoute = routeController.routeProgress.alternateRoute {
             routes.append(altRoute)
         }
         mapView.showRoutes(routes, legIndex: routeController.routeProgress.legIndex)
         
-=======
         mapView.showRoutes([routeController.routeProgress.route], legIndex: routeController.routeProgress.legIndex)
         mapView.showWaypoints(routeController.routeProgress.route)
 
->>>>>>> 53d5802f
         if annotatesSpokenInstructions {
             mapView.showVoiceInstructionsOnMap(route: routeController.routeProgress.route)
         }

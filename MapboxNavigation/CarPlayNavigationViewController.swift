import Foundation
import MapboxDirections
import MapboxCoreNavigation
#if canImport(CarPlay)
import CarPlay

/**
 `CarPlayNavigationViewController` is a fully-featured turn-by-turn navigation UI for CarPlay.
 
 - seealso: NavigationViewController
 */
@available(iOS 12.0, *)
@objc(MBCarPlayNavigationViewController)
public class CarPlayNavigationViewController: UIViewController {
    /**
     The view controller’s delegate.
     */
    @objc public weak var carPlayNavigationDelegate: CarPlayNavigationDelegate?
    
    public var carPlayManager: CarPlayManager
    
    @objc public var drivingSide: DrivingSide = .right
    
    
    /**
     Provides all routing logic for the user.
     
     See `NavigationService` for more information.
     */
    @objc public var navigationService: NavigationService
    
    /**
     The map view showing the route and the user’s location.
     */
    @objc public fileprivate(set) var mapView: NavigationMapView?
    
    let shieldHeight: CGFloat = 16
    var mapViewLeftSafeAreaBalancingConstraint: NSLayoutConstraint?
    var mapViewRightSafeAreaBalancingConstraint: NSLayoutConstraint?
    
    var carSession: CPNavigationSession!
    var mapTemplate: CPMapTemplate
    var carFeedbackTemplate: CPGridTemplate!
    var carInterfaceController: CPInterfaceController
    var previousSafeAreaInsets: UIEdgeInsets?
    var styleManager: StyleManager?
    
    /**
     The interface styles available for display.
     
     These are the styles available to the view controller’s internal `StyleManager` object. In CarPlay, `Style` objects primarily affect the appearance of the map, not guidance-related overlay views.
     */
    @objc public var styles: [Style] {
        didSet {
            styleManager?.styles = styles
        }
    }
    
    let distanceFormatter = DistanceFormatter(approximate: true)
    
    var edgePadding: UIEdgeInsets {
        let padding:CGFloat = 15
        return UIEdgeInsets(top: view.safeAreaInsets.top + padding,
                            left: view.safeAreaInsets.left + padding,
                            bottom: view.safeAreaInsets.bottom + padding,
                            right: view.safeAreaInsets.right + padding)
    }
    
    var styleObservation: NSKeyValueObservation?
    
    /**
     Creates a new CarPlay navigation view controller for the given route controller and user interface.
     
     - parameter navigationService: The navigation service managing location updates for the navigation session.
     - parameter mapTemplate: The map template visible during the navigation session.
     - parameter interfaceController: The interface controller for CarPlay.
     - parameter manager: The manager for CarPlay.
     - parameter styles: The interface styles that the view controller’s internal `StyleManager` object can select from for display.
     
     - postcondition: Call `startNavigationSession(for:)` after initializing this object to begin navigation.
     */
    @objc public init(navigationService: NavigationService,
                      mapTemplate: CPMapTemplate,
                      interfaceController: CPInterfaceController,
                      manager: CarPlayManager,
                      styles: [Style]? = nil) {
        self.navigationService = navigationService
        self.mapTemplate = mapTemplate
        self.carInterfaceController = interfaceController
        self.carPlayManager = manager
        self.styles = styles ?? [DayStyle(), NightStyle()]
        
        super.init(nibName: nil, bundle: nil)
        carFeedbackTemplate = createFeedbackUI()
    }
    
    required init?(coder aDecoder: NSCoder) {
        fatalError("init(coder:) has not been implemented")
    }
    
    override public func viewDidLoad() {
        super.viewDidLoad()
        
        let mapView = NavigationMapView(frame: view.bounds)
        mapView.translatesAutoresizingMaskIntoConstraints = false
        mapView.compassView.isHidden = true
        mapView.logoView.isHidden = true
        mapView.attributionButton.isHidden = true

        mapView.defaultAltitude = 500
        mapView.zoomedOutMotorwayAltitude = 1000
        mapView.longManeuverDistance = 500
        
        mapView.navigationMapDelegate = self

        self.mapView = mapView
        view.addSubview(mapView)
        
        // These constraints don’t account for language direction, because the
        // safe area insets are nondirectional and may be affected by the side
        // on which the driver is sitting.
        mapViewRightSafeAreaBalancingConstraint = NSLayoutConstraint(item: mapView, attribute: .left, relatedBy: .equal, toItem: view, attribute: .left, multiplier: 1, constant: -mapView.safeArea.right)
        view.addConstraint(mapViewRightSafeAreaBalancingConstraint!)
        mapViewLeftSafeAreaBalancingConstraint = NSLayoutConstraint(item: mapView, attribute: .right, relatedBy: .equal, toItem: view, attribute: .right, multiplier: 1, constant: mapView.safeArea.left)
        view.addConstraint(mapViewLeftSafeAreaBalancingConstraint!)
        view.addConstraint(NSLayoutConstraint(item: mapView, attribute: .top, relatedBy: .equal, toItem: view, attribute: .top, multiplier: 1, constant: 0))
        view.addConstraint(NSLayoutConstraint(item: mapView, attribute: .bottom, relatedBy: .equal, toItem: view, attribute: .bottom, multiplier: 1, constant: 0))
        
        styleObservation = mapView.observe(\.style, options: .new) { [weak self] (mapView, change) in
            guard change.newValue != nil else {
                return
            }
            self?.mapView?.localizeLabels()
            self?.updateRouteOnMap()
            self?.mapView?.recenterMap()
        }
        
        styleManager = StyleManager()
        styleManager!.delegate = self
        styleManager!.styles = self.styles
        
        makeGestureRecognizersResetFrameRate()
<<<<<<< HEAD
        resumeNotifications(service: navigationService)
        updateManeuvers(for: navigationService.routeProgress)
=======
        resumeNotifications(by: navigationService)
>>>>>>> 6b2828aa
        navigationService.start()
        mapView.recenterMap()
    }
    
    override public func viewWillDisappear(_ animated: Bool) {
        super.viewWillDisappear(animated)
        styleObservation = nil
        suspendNotifications()
    }
    
    func resumeNotifications(by service: NavigationService) {
        NotificationCenter.default.addObserver(self, selector: #selector(progressDidChange(_:)), name: .routeControllerProgressDidChange, object: service.router)
        NotificationCenter.default.addObserver(self, selector: #selector(rerouted(_:)), name: .routeControllerDidReroute, object: service.router)
        NotificationCenter.default.addObserver(self, selector: #selector(visualInstructionDidChange(_:)), name: .routeControllerDidPassVisualInstructionPoint, object: service.router)
    }
    
    func suspendNotifications() {
        NotificationCenter.default.removeObserver(self, name: .routeControllerProgressDidChange, object: nil)
        NotificationCenter.default.removeObserver(self, name: .routeControllerDidReroute, object: nil)
        NotificationCenter.default.removeObserver(self, name: .routeControllerDidPassVisualInstructionPoint, object: nil)
    }
    
    public override func viewSafeAreaInsetsDidChange() {
        super.viewSafeAreaInsetsDidChange()
        
        if let previousSafeAreaInsets = previousSafeAreaInsets {
            let navigationBarIsOpen = view.safeAreaInsets > previousSafeAreaInsets
            mapView?.compassView.isHidden = navigationBarIsOpen
        }
        
        previousSafeAreaInsets = view.safeAreaInsets
        
        // Adjust the map’s vanishing point to counterbalance the side maneuver panels by extending the view off beyond the other side of the screen.
        if let mapView = mapView {
            mapViewRightSafeAreaBalancingConstraint?.constant = -mapView.safeArea.right
            mapViewLeftSafeAreaBalancingConstraint?.constant = mapView.safeArea.left
        }
    }
    
    /**
     Begins a navigation session along the given trip.
     
     - parameter trip: The trip to begin navigating along.
     */
    @objc(startNavigationSessionForTrip:)
    public func startNavigationSession(for trip: CPTrip) {
        carSession = mapTemplate.startNavigationSession(for: trip)
    }
    
    /**
     Ends the current navigation session.
     
     - parameter canceled: A Boolean value indicating whether this method is being called because the user intends to cancel the trip, as opposed to letting it run to completion.
     */
    @objc(exitNavigationByCanceling:)
    public func exitNavigation(byCanceling canceled: Bool = false) {
        carSession.finishTrip()
        dismiss(animated: true, completion: nil)
        carPlayNavigationDelegate?.carPlayNavigationViewControllerDidDismiss?(self, byCanceling: canceled)
    }
    
    /**
     Shows the interface for providing feedback about the route.
     */
    @objc public func showFeedback() {
        carInterfaceController.pushTemplate(self.carFeedbackTemplate, animated: true)
    }
    
    /**
     A Boolean value indicating whether the map should follow the user’s location and rotate when the course changes.
     
     When this property is true, the map follows the user’s location and rotates when their course changes. Otherwise, the map shows an overview of the route.
     */
    @objc public var tracksUserCourse: Bool {
        get {
            return mapView?.tracksUserCourse ?? false
        }
        set {
            let progress = navigationService.routeProgress
            if !tracksUserCourse && newValue {
                mapView?.recenterMap()
                mapView?.addArrow(route: progress.route,
                                 legIndex: progress.legIndex,
                                 stepIndex: progress.currentLegProgress.stepIndex + 1)
            } else if tracksUserCourse && !newValue {
                guard let userLocation = self.navigationService.location?.coordinate else {
                    return
                }
                mapView?.enableFrameByFrameCourseViewTracking(for: 3)
                mapView?.setOverheadCameraView(from: userLocation, along: progress.route.coordinates!, for: self.edgePadding)
            }
        }
    }
    
    public func beginPanGesture() {
        mapView?.tracksUserCourse = false
        mapView?.enableFrameByFrameCourseViewTracking(for: 1)
    }
    
    @objc func visualInstructionDidChange(_ notification: NSNotification) {
        let routeProgress = notification.userInfo![RouteControllerNotificationUserInfoKey.routeProgressKey] as! RouteProgress
        updateManeuvers(for: routeProgress)
        mapView?.showWaypoints(routeProgress.route)
        mapView?.addArrow(route: routeProgress.route, legIndex: routeProgress.legIndex, stepIndex: routeProgress.currentLegProgress.stepIndex + 1)
    }
    
    @objc func progressDidChange(_ notification: NSNotification) {
        let routeProgress = notification.userInfo![RouteControllerNotificationUserInfoKey.routeProgressKey] as! RouteProgress
        let location = notification.userInfo![RouteControllerNotificationUserInfoKey.locationKey] as! CLLocation
        
        // Update the user puck
        mapView?.updatePreferredFrameRate(for: routeProgress)
        let camera = MGLMapCamera(lookingAtCenter: location.coordinate, altitude: 120, pitch: 60, heading: location.course)
        mapView?.updateCourseTracking(location: location, camera: camera, animated: true)
        
        let congestionLevel = routeProgress.averageCongestionLevelRemainingOnLeg ?? .unknown
        guard let maneuver = carSession.upcomingManeuvers.first else { return }
        
        let legProgress = routeProgress.currentLegProgress
        let legDistance = distanceFormatter.measurement(of: legProgress.distanceRemaining)
        let legEstimates = CPTravelEstimates(distanceRemaining: legDistance, timeRemaining: legProgress.durationRemaining)
        mapTemplate.update(legEstimates, for: carSession.trip, with: congestionLevel.asCPTimeRemainingColor)
        
        let stepProgress = legProgress.currentStepProgress
        let stepDistance = distanceFormatter.measurement(of: stepProgress.distanceRemaining)
        let stepEstimates = CPTravelEstimates(distanceRemaining: stepDistance, timeRemaining: stepProgress.durationRemaining)
        carSession.updateEstimates(stepEstimates, for: maneuver)
    }
    
    /** Modifies the gesture recognizers to also update the map’s frame rate. */
    func makeGestureRecognizersResetFrameRate() {
        for gestureRecognizer in mapView?.gestureRecognizers ?? [] {
            gestureRecognizer.addTarget(self, action: #selector(resetFrameRate(_:)))
        }
    }
    
    @objc func resetFrameRate(_ sender: UIGestureRecognizer) {
        mapView?.preferredFramesPerSecond = NavigationMapView.FrameIntervalOptions.defaultFramesPerSecond
    }
    
    @objc func rerouted(_ notification: NSNotification) {
        updateRouteOnMap()
        self.mapView?.recenterMap()
    }
    
    func updateRouteOnMap() {
        guard let map = mapView else { return }
        let progress = navigationService.routeProgress
        let legIndex = progress.legIndex
        let nextStep = progress.currentLegProgress.stepIndex + 1 // look forward twoards the next step
        
        map.addArrow(route: progress.route, legIndex: legIndex, stepIndex: nextStep)
        map.showRoutes([progress.route], legIndex: legIndex)
        map.showWaypoints(progress.route, legIndex: legIndex)
    }
    
    func updateManeuvers(for routeProgress: RouteProgress) {
        guard let visualInstruction = routeProgress.currentLegProgress.currentStepProgress.currentVisualInstruction else { return }
        let step = navigationService.routeProgress.currentLegProgress.currentStep
        
        let primaryManeuver = CPManeuver()
        let distance = distanceFormatter.measurement(of: step.distance)
        primaryManeuver.initialTravelEstimates = CPTravelEstimates(distanceRemaining: distance, timeRemaining: step.expectedTravelTime)
        
        // Just incase, set some default text
        var text = visualInstruction.primaryInstruction.text ?? step.instructions
        if let secondaryText = visualInstruction.secondaryInstruction?.text {
            text += "\n\(secondaryText)"
        }
        primaryManeuver.instructionVariants = [text]
        
        // Add maneuver arrow
        primaryManeuver.symbolSet = visualInstruction.primaryInstruction.maneuverImageSet(side: visualInstruction.drivingSide)
        
        // Estimating the width of Apple's maneuver view
        let bounds: () -> (CGRect) = {
            let widthOfManeuverView = min(self.view.bounds.width - self.view.safeArea.left, self.view.bounds.width - self.view.safeArea.right)
            return CGRect(x: 0, y: 0, width: widthOfManeuverView, height: 30)
        }
        
        // Over a certain height, CarPlay devices downsize the image and CarPlay simulators hide the image.
        let maximumImageSize = CGSize(width: .infinity, height: shieldHeight)
        let imageRendererFormat = UIGraphicsImageRendererFormat(for: UITraitCollection(userInterfaceIdiom: .carPlay))
        if let window = carPlayManager.carWindow {
            imageRendererFormat.scale = window.screen.scale
        }
        
        if let attributedPrimary = visualInstruction.primaryInstruction.carPlayManeuverLabelAttributedText(bounds: bounds, shieldHeight: shieldHeight, window: carPlayManager.carWindow) {
            let instruction = NSMutableAttributedString(attributedString: attributedPrimary)
            
            if let attributedSecondary = visualInstruction.secondaryInstruction?.carPlayManeuverLabelAttributedText(bounds: bounds, shieldHeight: shieldHeight, window: carPlayManager.carWindow) {
                instruction.append(NSAttributedString(string: "\n"))
                instruction.append(attributedSecondary)
            }
            
            instruction.canonicalizeAttachments(maximumImageSize: maximumImageSize, imageRendererFormat: imageRendererFormat)
            primaryManeuver.attributedInstructionVariants = [instruction]
        }
        
        var maneuvers: [CPManeuver] = [primaryManeuver]
        
        // Add tertiary text if available. TODO: handle lanes.
        if let tertiaryInstruction = visualInstruction.tertiaryInstruction, !tertiaryInstruction.containsLaneIndications {
            let tertiaryManeuver = CPManeuver()
            tertiaryManeuver.symbolSet = tertiaryInstruction.maneuverImageSet(side: visualInstruction.drivingSide)
            
            if let text = tertiaryInstruction.text {
                tertiaryManeuver.instructionVariants = [text]
            }
            if let attributedTertiary = tertiaryInstruction.carPlayManeuverLabelAttributedText(bounds: bounds, shieldHeight: shieldHeight, window: carPlayManager.carWindow) {
                let attributedTertiary = NSMutableAttributedString(attributedString: attributedTertiary)
                attributedTertiary.canonicalizeAttachments(maximumImageSize: maximumImageSize, imageRendererFormat: imageRendererFormat)
                tertiaryManeuver.attributedInstructionVariants = [attributedTertiary]
            }
            
            if let upcomingStep = navigationService.routeProgress.currentLegProgress.upcomingStep {
                let distance = distanceFormatter.measurement(of: upcomingStep.distance)
                tertiaryManeuver.initialTravelEstimates = CPTravelEstimates(distanceRemaining: distance, timeRemaining: upcomingStep.expectedTravelTime)
            }
            
            maneuvers.append(tertiaryManeuver)
        }
        
        carSession.upcomingManeuvers = maneuvers
    }
    
    func createFeedbackUI() -> CPGridTemplate {
        let feedbackItems: [FeedbackItem] = [
            .turnNotAllowed,
            .closure,
            .reportTraffic,
            .confusingInstructions,
            .generalMapError,
            .badRoute
        ]
        
        let feedbackButtonHandler: (_: CPGridButton) -> Void = { [weak self] (button) in
            self?.carInterfaceController.popTemplate(animated: true)

            //TODO: fix this Demeter violation with proper encapsulation
            guard let uuid = self?.navigationService.eventsManager.recordFeedback() else { return }
            let foundItem = feedbackItems.filter { $0.image == button.image }
            guard let feedbackItem = foundItem.first else { return }
            self?.navigationService.eventsManager.updateFeedback(uuid: uuid, type: feedbackItem.feedbackType, source: .user, description: nil)
            
            let dismissTitle = NSLocalizedString("CARPLAY_DISMISS", bundle: .mapboxNavigation, value: "Dismiss", comment: "Title for dismiss button")
            let submittedTitle = NSLocalizedString("CARPLAY_SUBMITTED_FEEDBACK", bundle: .mapboxNavigation, value: "Submitted", comment: "Alert title that shows when feedback has been submitted")
            let action = CPAlertAction(title: dismissTitle, style: .default, handler: {_ in })
            let alert = CPNavigationAlert(titleVariants: [submittedTitle], subtitleVariants: nil, imageSet: nil, primaryAction: action, secondaryAction: nil, duration: 2.5)
            self?.mapTemplate.present(navigationAlert: alert, animated: true)
        }
        
        let buttons: [CPGridButton] = feedbackItems.map {
            return CPGridButton(titleVariants: [$0.title.components(separatedBy: "\n").joined(separator: " ")], image: $0.image, handler: feedbackButtonHandler)
        }
        let gridTitle = NSLocalizedString("CARPLAY_FEEDBACK", bundle: .mapboxNavigation, value: "Feedback", comment: "Title for feedback template in CarPlay")
        return CPGridTemplate(title: gridTitle, gridButtons: buttons)
    }
    
    func endOfRouteFeedbackTemplate() -> CPGridTemplate {
        let buttonHandler: (_: CPGridButton) -> Void = { [weak self] (button) in
    
            let title: String? = button.titleVariants.first ?? nil
            let rating: Int? = title != nil ? Int(title!.components(separatedBy: CharacterSet.decimalDigits.inverted).joined()) : nil
            let feedback: EndOfRouteFeedback? = rating != nil ? EndOfRouteFeedback(rating: rating, comment: nil) : nil
            self?.navigationService.endNavigation(feedback: feedback)
            
            self?.carInterfaceController.popTemplate(animated: true)
            self?.exitNavigation()
        }
        
        var buttons: [CPGridButton] = []
        let starImage = UIImage(named: "star", in: .mapboxNavigation, compatibleWith: nil)!
        for i in 1...5 {
            let button = CPGridButton(titleVariants: ["\(i) star\(i == 1 ? "" : "s")"], image: starImage, handler: buttonHandler)
            buttons.append(button)
        }
        
        let gridTitle = NSLocalizedString("CARPLAY_RATE_RIDE", bundle: .mapboxNavigation, value: "Rate your ride", comment: "Title for rating template in CarPlay")
        return CPGridTemplate(title: gridTitle, gridButtons: buttons)
    }
    
    func presentArrivalUI() {
        let exitTitle = NSLocalizedString("CARPLAY_EXIT_NAVIGATION", bundle: .mapboxNavigation, value: "Exit navigation", comment: "Title on the exit button in the arrival form")
        let exitAction = CPAlertAction(title: exitTitle, style: .cancel) { (action) in
            self.exitNavigation()
            self.dismiss(animated: true, completion: nil)
        }
        let rateTitle = NSLocalizedString("CARPLAY_RATE_TRIP", bundle: .mapboxNavigation, value: "Rate your trip", comment: "Title on rate button in CarPlay")
        let rateAction = CPAlertAction(title: rateTitle, style: .default) { (action) in
            self.carInterfaceController.pushTemplate(self.endOfRouteFeedbackTemplate(), animated: true)
        }
        let arrivalTitle = NSLocalizedString("CARPLAY_ARRIVED", bundle: .mapboxNavigation, value: "You have arrived", comment: "Title on arrival action sheet")
        let arrivalMessage = NSLocalizedString("CARPLAY_ARRIVED_MESSAGE", bundle: .mapboxNavigation, value: "What would you like to do?", comment: "Message on arrival action sheet")
        let alert = CPActionSheetTemplate(title: arrivalTitle, message: arrivalMessage, actions: [rateAction, exitAction])
        carInterfaceController.presentTemplate(alert, animated: true)
    }
}

@available(iOS 12.0, *)
extension CarPlayNavigationViewController: NavigationMapViewDelegate {
    public func navigationMapViewUserAnchorPoint(_ mapView: NavigationMapView) -> CGPoint {
        // Inset by the content inset to avoid application-defined content.
        var contentFrame = UIEdgeInsetsInsetRect(mapView.bounds, mapView.contentInset)
        
        // Avoid letting the puck go partially off-screen, and add a comfortable padding beyond that.
        let courseViewBounds = mapView.userCourseView?.bounds ?? .zero
        contentFrame = contentFrame.insetBy(dx: min(NavigationMapView.courseViewMinimumInsets.left + courseViewBounds.width / 2.0, contentFrame.width / 2.0),
                                            dy: min(NavigationMapView.courseViewMinimumInsets.top + courseViewBounds.height / 2.0, contentFrame.height / 2.0))
        
        // Get the bottom-center of the remaining frame.
        assert(!contentFrame.isInfinite)
        return CGPoint(x: contentFrame.midX, y: contentFrame.maxY)
    }
}

@available(iOS 12.0, *)
extension CarPlayNavigationViewController: StyleManagerDelegate {
    @objc(locationForStyleManager:)
    public func location(for styleManager: StyleManager) -> CLLocation? {
        if let location = navigationService.router.location {
            return location
        } else if let origin = navigationService.route.coordinates?.first {
            return CLLocation(latitude: origin.latitude, longitude: origin.longitude)
        } else {
            return nil
        }
    }
    
    @objc(styleManager:didApplyStyle:)
    public func styleManager(_ styleManager: StyleManager, didApply style: Style) {
        if mapView?.styleURL != style.mapStyleURL {
            mapView?.style?.transition = MGLTransition(duration: 0.5, delay: 0)
            mapView?.styleURL = style.mapStyleURL
        }
    }
    
    @objc public func styleManagerDidRefreshAppearance(_ styleManager: StyleManager) {
        mapView?.reloadStyle(self)
    }
}

/**
 The `CarPlayNavigationDelegate` protocol provides methods for reacting to significant events during turn-by-turn navigation with `CarPlayNavigationViewController`.
 */
@available(iOS 12.0, *)
@objc(MBNavigationCarPlayDelegate)
public protocol CarPlayNavigationDelegate {
    /**
     Called when the CarPlay navigation view controller is dismissed, such as when the user ends a trip.
     
     - parameter carPlayNavigationViewController: The CarPlay navigation view controller that was dismissed.
     - parameter canceled: True if the user dismissed the CarPlay navigation view controller by tapping the Cancel button; false if the navigation view controller dismissed by some other means.
     */
    @objc(carPlayNavigationViewControllerDidDismiss:byCanceling:)
    optional func carPlayNavigationViewControllerDidDismiss(_ carPlayNavigationViewController: CarPlayNavigationViewController, byCanceling canceled: Bool)
    
    //MARK: - Deprecated.
    
    @available(*, obsoleted: 0.1, message: "Use NavigationViewControllerDelegate.navigationViewController(_:didArriveAt:) or  NavigationServiceDelegate.navigationService(_:didArriveAt:) instead.")
    @objc(carPlayNavigationViewController:didArriveAtWaypoint:)
    optional func carPlayNavigationViewController(_ carPlayNavigationViewController: CarPlayNavigationViewController, didArriveAt waypoint: Waypoint) -> Bool
}
#endif<|MERGE_RESOLUTION|>--- conflicted
+++ resolved
@@ -140,12 +140,8 @@
         styleManager!.styles = self.styles
         
         makeGestureRecognizersResetFrameRate()
-<<<<<<< HEAD
-        resumeNotifications(service: navigationService)
+        resumeNotifications(by: navigationService)
         updateManeuvers(for: navigationService.routeProgress)
-=======
-        resumeNotifications(by: navigationService)
->>>>>>> 6b2828aa
         navigationService.start()
         mapView.recenterMap()
     }

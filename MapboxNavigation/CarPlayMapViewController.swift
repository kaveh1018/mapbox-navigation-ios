import Foundation
#if canImport(CarPlay)
import CarPlay

@available(iOS 12.0, *)
class CarPlayMapViewController: UIViewController, MGLMapViewDelegate {
    
    var styleManager: StyleManager!
    /// A very coarse location manager used for distinguishing between daytime and nighttime.
    fileprivate let coarseLocationManager: CLLocationManager = {
        let coarseLocationManager = CLLocationManager()
        coarseLocationManager.desiredAccuracy = kCLLocationAccuracyThreeKilometers
        return coarseLocationManager
    }()
    
    var isOverviewingRoutes: Bool = false
    
    var mapView: NavigationMapView {
        get {
            return self.view as! NavigationMapView
        }
    }

    override func loadView() {
        let mapView = NavigationMapView()
        mapView.delegate = self
//        mapView.navigationMapDelegate = self
        mapView.logoView.isHidden = true
        mapView.attributionButton.isHidden = true
        
        self.view = mapView
    }

    override func viewDidLoad() {
        super.viewDidLoad()

        styleManager = StyleManager(self)
        styleManager.styles = [CarPlayDayStyle(), CarPlayNightStyle()]
        
<<<<<<< HEAD
        resetCamera(animated: false, defaultAltitude: true)
=======
        let camera = self.mapView.camera
        camera.altitude = 16000
        camera.pitch = 60
        
        self.mapView.camera = camera
        self.mapView.userTrackingMode = .followWithCourse
>>>>>>> c1c30ed0
    }
    
    public func zoomInButton() -> CPMapButton {
        let zoomInButton = CPMapButton { [weak self] (button) in
            guard let strongSelf = self else {
                return
            }
            strongSelf.mapView.setZoomLevel(strongSelf.mapView.zoomLevel + 1, animated: true)
        }
        let bundle = Bundle.mapboxNavigation
        zoomInButton.image = UIImage(named: "plus", in: bundle, compatibleWith: traitCollection)
        return zoomInButton
    }
    
    public func zoomOutButton() -> CPMapButton {
        let zoomInOut = CPMapButton { [weak self] (button) in
            guard let strongSelf = self else {
                return
            }
            strongSelf.mapView.setZoomLevel(strongSelf.mapView.zoomLevel - 1, animated: true)
        }
        let bundle = Bundle.mapboxNavigation
        zoomInOut.image = UIImage(named: "minus", in: bundle, compatibleWith: traitCollection)
        return zoomInOut
    }
    
    public func recenterButton() -> CPMapButton {
        let recenterButton = CPMapButton { [weak self] button in
            guard let strongSelf = self else {
                return
            }
            
            if strongSelf.mapView.userTrackingMode == .none {
                strongSelf.mapView.userTrackingMode = .followWithCourse
            } else {
                strongSelf.mapView.userTrackingMode = .none
            }
        }
        
        let bundle = Bundle.mapboxNavigation
        recenterButton.image = UIImage(named: "location", in: bundle, compatibleWith: traitCollection)
        
        return recenterButton
    }
    
    // MARK: - MGLMapViewDelegate

    func mapView(_ mapView: MGLMapView, didFinishLoading style: MGLStyle) {
        if let mapView = mapView as? NavigationMapView {
            mapView.localizeLabels()
        }
    }
    
    func resetCamera(animated: Bool = false, defaultAltitude: Bool = false) {
        let camera = mapView.camera
        if defaultAltitude {
            camera.altitude = 16000
        }
        camera.pitch = 60
        mapView.setCamera(camera, animated: false)

    }
    
    override func viewSafeAreaInsetsDidChange() {
        
        guard isOverviewingRoutes else {
            super.viewSafeAreaInsetsDidChange()
            return
        }
        
        mapView.contentInset = mapView.safeAreaInsets
        
        guard let routes = mapView.routes,
            let active = routes.first else {
                super.viewSafeAreaInsetsDidChange()
                return
        }
        
        mapView.center(on: active, animated: false)
    }
}

@available(iOS 12.0, *)
extension CarPlayMapViewController: StyleManagerDelegate {
    func locationFor(styleManager: StyleManager) -> CLLocation? {
        return mapView.userLocationForCourseTracking ?? mapView.userLocation?.location ?? coarseLocationManager.location
    }
    
    func styleManager(_ styleManager: StyleManager, didApply style: Style) {
        let styleURL: URL
        if let style = style as? CarPlayStyle {
            styleURL = style.previewStyleURL
        } else {
            styleURL = style.mapStyleURL
        }
        if mapView.styleURL != styleURL {
            mapView.style?.transition = MGLTransition(duration: 0.5, delay: 0)
            mapView.styleURL = styleURL
        }
    }
    
    func styleManagerDidRefreshAppearance(_ styleManager: StyleManager) {
        mapView.reloadStyle(self)
    }
}
#endif
<|MERGE_RESOLUTION|>--- conflicted
+++ resolved
@@ -37,16 +37,8 @@
         styleManager = StyleManager(self)
         styleManager.styles = [CarPlayDayStyle(), CarPlayNightStyle()]
         
-<<<<<<< HEAD
         resetCamera(animated: false, defaultAltitude: true)
-=======
-        let camera = self.mapView.camera
-        camera.altitude = 16000
-        camera.pitch = 60
-        
-        self.mapView.camera = camera
-        self.mapView.userTrackingMode = .followWithCourse
->>>>>>> c1c30ed0
+        mapView.setUserTrackingMode(.followWithCourse, animated: true)
     }
     
     public func zoomInButton() -> CPMapButton {
@@ -79,11 +71,8 @@
                 return
             }
             
-            if strongSelf.mapView.userTrackingMode == .none {
-                strongSelf.mapView.userTrackingMode = .followWithCourse
-            } else {
-                strongSelf.mapView.userTrackingMode = .none
-            }
+            let mode = strongSelf.mapView.userTrackingMode
+            strongSelf.mapView.setUserTrackingMode(mode == .none ? .followWithCourse : .none, animated: true)
         }
         
         let bundle = Bundle.mapboxNavigation
@@ -106,7 +95,7 @@
             camera.altitude = 16000
         }
         camera.pitch = 60
-        mapView.setCamera(camera, animated: false)
+        mapView.setCamera(camera, animated: animated)
 
     }
     

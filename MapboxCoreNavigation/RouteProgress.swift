--- conflicted
+++ resolved
@@ -169,15 +169,9 @@
     public var congestionTimesPerStep: [[[CongestionLevel: TimeInterval]]]  = [[[:]]]
 
     /**
-<<<<<<< HEAD
-     Tuple containing a `SpeedLimit` and a corresponding `CLLocationDistance` representing the position of the SpeedLimit along the current route step
-     */
-    public typealias PositionedSpeedLimit = (SpeedLimit, CLLocationDistance)
-=======
      Tuple containing a speed and a corresponding `CLLocationDistance` representing the position of the SpeedLimit along the current route step
      */
     public typealias PositionedSpeedLimit = (Measurement<UnitSpeed>, CLLocationDistance)
->>>>>>> 589e1dcb
 
     /**
      An array containing speed limits on the route broken up by route leg and then step.
@@ -197,11 +191,7 @@
         super.init()
 
         for (legIndex, leg) in route.legs.enumerated() {
-<<<<<<< HEAD
-            var maximumSpeedLimitsByStep: [[SpeedLimit]] = []
-=======
             var maximumSpeedLimitsByStep: [[Measurement<UnitSpeed>]] = []
->>>>>>> 589e1dcb
             var maximumSpeedLimitDistanceByStep: [[PositionedSpeedLimit]] = []
             var maneuverCoordinateIndex = 0
 
@@ -263,17 +253,6 @@
 
     /**
      Returns the SpeedLimit for the current position along the route. Returns SpeedLimit.invalid if the speed limit is unknown or missing.
-<<<<<<< HEAD
-     */
-    public var currentSpeedLimit: SpeedLimit {
-        guard legIndex < positionedSpeedLimitsByStep.count, currentLegProgress.stepIndex < positionedSpeedLimitsByStep[legIndex].count else { return .invalid }
-        let speedLimits = positionedSpeedLimitsByStep[legIndex][currentLegProgress.stepIndex]
-        let lastSpeedLimitTuple = speedLimits.last { $0.1 <= currentLegProgress.currentStepProgress.distanceTraveled }
-        if let lastSpeedLimitTuple = lastSpeedLimitTuple {
-            return lastSpeedLimitTuple.0
-        }
-        return .invalid
-=======
      
      The maximum speed may be an advisory speed limit for segments where legal limits are not posted, such as highway entrance and exit ramps. If the speed limit along a particular segment is unknown, it is set to `nil`. If the speed is unregulated along the segment, such as on the German _Autobahn_ system, it is represented by a measurement whose value is `Double.greatestFiniteMagnitude`.
      
@@ -291,7 +270,6 @@
             return nil
         }
         return lastSpeedLimit
->>>>>>> 589e1dcb
     }
 
     public var averageCongestionLevelRemainingOnLeg: CongestionLevel? {

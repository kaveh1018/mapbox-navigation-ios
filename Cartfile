binary "https://www.mapbox.com/ios-sdk/Mapbox-iOS-SDK.json" ~> 3.7
github "mapbox/MapboxDirections.swift" ~> 0.15
github "mapbox/turf-swift" ~> 0.0.3
github "rs/SDWebImage" ~> 4.1
github "frederoni/aws-sdk-ios" ~> 2.6
github "mapbox/mapbox-telemetry-ios" ~> 0.2
<<<<<<< HEAD
github "1ec5/Solar" "scheme-test-only"
github "mapbox/mapbox-voice-swift" ~> 0.0
=======
github "ceeK/Solar" ~> 2.1.0
>>>>>>> 215d2704
<|MERGE_RESOLUTION|>--- conflicted
+++ resolved
@@ -4,9 +4,4 @@
 github "rs/SDWebImage" ~> 4.1
 github "frederoni/aws-sdk-ios" ~> 2.6
 github "mapbox/mapbox-telemetry-ios" ~> 0.2
-<<<<<<< HEAD
-github "1ec5/Solar" "scheme-test-only"
-github "mapbox/mapbox-voice-swift" ~> 0.0
-=======
-github "ceeK/Solar" ~> 2.1.0
->>>>>>> 215d2704
+github "ceeK/Solar" ~> 2.1.0
// !$*UTF8*$!
{
	archiveVersion = 1;
	classes = {
	};
	objectVersion = 46;
	objects = {

/* Begin PBXBuildFile section */
		160D8279205996DA00D278D6 /* DataCache.swift in Sources */ = {isa = PBXBuildFile; fileRef = 160D8278205996DA00D278D6 /* DataCache.swift */; };
		160D827B2059973C00D278D6 /* DataCacheTests.swift in Sources */ = {isa = PBXBuildFile; fileRef = 160D827A2059973C00D278D6 /* DataCacheTests.swift */; };
		166224452025699600EA4824 /* ImageRepositoryTests.swift in Sources */ = {isa = PBXBuildFile; fileRef = 166224442025699600EA4824 /* ImageRepositoryTests.swift */; };
		1662244720256C0700EA4824 /* ImageLoadingURLProtocolSpy.swift in Sources */ = {isa = PBXBuildFile; fileRef = 1662244620256C0700EA4824 /* ImageLoadingURLProtocolSpy.swift */; };
		1662244B2029059C00EA4824 /* ImageCacheTests.swift in Sources */ = {isa = PBXBuildFile; fileRef = 1662244A2029059C00EA4824 /* ImageCacheTests.swift */; };
		16A509D5202A87B20011D788 /* ImageDownloaderTests.swift in Sources */ = {isa = PBXBuildFile; fileRef = 16A509D4202A87B20011D788 /* ImageDownloaderTests.swift */; };
		16A509D7202BC0CA0011D788 /* ImageDownload.swift in Sources */ = {isa = PBXBuildFile; fileRef = 16A509D6202BC0CA0011D788 /* ImageDownload.swift */; };
		16B63DCD205C8EEF002D56D4 /* route-with-instructions.json in Resources */ = {isa = PBXBuildFile; fileRef = 16B63DCC205C8EEF002D56D4 /* route-with-instructions.json */; };
		16E3625C201265D600DF0592 /* ImageDownloadOperationSpy.swift in Sources */ = {isa = PBXBuildFile; fileRef = 16E3625B201265D600DF0592 /* ImageDownloadOperationSpy.swift */; };
		16E4F97F205B05FE00531791 /* MapboxVoiceControllerTests.swift in Sources */ = {isa = PBXBuildFile; fileRef = 16E4F97E205B05FE00531791 /* MapboxVoiceControllerTests.swift */; };
		35002D611E5F6ADB0090E733 /* Assets.xcassets in Resources */ = {isa = PBXBuildFile; fileRef = 35002D5F1E5F6ADB0090E733 /* Assets.xcassets */; };
		35002D621E5F6ADB0090E733 /* Base.lproj in Resources */ = {isa = PBXBuildFile; fileRef = 35002D601E5F6ADB0090E733 /* Base.lproj */; };
		35002D691E5F6B2F0090E733 /* Main.storyboard in Resources */ = {isa = PBXBuildFile; fileRef = 35002D661E5F6B1B0090E733 /* Main.storyboard */; };
		35002D6E1E5F6C7F0090E733 /* Assets.xcassets in Resources */ = {isa = PBXBuildFile; fileRef = 35002D6A1E5F6C7F0090E733 /* Assets.xcassets */; };
		35002D6F1E5F6C7F0090E733 /* Base.lproj in Resources */ = {isa = PBXBuildFile; fileRef = 35002D6B1E5F6C7F0090E733 /* Base.lproj */; };
		35002D711E5F6C7F0090E733 /* main.m in Sources */ = {isa = PBXBuildFile; fileRef = 35002D6D1E5F6C7F0090E733 /* main.m */; };
		35002D761E5F6CD30090E733 /* Main.storyboard in Resources */ = {isa = PBXBuildFile; fileRef = 35002D741E5F6CD30090E733 /* Main.storyboard */; };
		3502231A205BC94E00E1449A /* Constants.swift in Sources */ = {isa = PBXBuildFile; fileRef = 35022319205BC94E00E1449A /* Constants.swift */; };
		35025F3F1F051DD2002BA3EA /* DialogViewController.swift in Sources */ = {isa = PBXBuildFile; fileRef = 35025F3E1F051DD2002BA3EA /* DialogViewController.swift */; };
		3510300F1F54B67000E3B7E7 /* LaneTests.swift in Sources */ = {isa = PBXBuildFile; fileRef = 3510300E1F54B67000E3B7E7 /* LaneTests.swift */; };
		351030111F54B72000E3B7E7 /* route-for-lane-testing.json in Resources */ = {isa = PBXBuildFile; fileRef = 351030101F54B72000E3B7E7 /* route-for-lane-testing.json */; };
		351174F41EF1C0530065E248 /* ReplayLocationManager.swift in Sources */ = {isa = PBXBuildFile; fileRef = 351174F31EF1C0530065E248 /* ReplayLocationManager.swift */; };
		3512C7C81FB0A0C100CDD2A3 /* UIViewController.swift in Sources */ = {isa = PBXBuildFile; fileRef = 3512C7C71FB0A0C100CDD2A3 /* UIViewController.swift */; };
		351927361F0FA072003A702D /* ScreenCapture.swift in Sources */ = {isa = PBXBuildFile; fileRef = 351927351F0FA072003A702D /* ScreenCapture.swift */; };
		351BEBF11E5BCC63006FE110 /* MGLMapView.swift in Sources */ = {isa = PBXBuildFile; fileRef = 351BEBDF1E5BCC63006FE110 /* MGLMapView.swift */; };
		351BEBF21E5BCC63006FE110 /* Style.swift in Sources */ = {isa = PBXBuildFile; fileRef = 351BEBE01E5BCC63006FE110 /* Style.swift */; };
		351BEBF61E5BCC63006FE110 /* RouteMapViewController.swift in Sources */ = {isa = PBXBuildFile; fileRef = 351BEBE41E5BCC63006FE110 /* RouteMapViewController.swift */; };
		351BEBFC1E5BCC63006FE110 /* NavigationViewController.swift in Sources */ = {isa = PBXBuildFile; fileRef = 351BEBEA1E5BCC63006FE110 /* NavigationViewController.swift */; };
		351BEBFF1E5BCC63006FE110 /* ManeuversStyleKit.swift in Sources */ = {isa = PBXBuildFile; fileRef = 351BEBED1E5BCC63006FE110 /* ManeuversStyleKit.swift */; };
		351BEC011E5BCC63006FE110 /* ManeuverView.swift in Sources */ = {isa = PBXBuildFile; fileRef = 351BEBEF1E5BCC63006FE110 /* ManeuverView.swift */; };
		351BEC021E5BCC63006FE110 /* UIView.swift in Sources */ = {isa = PBXBuildFile; fileRef = 351BEBF01E5BCC63006FE110 /* UIView.swift */; };
		351BEC051E5BCC6C006FE110 /* LaneView.swift in Sources */ = {isa = PBXBuildFile; fileRef = 351BEC031E5BCC6C006FE110 /* LaneView.swift */; };
		351BEC061E5BCC6C006FE110 /* ManeuverDirection.swift in Sources */ = {isa = PBXBuildFile; fileRef = 351BEC041E5BCC6C006FE110 /* ManeuverDirection.swift */; };
		351BEC0D1E5BCC72006FE110 /* Bundle.swift in Sources */ = {isa = PBXBuildFile; fileRef = 351BEC081E5BCC72006FE110 /* Bundle.swift */; };
		351BEC0E1E5BCC72006FE110 /* DashedLineView.swift in Sources */ = {isa = PBXBuildFile; fileRef = 351BEC091E5BCC72006FE110 /* DashedLineView.swift */; };
		351BEC291E5BD530006FE110 /* Assets.xcassets in Resources */ = {isa = PBXBuildFile; fileRef = 351BEC281E5BD530006FE110 /* Assets.xcassets */; };
		35213DAF1EC456E800A62B21 /* FBSnapshotTestCase.framework in Frameworks */ = {isa = PBXBuildFile; fileRef = 35213DAD1EC456CF00A62B21 /* FBSnapshotTestCase.framework */; };
		3525449D1E663D32004C8F1C /* MapboxCoreNavigation.framework in Frameworks */ = {isa = PBXBuildFile; fileRef = C5ADFBC91DDCC7840011824B /* MapboxCoreNavigation.framework */; };
		352690491ECC843700E387BD /* Fixture.swift in Sources */ = {isa = PBXBuildFile; fileRef = 352690481ECC843700E387BD /* Fixture.swift */; };
		3527D2B91EC4619400C07FC9 /* Fixtures.xcassets in Resources */ = {isa = PBXBuildFile; fileRef = 3527D2B61EC45FBD00C07FC9 /* Fixtures.xcassets */; };
		352BBC3B1E5E6A0C00703DF1 /* MapboxCoreNavigation.framework in Frameworks */ = {isa = PBXBuildFile; fileRef = C5ADFBC91DDCC7840011824B /* MapboxCoreNavigation.framework */; };
		352BBC401E5E6C9F00703DF1 /* AppDelegate.m in Sources */ = {isa = PBXBuildFile; fileRef = 35C6A3471E5E418D0004CA57 /* AppDelegate.m */; };
		352BBC4A1E5E78D700703DF1 /* Example_SwiftTests.swift in Sources */ = {isa = PBXBuildFile; fileRef = 352BBC491E5E78D700703DF1 /* Example_SwiftTests.swift */; };
		352BBC581E5E78EA00703DF1 /* Example_Objective_CTests.m in Sources */ = {isa = PBXBuildFile; fileRef = 352BBC571E5E78EA00703DF1 /* Example_Objective_CTests.m */; };
		3531C2701F9E095400D92F9A /* InstructionsBannerView.swift in Sources */ = {isa = PBXBuildFile; fileRef = 3531C26F1F9E095400D92F9A /* InstructionsBannerView.swift */; };
		353280A11FA72871005175F3 /* InstructionLabel.swift in Sources */ = {isa = PBXBuildFile; fileRef = 353280A01FA72871005175F3 /* InstructionLabel.swift */; };
		353610CE1FAB6A8F00FB1746 /* BottomBannerView.swift in Sources */ = {isa = PBXBuildFile; fileRef = 353610CD1FAB6A8F00FB1746 /* BottomBannerView.swift */; };
		353AA5601FCEF583009F0384 /* StyleManager.swift in Sources */ = {isa = PBXBuildFile; fileRef = 353AA55F1FCEF583009F0384 /* StyleManager.swift */; };
		353E68FC1EF0B7F8007B2AE5 /* NavigationLocationManager.swift in Sources */ = {isa = PBXBuildFile; fileRef = 353E68FB1EF0B7F8007B2AE5 /* NavigationLocationManager.swift */; };
		353E68FE1EF0B985007B2AE5 /* BundleAdditions.swift in Sources */ = {isa = PBXBuildFile; fileRef = 353E68FD1EF0B985007B2AE5 /* BundleAdditions.swift */; };
		353E69041EF0C4E5007B2AE5 /* SimulatedLocationManager.swift in Sources */ = {isa = PBXBuildFile; fileRef = 353E69031EF0C4E5007B2AE5 /* SimulatedLocationManager.swift */; };
		353EC9D71FB09708002EB0AB /* StepsViewController.swift in Sources */ = {isa = PBXBuildFile; fileRef = 353EC9D61FB09708002EB0AB /* StepsViewController.swift */; };
		3540514D1F73F3BB00ED572D /* route-with-straight-roundabout.json in Resources */ = {isa = PBXBuildFile; fileRef = 3540514C1F73F3BB00ED572D /* route-with-straight-roundabout.json */; };
		354A01B91E66256600D765C2 /* MapboxDirections.framework in Frameworks */ = {isa = PBXBuildFile; fileRef = 354A01B81E66256600D765C2 /* MapboxDirections.framework */; };
		354A01BF1E6625D100D765C2 /* Mapbox.framework in Frameworks */ = {isa = PBXBuildFile; fileRef = 35A1D3651E6624EF00A48FE8 /* Mapbox.framework */; };
		354A01C21E66265100D765C2 /* Mapbox.framework in Frameworks */ = {isa = PBXBuildFile; fileRef = 35A1D3651E6624EF00A48FE8 /* Mapbox.framework */; };
		354A01C31E66265100D765C2 /* Mapbox.framework in Embed Frameworks */ = {isa = PBXBuildFile; fileRef = 35A1D3651E6624EF00A48FE8 /* Mapbox.framework */; settings = {ATTRIBUTES = (CodeSignOnCopy, RemoveHeadersOnCopy, ); }; };
		354A01C91E66265B00D765C2 /* Polyline.framework in Frameworks */ = {isa = PBXBuildFile; fileRef = 354A01BC1E66259600D765C2 /* Polyline.framework */; };
		354A01CA1E66265B00D765C2 /* Polyline.framework in Embed Frameworks */ = {isa = PBXBuildFile; fileRef = 354A01BC1E66259600D765C2 /* Polyline.framework */; settings = {ATTRIBUTES = (CodeSignOnCopy, RemoveHeadersOnCopy, ); }; };
		354A01CF1E66266100D765C2 /* MapboxDirections.framework in Frameworks */ = {isa = PBXBuildFile; fileRef = 354A01B81E66256600D765C2 /* MapboxDirections.framework */; };
		354A01D01E66266100D765C2 /* MapboxDirections.framework in Embed Frameworks */ = {isa = PBXBuildFile; fileRef = 354A01B81E66256600D765C2 /* MapboxDirections.framework */; settings = {ATTRIBUTES = (CodeSignOnCopy, RemoveHeadersOnCopy, ); }; };
		354A01D51E6626AC00D765C2 /* MapboxCoreNavigation.framework in Embed Frameworks */ = {isa = PBXBuildFile; fileRef = C5ADFBC91DDCC7840011824B /* MapboxCoreNavigation.framework */; settings = {ATTRIBUTES = (CodeSignOnCopy, RemoveHeadersOnCopy, ); }; };
		354A01DB1E6626E900D765C2 /* MapboxCoreNavigation.framework in Frameworks */ = {isa = PBXBuildFile; fileRef = C5ADFBC91DDCC7840011824B /* MapboxCoreNavigation.framework */; };
		354A01DC1E6626E900D765C2 /* MapboxCoreNavigation.framework in Embed Frameworks */ = {isa = PBXBuildFile; fileRef = C5ADFBC91DDCC7840011824B /* MapboxCoreNavigation.framework */; settings = {ATTRIBUTES = (CodeSignOnCopy, RemoveHeadersOnCopy, ); }; };
		354A01DD1E6626EA00D765C2 /* MapboxNavigation.framework in Frameworks */ = {isa = PBXBuildFile; fileRef = 351BEBD71E5BCC28006FE110 /* MapboxNavigation.framework */; };
		354A01DE1E6626EA00D765C2 /* MapboxNavigation.framework in Embed Frameworks */ = {isa = PBXBuildFile; fileRef = 351BEBD71E5BCC28006FE110 /* MapboxNavigation.framework */; settings = {ATTRIBUTES = (CodeSignOnCopy, RemoveHeadersOnCopy, ); }; };
		354A01E41E6626EF00D765C2 /* Polyline.framework in Frameworks */ = {isa = PBXBuildFile; fileRef = 354A01BC1E66259600D765C2 /* Polyline.framework */; };
		354A01E51E6626EF00D765C2 /* Polyline.framework in Embed Frameworks */ = {isa = PBXBuildFile; fileRef = 354A01BC1E66259600D765C2 /* Polyline.framework */; settings = {ATTRIBUTES = (CodeSignOnCopy, RemoveHeadersOnCopy, ); }; };
		354A01EA1E6626EF00D765C2 /* MapboxDirections.framework in Frameworks */ = {isa = PBXBuildFile; fileRef = 354A01B81E66256600D765C2 /* MapboxDirections.framework */; };
		354A01EB1E6626EF00D765C2 /* MapboxDirections.framework in Embed Frameworks */ = {isa = PBXBuildFile; fileRef = 354A01B81E66256600D765C2 /* MapboxDirections.framework */; settings = {ATTRIBUTES = (CodeSignOnCopy, RemoveHeadersOnCopy, ); }; };
		354A01EC1E6626EF00D765C2 /* Mapbox.framework in Frameworks */ = {isa = PBXBuildFile; fileRef = 35A1D3651E6624EF00A48FE8 /* Mapbox.framework */; };
		354A01ED1E6626EF00D765C2 /* Mapbox.framework in Embed Frameworks */ = {isa = PBXBuildFile; fileRef = 35A1D3651E6624EF00A48FE8 /* Mapbox.framework */; settings = {ATTRIBUTES = (CodeSignOnCopy, RemoveHeadersOnCopy, ); }; };
		354D9F891EF2FE900006FAA8 /* tunnel.json in Resources */ = {isa = PBXBuildFile; fileRef = 354D9F871EF2FE900006FAA8 /* tunnel.json */; };
		355D20DC1EF30A6D0012B1E0 /* tunnel.route in Resources */ = {isa = PBXBuildFile; fileRef = 355D20DB1EF30A6D0012B1E0 /* tunnel.route */; };
		355DB5751EFA78070091BFB7 /* GGPark-to-BernalHeights.route in Resources */ = {isa = PBXBuildFile; fileRef = 355DB5741EFA78070091BFB7 /* GGPark-to-BernalHeights.route */; };
		355DB5771EFA780E0091BFB7 /* UnionSquare-to-GGPark.route in Resources */ = {isa = PBXBuildFile; fileRef = 355DB5761EFA780E0091BFB7 /* UnionSquare-to-GGPark.route */; };
		355ED3701FAB724F00BCE1B8 /* BottomBannerViewLayout.swift in Sources */ = {isa = PBXBuildFile; fileRef = 355ED36F1FAB724F00BCE1B8 /* BottomBannerViewLayout.swift */; };
		35718BE71EF3194200AFA3D1 /* tunnel.json in Resources */ = {isa = PBXBuildFile; fileRef = 35718BE41EF316BA00AFA3D1 /* tunnel.json */; };
		35718BE81EF3194500AFA3D1 /* tunnel.route in Resources */ = {isa = PBXBuildFile; fileRef = 35718BE31EF316BA00AFA3D1 /* tunnel.route */; };
		35726EE81F0856E900AFA1B6 /* DayStyle.swift in Sources */ = {isa = PBXBuildFile; fileRef = 35726EE71F0856E900AFA1B6 /* DayStyle.swift */; };
		358D14661E5E3B7700ADE590 /* AppDelegate.swift in Sources */ = {isa = PBXBuildFile; fileRef = 358D14651E5E3B7700ADE590 /* AppDelegate.swift */; };
		358D14681E5E3B7700ADE590 /* ViewController.swift in Sources */ = {isa = PBXBuildFile; fileRef = 358D14671E5E3B7700ADE590 /* ViewController.swift */; };
		359574A81F28CC5A00838209 /* CLLocation.swift in Sources */ = {isa = PBXBuildFile; fileRef = 359574A71F28CC3800838209 /* CLLocation.swift */; };
		359574AA1F28CCBB00838209 /* LocationTests.swift in Sources */ = {isa = PBXBuildFile; fileRef = 359574A91F28CCBB00838209 /* LocationTests.swift */; };
		359A8AED1FA78D3000BDB486 /* DistanceFormatterTests.swift in Sources */ = {isa = PBXBuildFile; fileRef = 359A8AEC1FA78D3000BDB486 /* DistanceFormatterTests.swift */; };
		359A8AEF1FA7B25B00BDB486 /* LanesStyleKit.swift in Sources */ = {isa = PBXBuildFile; fileRef = 359A8AEE1FA7B25800BDB486 /* LanesStyleKit.swift */; };
		359D00CF1E732D7100C2E770 /* Polyline.framework in Frameworks */ = {isa = PBXBuildFile; fileRef = 354A01BC1E66259600D765C2 /* Polyline.framework */; };
		359D1B281FFE70D30052FA42 /* NavigationView.swift in Sources */ = {isa = PBXBuildFile; fileRef = 359D1B271FFE70D30052FA42 /* NavigationView.swift */; };
		359D283C1F9DC14F00FDE9C9 /* UICollectionView.swift in Sources */ = {isa = PBXBuildFile; fileRef = 359D283B1F9DC14F00FDE9C9 /* UICollectionView.swift */; };
		35A262B92050A5CD00AEFF6D /* InstructionsBannerViewSnapshotTests.swift in Sources */ = {isa = PBXBuildFile; fileRef = 35A262B82050A5CD00AEFF6D /* InstructionsBannerViewSnapshotTests.swift */; };
		35A5413B1EFC052700E49846 /* RouteOptions.swift in Sources */ = {isa = PBXBuildFile; fileRef = 35A5413A1EFC052700E49846 /* RouteOptions.swift */; };
		35B1E2951F1FF8EC00A13D32 /* UserCourseView.swift in Sources */ = {isa = PBXBuildFile; fileRef = 35B1E2941F1FF8EC00A13D32 /* UserCourseView.swift */; };
		35B5A47E1FFFDCE5000A3C8D /* NavigationViewLayout.swift in Sources */ = {isa = PBXBuildFile; fileRef = 35B5A47D1FFFDCE5000A3C8D /* NavigationViewLayout.swift */; };
		35B711D41E5E7AD2001EDA8D /* MapboxNavigation.framework in Frameworks */ = {isa = PBXBuildFile; fileRef = 351BEBD71E5BCC28006FE110 /* MapboxNavigation.framework */; };
		35B7837E1F9547B300291F9A /* Transitioning.swift in Sources */ = {isa = PBXBuildFile; fileRef = 35B7837D1F9547B300291F9A /* Transitioning.swift */; };
		35B839491E2E3D5D0045A868 /* MBRouteController.m in Sources */ = {isa = PBXBuildFile; fileRef = 35B839481E2E3D5D0045A868 /* MBRouteController.m */; };
		35BF8CA21F28EB60003F6125 /* Array.swift in Sources */ = {isa = PBXBuildFile; fileRef = 35BF8CA11F28EB60003F6125 /* Array.swift */; };
		35BF8CA41F28EBD8003F6125 /* String.swift in Sources */ = {isa = PBXBuildFile; fileRef = 35BF8CA31F28EBD8003F6125 /* String.swift */; };
		35C6A35B1E5E418D0004CA57 /* ViewController.m in Sources */ = {isa = PBXBuildFile; fileRef = 35C6A34D1E5E418D0004CA57 /* ViewController.m */; };
		35C714AE203B251300F0C2AE /* MapboxSpeech.framework in Frameworks */ = {isa = PBXBuildFile; fileRef = C5A9DDBD202E12EE007D52DA /* MapboxSpeech.framework */; };
		35C714AF203B251300F0C2AE /* MapboxSpeech.framework in Embed Frameworks */ = {isa = PBXBuildFile; fileRef = C5A9DDBD202E12EE007D52DA /* MapboxSpeech.framework */; settings = {ATTRIBUTES = (CodeSignOnCopy, RemoveHeadersOnCopy, ); }; };
		35C714B0203B251F00F0C2AE /* MapboxSpeech.framework in Frameworks */ = {isa = PBXBuildFile; fileRef = C5A9DDBD202E12EE007D52DA /* MapboxSpeech.framework */; };
		35C714B1203B251F00F0C2AE /* MapboxSpeech.framework in Embed Frameworks */ = {isa = PBXBuildFile; fileRef = C5A9DDBD202E12EE007D52DA /* MapboxSpeech.framework */; settings = {ATTRIBUTES = (CodeSignOnCopy, RemoveHeadersOnCopy, ); }; };
		35C77F621FE8219900338416 /* NavigationSettings.swift in Sources */ = {isa = PBXBuildFile; fileRef = 35375EC01F31FA86004CE727 /* NavigationSettings.swift */; };
		35C9973F1E732C1B00544D1C /* RouteVoiceController.swift in Sources */ = {isa = PBXBuildFile; fileRef = 35C9973E1E732C1B00544D1C /* RouteVoiceController.swift */; };
		35CB1E131F97DD740011CC44 /* FeedbackItem.swift in Sources */ = {isa = PBXBuildFile; fileRef = 35CB1E121F97DD740011CC44 /* FeedbackItem.swift */; };
		35CC14151F7994B0009E872A /* Turf.framework in Frameworks */ = {isa = PBXBuildFile; fileRef = 35CC14141F799496009E872A /* Turf.framework */; };
		35CC14161F7994B1009E872A /* Turf.framework in Frameworks */ = {isa = PBXBuildFile; fileRef = 35CC14141F799496009E872A /* Turf.framework */; };
		35CC14171F79A434009E872A /* Turf.framework in Frameworks */ = {isa = PBXBuildFile; fileRef = 35CC14141F799496009E872A /* Turf.framework */; };
		35CC14181F79A434009E872A /* Turf.framework in Embed Frameworks */ = {isa = PBXBuildFile; fileRef = 35CC14141F799496009E872A /* Turf.framework */; settings = {ATTRIBUTES = (CodeSignOnCopy, RemoveHeadersOnCopy, ); }; };
		35CC14191F79A43B009E872A /* Turf.framework in Frameworks */ = {isa = PBXBuildFile; fileRef = 35CC14141F799496009E872A /* Turf.framework */; };
		35CC141A1F79A43B009E872A /* Turf.framework in Embed Frameworks */ = {isa = PBXBuildFile; fileRef = 35CC14141F799496009E872A /* Turf.framework */; settings = {ATTRIBUTES = (CodeSignOnCopy, RemoveHeadersOnCopy, ); }; };
		35CF34B11F0A733200C2692E /* UIFont.swift in Sources */ = {isa = PBXBuildFile; fileRef = 35CF34B01F0A733200C2692E /* UIFont.swift */; };
		35D428291FA0B61F00176028 /* InstructionsBannerViewLayout.swift in Sources */ = {isa = PBXBuildFile; fileRef = 35D428281FA0B61F00176028 /* InstructionsBannerViewLayout.swift */; };
		35D4282B1FA0DF1D00176028 /* MapboxNavigation.framework in Embed Frameworks */ = {isa = PBXBuildFile; fileRef = 351BEBD71E5BCC28006FE110 /* MapboxNavigation.framework */; settings = {ATTRIBUTES = (CodeSignOnCopy, RemoveHeadersOnCopy, ); }; };
		35D457A71E2D253100A89946 /* MBRouteController.h in Headers */ = {isa = PBXBuildFile; fileRef = 35D457A61E2D253100A89946 /* MBRouteController.h */; settings = {ATTRIBUTES = (Public, ); }; };
		35D825FC1E6A2DBE0088F83B /* MGLMapView+MGLNavigationAdditions.m in Sources */ = {isa = PBXBuildFile; fileRef = 35D825FA1E6A2DBE0088F83B /* MGLMapView+MGLNavigationAdditions.m */; };
		35D825FE1E6A2EC60088F83B /* MapboxNavigation.h in Headers */ = {isa = PBXBuildFile; fileRef = 35D825FD1E6A2EC60088F83B /* MapboxNavigation.h */; settings = {ATTRIBUTES = (Public, ); }; };
		35DA85791FC45787004092EC /* StatusView.swift in Sources */ = {isa = PBXBuildFile; fileRef = 35DA85781FC45787004092EC /* StatusView.swift */; };
		35DC585D1FABC61100B5A956 /* InstructionsBannerViewIntegrationTests.swift in Sources */ = {isa = PBXBuildFile; fileRef = 35DC585C1FABC61100B5A956 /* InstructionsBannerViewIntegrationTests.swift */; };
		35DC9D8D1F431E59001ECD64 /* route.json in Resources */ = {isa = PBXBuildFile; fileRef = C52D09CD1DEF5E5100BE3C5C /* route.json */; };
		35DC9D8F1F4321CC001ECD64 /* route-with-lanes.json in Resources */ = {isa = PBXBuildFile; fileRef = 35DC9D8E1F4321CC001ECD64 /* route-with-lanes.json */; };
		35DC9D911F4323AA001ECD64 /* LanesView.swift in Sources */ = {isa = PBXBuildFile; fileRef = 35DC9D901F4323AA001ECD64 /* LanesView.swift */; };
		35E407681F5625FF00EFC814 /* StyleKitMarker.swift in Sources */ = {isa = PBXBuildFile; fileRef = 35E407671F5625FF00EFC814 /* StyleKitMarker.swift */; };
		35E9B0AD1F9E0F8F00BF84AB /* MapboxNavigation.framework in Frameworks */ = {isa = PBXBuildFile; fileRef = 351BEBD71E5BCC28006FE110 /* MapboxNavigation.framework */; };
		35F1F5931FD57EFD00F8E502 /* StyleManagerTests.swift in Sources */ = {isa = PBXBuildFile; fileRef = 35F1F5921FD57EFD00F8E502 /* StyleManagerTests.swift */; };
		35F520C01FB482A200FC9C37 /* NextBannerView.swift in Sources */ = {isa = PBXBuildFile; fileRef = 35F520BF1FB482A200FC9C37 /* NextBannerView.swift */; };
		35F611C41F1E1C0500C43249 /* FeedbackViewController.swift in Sources */ = {isa = PBXBuildFile; fileRef = 35F611C31F1E1C0500C43249 /* FeedbackViewController.swift */; };
		3EA9301B03F8679BEDD4795F /* Cache.swift in Sources */ = {isa = PBXBuildFile; fileRef = 3EA93A10227A7DAF1861D9F5 /* Cache.swift */; };
		3EA932D8F44915EFF3B8A088 /* SpeechAPISpy.swift in Sources */ = {isa = PBXBuildFile; fileRef = 3EA93170CB959F3065ACFFC3 /* SpeechAPISpy.swift */; };
		3EA9369C33A8F10DAE9043AA /* ImageDownloader.swift in Sources */ = {isa = PBXBuildFile; fileRef = 3EA934C5D8DBAA19DB0F5271 /* ImageDownloader.swift */; };
		3EA9371104016CD402547F1A /* ImageCache.swift in Sources */ = {isa = PBXBuildFile; fileRef = 3EA938479CF48D7AD1B6369B /* ImageCache.swift */; };
		3EA937B1F4DF73EB004BA6BE /* InstructionPresenter.swift in Sources */ = {isa = PBXBuildFile; fileRef = 3EA93230997B8D59E3B76C8C /* InstructionPresenter.swift */; };
		3EA93A1FEFDDB709DE84BED9 /* ImageRepository.swift in Sources */ = {isa = PBXBuildFile; fileRef = 3EA938BE5468824787100228 /* ImageRepository.swift */; };
		6441B16A1EFC64E50076499F /* WaypointConfirmationViewController.swift in Sources */ = {isa = PBXBuildFile; fileRef = 6441B1691EFC64E50076499F /* WaypointConfirmationViewController.swift */; };
		64847A041F04629D003F3A69 /* Feedback.swift in Sources */ = {isa = PBXBuildFile; fileRef = 64847A031F04629D003F3A69 /* Feedback.swift */; };
		8D24A2F62040960C0098CBF8 /* UIEdgeInsets.swift in Sources */ = {isa = PBXBuildFile; fileRef = 8D24A2F52040960C0098CBF8 /* UIEdgeInsets.swift */; };
		8D24A2F820409A890098CBF8 /* CGSize.swift in Sources */ = {isa = PBXBuildFile; fileRef = 8D24A2F720409A890098CBF8 /* CGSize.swift */; };
		8D24A2FA20449B430098CBF8 /* Dictionary.swift in Sources */ = {isa = PBXBuildFile; fileRef = 8D24A2F920449B430098CBF8 /* Dictionary.swift */; };
		8D391CE21FD71E78006BB91F /* Waypoint.swift in Sources */ = {isa = PBXBuildFile; fileRef = 8D391CE11FD71E78006BB91F /* Waypoint.swift */; };
		8D8EA9BC20575CD80077F478 /* FeedbackCollectionViewCell.swift in Sources */ = {isa = PBXBuildFile; fileRef = 8D8EA9BB20575CD80077F478 /* FeedbackCollectionViewCell.swift */; };
		8DB45E90201698EB001EA6A3 /* UIStackView.swift in Sources */ = {isa = PBXBuildFile; fileRef = 8DB45E8F201698EB001EA6A3 /* UIStackView.swift */; };
		8DB63A3A1FBBCA2200928389 /* RatingControl.swift in Sources */ = {isa = PBXBuildFile; fileRef = 8DB63A391FBBCA2200928389 /* RatingControl.swift */; };
		8DE879661FBB9980002F06C0 /* EndOfRouteViewController.swift in Sources */ = {isa = PBXBuildFile; fileRef = 8DE879651FBB9980002F06C0 /* EndOfRouteViewController.swift */; };
		8DF399B21FB257B30034904C /* UIGestureRecognizer.swift in Sources */ = {isa = PBXBuildFile; fileRef = 8DF399B11FB257B30034904C /* UIGestureRecognizer.swift */; };
		C51245F21F19471C00E33B52 /* MapboxMobileEvents.framework in Frameworks */ = {isa = PBXBuildFile; fileRef = C549F8311F17F2C5001A0A2D /* MapboxMobileEvents.framework */; };
		C51245F31F19471C00E33B52 /* MapboxMobileEvents.framework in Embed Frameworks */ = {isa = PBXBuildFile; fileRef = C549F8311F17F2C5001A0A2D /* MapboxMobileEvents.framework */; settings = {ATTRIBUTES = (CodeSignOnCopy, RemoveHeadersOnCopy, ); }; };
		C51DF8661F38C31C006C6A15 /* Locale.swift in Sources */ = {isa = PBXBuildFile; fileRef = C51DF8651F38C31C006C6A15 /* Locale.swift */; };
		C51DF8671F38C337006C6A15 /* Date.swift in Sources */ = {isa = PBXBuildFile; fileRef = C5D9800E1EFBCDAD006DBF2E /* Date.swift */; };
		C520EE901EBB84F9008805BC /* Navigation.storyboard in Resources */ = {isa = PBXBuildFile; fileRef = C520EE921EBB84F9008805BC /* Navigation.storyboard */; };
		C52AC1261DF0E48600396B9F /* RouteProgressTests.swift in Sources */ = {isa = PBXBuildFile; fileRef = C52AC1251DF0E48600396B9F /* RouteProgressTests.swift */; };
		C52D09CE1DEF5E5100BE3C5C /* route.json in Resources */ = {isa = PBXBuildFile; fileRef = C52D09CD1DEF5E5100BE3C5C /* route.json */; };
		C52D09D31DEF636C00BE3C5C /* Fixture.swift in Sources */ = {isa = PBXBuildFile; fileRef = C52D09D21DEF636C00BE3C5C /* Fixture.swift */; };
		C53208AB1E81FFB900910266 /* NavigationMapView.swift in Sources */ = {isa = PBXBuildFile; fileRef = C53208AA1E81FFB900910266 /* NavigationMapView.swift */; };
		C53361CC206AFC28002D07BE /* SpeedLimitSignTests.swift in Sources */ = {isa = PBXBuildFile; fileRef = C53361CB206AFC28002D07BE /* SpeedLimitSignTests.swift */; };
		C5381F02204E03B600A5493E /* UIDevice.swift in Sources */ = {isa = PBXBuildFile; fileRef = C5381F01204E03B600A5493E /* UIDevice.swift */; };
		C5381F03204E052A00A5493E /* UIDevice.swift in Sources */ = {isa = PBXBuildFile; fileRef = C5381F01204E03B600A5493E /* UIDevice.swift */; };
		C5387A9D1F8FDB13000D2E93 /* routeWithInstructions.json in Resources */ = {isa = PBXBuildFile; fileRef = C5387A9C1F8FDB13000D2E93 /* routeWithInstructions.json */; };
		C53C196D1F38EA25008DB406 /* Localizable.strings in Resources */ = {isa = PBXBuildFile; fileRef = C53C196F1F38EA25008DB406 /* Localizable.strings */; };
		C549F8321F17F2C5001A0A2D /* MapboxMobileEvents.framework in Frameworks */ = {isa = PBXBuildFile; fileRef = C549F8311F17F2C5001A0A2D /* MapboxMobileEvents.framework */; };
		C549F8331F17F2C5001A0A2D /* MapboxMobileEvents.framework in Embed Frameworks */ = {isa = PBXBuildFile; fileRef = C549F8311F17F2C5001A0A2D /* MapboxMobileEvents.framework */; settings = {ATTRIBUTES = (CodeSignOnCopy, RemoveHeadersOnCopy, ); }; };
		C54C655220336F2600D338E0 /* Constants.swift in Sources */ = {isa = PBXBuildFile; fileRef = C54C655120336F2600D338E0 /* Constants.swift */; };
		C561735B1F182113005954F6 /* RouteStep.swift in Sources */ = {isa = PBXBuildFile; fileRef = C561735A1F182113005954F6 /* RouteStep.swift */; };
		C565168B1FE1E23E00A0AD18 /* MapboxVoiceController.swift in Sources */ = {isa = PBXBuildFile; fileRef = C565168A1FE1E23E00A0AD18 /* MapboxVoiceController.swift */; };
		C57491DF1FACC42F006F97BC /* CGPoint.swift in Sources */ = {isa = PBXBuildFile; fileRef = C57491DE1FACC42F006F97BC /* CGPoint.swift */; };
		C57607B11F4CC9E800C27423 /* Solar.framework in Frameworks */ = {isa = PBXBuildFile; fileRef = C57607B01F4CC97D00C27423 /* Solar.framework */; };
		C57607B21F4CC9E800C27423 /* Solar.framework in Embed Frameworks */ = {isa = PBXBuildFile; fileRef = C57607B01F4CC97D00C27423 /* Solar.framework */; settings = {ATTRIBUTES = (CodeSignOnCopy, RemoveHeadersOnCopy, ); }; };
		C578DA081EFD0FFF0052079F /* ProcessInfo.swift in Sources */ = {isa = PBXBuildFile; fileRef = C578DA071EFD0FFF0052079F /* ProcessInfo.swift */; };
		C58159011EA6D02700FC6C3D /* MGLVectorSource.swift in Sources */ = {isa = PBXBuildFile; fileRef = C58159001EA6D02700FC6C3D /* MGLVectorSource.swift */; };
		C582FD5F203626E900A9086E /* CLLocationDirection.swift in Sources */ = {isa = PBXBuildFile; fileRef = C582FD5E203626E900A9086E /* CLLocationDirection.swift */; };
		C58822001FB0F0D7008B0A2D /* Error.swift in Sources */ = {isa = PBXBuildFile; fileRef = C58821FF1FB0F0D7008B0A2D /* Error.swift */; };
		C588C3C21F33882100520EF2 /* String.swift in Sources */ = {isa = PBXBuildFile; fileRef = 35BF8CA31F28EBD8003F6125 /* String.swift */; };
		C58D6BAD1DDCF2AE00387F53 /* Constants.swift in Sources */ = {isa = PBXBuildFile; fileRef = C58D6BAC1DDCF2AE00387F53 /* Constants.swift */; };
		C5A6B2DD1F4CE8E8004260EA /* StyleType.swift in Sources */ = {isa = PBXBuildFile; fileRef = C5A6B2DC1F4CE8E8004260EA /* StyleType.swift */; };
		C5A6B2DE1F4DE57E004260EA /* Solar.framework in Frameworks */ = {isa = PBXBuildFile; fileRef = C57607B01F4CC97D00C27423 /* Solar.framework */; };
		C5A6B2DF1F4DE57E004260EA /* Solar.framework in Embed Frameworks */ = {isa = PBXBuildFile; fileRef = C57607B01F4CC97D00C27423 /* Solar.framework */; settings = {ATTRIBUTES = (CodeSignOnCopy, RemoveHeadersOnCopy, ); }; };
		C5A7EC5C1FD610A80008B9BA /* VisualInstructionComponent.swift in Sources */ = {isa = PBXBuildFile; fileRef = C5A7EC5B1FD610A80008B9BA /* VisualInstructionComponent.swift */; };
		C5ABB50E20408D2C00AFA92C /* RouteControllerTests.swift in Sources */ = {isa = PBXBuildFile; fileRef = C5ABB50D20408D2C00AFA92C /* RouteControllerTests.swift */; };
		C5ADFBD81DDCC7840011824B /* MapboxCoreNavigationTests.swift in Sources */ = {isa = PBXBuildFile; fileRef = C5ADFBD71DDCC7840011824B /* MapboxCoreNavigationTests.swift */; };
		C5BF735B20699E9C00CDBB6D /* SpeedLimit.swift in Sources */ = {isa = PBXBuildFile; fileRef = C5BF735A20699E9C00CDBB6D /* SpeedLimit.swift */; };
		C5C94C1B1DDCD22B0097296A /* MapboxCoreNavigation.h in Headers */ = {isa = PBXBuildFile; fileRef = C5ADFBCC1DDCC7840011824B /* MapboxCoreNavigation.h */; settings = {ATTRIBUTES = (Public, ); }; };
		C5C94C1C1DDCD2340097296A /* RouteController.swift in Sources */ = {isa = PBXBuildFile; fileRef = C5ADFBF91DDCC9580011824B /* RouteController.swift */; };
		C5C94C1D1DDCD2370097296A /* RouteProgress.swift in Sources */ = {isa = PBXBuildFile; fileRef = C5ADFBFB1DDCC9AD0011824B /* RouteProgress.swift */; };
		C5CFE4881EF2FD4C006F48E8 /* MMEEventsManager.swift in Sources */ = {isa = PBXBuildFile; fileRef = C5CFE4871EF2FD4C006F48E8 /* MMEEventsManager.swift */; };
		C5D1C9941FB236900067C619 /* ErrorCode.swift in Sources */ = {isa = PBXBuildFile; fileRef = C5D1C9931FB236900067C619 /* ErrorCode.swift */; };
		C5D9800D1EFA8BA9006DBF2E /* CustomViewController.swift in Sources */ = {isa = PBXBuildFile; fileRef = C5D9800C1EFA8BA9006DBF2E /* CustomViewController.swift */; };
		C5D9800F1EFBCDAD006DBF2E /* Date.swift in Sources */ = {isa = PBXBuildFile; fileRef = C5D9800E1EFBCDAD006DBF2E /* Date.swift */; };
		C5E7A31C1F4F6828001CB015 /* NavigationRouteOptions.swift in Sources */ = {isa = PBXBuildFile; fileRef = C5E7A31B1F4F6828001CB015 /* NavigationRouteOptions.swift */; };
		C5EA98721F19414C00C8AA16 /* MapboxMobileEvents.framework in Frameworks */ = {isa = PBXBuildFile; fileRef = C549F8311F17F2C5001A0A2D /* MapboxMobileEvents.framework */; };
		C5EF397520599120009A2C50 /* straight-line.json in Resources */ = {isa = PBXBuildFile; fileRef = C5EF397420599120009A2C50 /* straight-line.json */; };
		DA23C9611F4FC05C00BA9522 /* MGLMapView+MGLNavigationAdditions.h in Headers */ = {isa = PBXBuildFile; fileRef = 35D825F91E6A2DBE0088F83B /* MGLMapView+MGLNavigationAdditions.h */; settings = {ATTRIBUTES = (Public, ); }; };
		DA23C9641F4FC0A600BA9522 /* MGLMapView+CustomAdditions.m in Sources */ = {isa = PBXBuildFile; fileRef = DA23C9631F4FC0A600BA9522 /* MGLMapView+CustomAdditions.m */; };
		DA3525702010A5210048DDFC /* Localizable.stringsdict in Resources */ = {isa = PBXBuildFile; fileRef = DA35256E2010A5200048DDFC /* Localizable.stringsdict */; };
		DAAE5F301EAE4C4700832871 /* Localizable.strings in Resources */ = {isa = PBXBuildFile; fileRef = DAAE5F321EAE4C4700832871 /* Localizable.strings */; };
		DAB2CCE71DF7AFDF001B2FE1 /* dc-line.geojson in Resources */ = {isa = PBXBuildFile; fileRef = DAB2CCE61DF7AFDE001B2FE1 /* dc-line.geojson */; };
		DADAD828203504C6002E25CA /* MBNavigationSettings.h in Headers */ = {isa = PBXBuildFile; fileRef = DADAD826203504C6002E25CA /* MBNavigationSettings.h */; settings = {ATTRIBUTES = (Public, ); }; };
		DADAD829203504C6002E25CA /* MBNavigationSettings.m in Sources */ = {isa = PBXBuildFile; fileRef = DADAD827203504C6002E25CA /* MBNavigationSettings.m */; };
		DADAD82E20350849002E25CA /* MBRouteVoiceController.h in Headers */ = {isa = PBXBuildFile; fileRef = DADAD82C20350849002E25CA /* MBRouteVoiceController.h */; settings = {ATTRIBUTES = (Public, ); }; };
		DADAD82F20350849002E25CA /* MBRouteVoiceController.m in Sources */ = {isa = PBXBuildFile; fileRef = DADAD82D20350849002E25CA /* MBRouteVoiceController.m */; };
		DAFA92071F01735000A7FB09 /* DistanceFormatter.swift in Sources */ = {isa = PBXBuildFile; fileRef = 351BEC0B1E5BCC72006FE110 /* DistanceFormatter.swift */; };
/* End PBXBuildFile section */

/* Begin PBXContainerItemProxy section */
		3525449B1E663D2C004C8F1C /* PBXContainerItemProxy */ = {
			isa = PBXContainerItemProxy;
			containerPortal = C5ADFBC01DDCC7840011824B /* Project object */;
			proxyType = 1;
			remoteGlobalIDString = C5ADFBC81DDCC7840011824B;
			remoteInfo = MapboxCoreNavigation;
		};
		352BBC3E1E5E6ADC00703DF1 /* PBXContainerItemProxy */ = {
			isa = PBXContainerItemProxy;
			containerPortal = C5ADFBC01DDCC7840011824B /* Project object */;
			proxyType = 1;
			remoteGlobalIDString = 358D14621E5E3B7700ADE590;
			remoteInfo = "Example-Swift";
		};
		352BBC4C1E5E78D700703DF1 /* PBXContainerItemProxy */ = {
			isa = PBXContainerItemProxy;
			containerPortal = C5ADFBC01DDCC7840011824B /* Project object */;
			proxyType = 1;
			remoteGlobalIDString = 358D14621E5E3B7700ADE590;
			remoteInfo = "Example-Swift";
		};
		352BBC5A1E5E78EA00703DF1 /* PBXContainerItemProxy */ = {
			isa = PBXContainerItemProxy;
			containerPortal = C5ADFBC01DDCC7840011824B /* Project object */;
			proxyType = 1;
			remoteGlobalIDString = 358D14A51E5E3FDC00ADE590;
			remoteInfo = "Example-Objective-C";
		};
		354A01D11E66268400D765C2 /* PBXContainerItemProxy */ = {
			isa = PBXContainerItemProxy;
			containerPortal = C5ADFBC01DDCC7840011824B /* Project object */;
			proxyType = 1;
			remoteGlobalIDString = 351BEBD61E5BCC28006FE110;
			remoteInfo = MapboxNavigation;
		};
		354A01D31E66268800D765C2 /* PBXContainerItemProxy */ = {
			isa = PBXContainerItemProxy;
			containerPortal = C5ADFBC01DDCC7840011824B /* Project object */;
			proxyType = 1;
			remoteGlobalIDString = C5ADFBC81DDCC7840011824B;
			remoteInfo = MapboxCoreNavigation;
		};
		354A01D71E6626D400D765C2 /* PBXContainerItemProxy */ = {
			isa = PBXContainerItemProxy;
			containerPortal = C5ADFBC01DDCC7840011824B /* Project object */;
			proxyType = 1;
			remoteGlobalIDString = C5ADFBC81DDCC7840011824B;
			remoteInfo = MapboxCoreNavigation;
		};
		354A01D91E6626D400D765C2 /* PBXContainerItemProxy */ = {
			isa = PBXContainerItemProxy;
			containerPortal = C5ADFBC01DDCC7840011824B /* Project object */;
			proxyType = 1;
			remoteGlobalIDString = 351BEBD61E5BCC28006FE110;
			remoteInfo = MapboxNavigation;
		};
		35B711D51E5E7AD2001EDA8D /* PBXContainerItemProxy */ = {
			isa = PBXContainerItemProxy;
			containerPortal = C5ADFBC01DDCC7840011824B /* Project object */;
			proxyType = 1;
			remoteGlobalIDString = 351BEBD61E5BCC28006FE110;
			remoteInfo = MapboxNavigation;
		};
		35CEA3571E5CEBBC009F2255 /* PBXContainerItemProxy */ = {
			isa = PBXContainerItemProxy;
			containerPortal = C5ADFBC01DDCC7840011824B /* Project object */;
			proxyType = 1;
			remoteGlobalIDString = C5ADFBC81DDCC7840011824B;
			remoteInfo = MapboxCoreNavigation;
		};
		C5ADFBD41DDCC7840011824B /* PBXContainerItemProxy */ = {
			isa = PBXContainerItemProxy;
			containerPortal = C5ADFBC01DDCC7840011824B /* Project object */;
			proxyType = 1;
			remoteGlobalIDString = C5ADFBC81DDCC7840011824B;
			remoteInfo = MapboxCoreNavigation;
		};
/* End PBXContainerItemProxy section */

/* Begin PBXCopyFilesBuildPhase section */
		354A01C41E66265100D765C2 /* Embed Frameworks */ = {
			isa = PBXCopyFilesBuildPhase;
			buildActionMask = 2147483647;
			dstPath = "";
			dstSubfolderSpec = 10;
			files = (
				C549F8331F17F2C5001A0A2D /* MapboxMobileEvents.framework in Embed Frameworks */,
				35CC14181F79A434009E872A /* Turf.framework in Embed Frameworks */,
				354A01D51E6626AC00D765C2 /* MapboxCoreNavigation.framework in Embed Frameworks */,
				C57607B21F4CC9E800C27423 /* Solar.framework in Embed Frameworks */,
				354A01D01E66266100D765C2 /* MapboxDirections.framework in Embed Frameworks */,
				35D4282B1FA0DF1D00176028 /* MapboxNavigation.framework in Embed Frameworks */,
				35C714B1203B251F00F0C2AE /* MapboxSpeech.framework in Embed Frameworks */,
				354A01CA1E66265B00D765C2 /* Polyline.framework in Embed Frameworks */,
				354A01C31E66265100D765C2 /* Mapbox.framework in Embed Frameworks */,
			);
			name = "Embed Frameworks";
			runOnlyForDeploymentPostprocessing = 0;
		};
		354A01DF1E6626EA00D765C2 /* Embed Frameworks */ = {
			isa = PBXCopyFilesBuildPhase;
			buildActionMask = 2147483647;
			dstPath = "";
			dstSubfolderSpec = 10;
			files = (
				354A01DC1E6626E900D765C2 /* MapboxCoreNavigation.framework in Embed Frameworks */,
				35CC141A1F79A43B009E872A /* Turf.framework in Embed Frameworks */,
				354A01EB1E6626EF00D765C2 /* MapboxDirections.framework in Embed Frameworks */,
				C5A6B2DF1F4DE57E004260EA /* Solar.framework in Embed Frameworks */,
				C51245F31F19471C00E33B52 /* MapboxMobileEvents.framework in Embed Frameworks */,
				354A01E51E6626EF00D765C2 /* Polyline.framework in Embed Frameworks */,
				35C714AF203B251300F0C2AE /* MapboxSpeech.framework in Embed Frameworks */,
				354A01DE1E6626EA00D765C2 /* MapboxNavigation.framework in Embed Frameworks */,
				354A01ED1E6626EF00D765C2 /* Mapbox.framework in Embed Frameworks */,
			);
			name = "Embed Frameworks";
			runOnlyForDeploymentPostprocessing = 0;
		};
/* End PBXCopyFilesBuildPhase section */

/* Begin PBXFileReference section */
		160D8278205996DA00D278D6 /* DataCache.swift */ = {isa = PBXFileReference; lastKnownFileType = sourcecode.swift; path = DataCache.swift; sourceTree = "<group>"; };
		160D827A2059973C00D278D6 /* DataCacheTests.swift */ = {isa = PBXFileReference; lastKnownFileType = sourcecode.swift; path = DataCacheTests.swift; sourceTree = "<group>"; };
		166224442025699600EA4824 /* ImageRepositoryTests.swift */ = {isa = PBXFileReference; lastKnownFileType = sourcecode.swift; path = ImageRepositoryTests.swift; sourceTree = "<group>"; };
		1662244620256C0700EA4824 /* ImageLoadingURLProtocolSpy.swift */ = {isa = PBXFileReference; lastKnownFileType = sourcecode.swift; path = ImageLoadingURLProtocolSpy.swift; sourceTree = "<group>"; };
		1662244A2029059C00EA4824 /* ImageCacheTests.swift */ = {isa = PBXFileReference; lastKnownFileType = sourcecode.swift; path = ImageCacheTests.swift; sourceTree = "<group>"; };
		16A509D4202A87B20011D788 /* ImageDownloaderTests.swift */ = {isa = PBXFileReference; lastKnownFileType = sourcecode.swift; path = ImageDownloaderTests.swift; sourceTree = "<group>"; };
		16A509D6202BC0CA0011D788 /* ImageDownload.swift */ = {isa = PBXFileReference; lastKnownFileType = sourcecode.swift; path = ImageDownload.swift; sourceTree = "<group>"; };
		16B63DCC205C8EEF002D56D4 /* route-with-instructions.json */ = {isa = PBXFileReference; fileEncoding = 4; lastKnownFileType = text.json; path = "route-with-instructions.json"; sourceTree = "<group>"; };
		16E3625B201265D600DF0592 /* ImageDownloadOperationSpy.swift */ = {isa = PBXFileReference; lastKnownFileType = sourcecode.swift; path = ImageDownloadOperationSpy.swift; sourceTree = "<group>"; };
		16E4F97E205B05FE00531791 /* MapboxVoiceControllerTests.swift */ = {isa = PBXFileReference; lastKnownFileType = sourcecode.swift; path = MapboxVoiceControllerTests.swift; sourceTree = "<group>"; };
		35002D5D1E5F6ABB0090E733 /* Info.plist */ = {isa = PBXFileReference; fileEncoding = 4; lastKnownFileType = text.plist.xml; path = Info.plist; sourceTree = "<group>"; };
		35002D5F1E5F6ADB0090E733 /* Assets.xcassets */ = {isa = PBXFileReference; lastKnownFileType = folder.assetcatalog; path = Assets.xcassets; sourceTree = "<group>"; };
		35002D601E5F6ADB0090E733 /* Base.lproj */ = {isa = PBXFileReference; lastKnownFileType = folder; path = Base.lproj; sourceTree = "<group>"; };
		35002D671E5F6B1B0090E733 /* Base */ = {isa = PBXFileReference; lastKnownFileType = file.storyboard; name = Base; path = Base.lproj/Main.storyboard; sourceTree = "<group>"; };
		35002D6A1E5F6C7F0090E733 /* Assets.xcassets */ = {isa = PBXFileReference; lastKnownFileType = folder.assetcatalog; path = Assets.xcassets; sourceTree = "<group>"; };
		35002D6B1E5F6C7F0090E733 /* Base.lproj */ = {isa = PBXFileReference; lastKnownFileType = folder; path = Base.lproj; sourceTree = "<group>"; };
		35002D6C1E5F6C7F0090E733 /* Info.plist */ = {isa = PBXFileReference; fileEncoding = 4; lastKnownFileType = text.plist.xml; path = Info.plist; sourceTree = "<group>"; };
		35002D6D1E5F6C7F0090E733 /* main.m */ = {isa = PBXFileReference; fileEncoding = 4; lastKnownFileType = sourcecode.c.objc; path = main.m; sourceTree = "<group>"; };
		35002D751E5F6CD30090E733 /* Base */ = {isa = PBXFileReference; lastKnownFileType = file.storyboard; name = Base; path = Base.lproj/Main.storyboard; sourceTree = "<group>"; };
		35022319205BC94E00E1449A /* Constants.swift */ = {isa = PBXFileReference; lastKnownFileType = sourcecode.swift; path = Constants.swift; sourceTree = "<group>"; };
		35025F3E1F051DD2002BA3EA /* DialogViewController.swift */ = {isa = PBXFileReference; lastKnownFileType = sourcecode.swift; path = DialogViewController.swift; sourceTree = "<group>"; };
		3510300E1F54B67000E3B7E7 /* LaneTests.swift */ = {isa = PBXFileReference; lastKnownFileType = sourcecode.swift; path = LaneTests.swift; sourceTree = "<group>"; };
		351030101F54B72000E3B7E7 /* route-for-lane-testing.json */ = {isa = PBXFileReference; lastKnownFileType = text.json; path = "route-for-lane-testing.json"; sourceTree = "<group>"; };
		351174F31EF1C0530065E248 /* ReplayLocationManager.swift */ = {isa = PBXFileReference; lastKnownFileType = sourcecode.swift; path = ReplayLocationManager.swift; sourceTree = "<group>"; };
		3512C7C71FB0A0C100CDD2A3 /* UIViewController.swift */ = {isa = PBXFileReference; lastKnownFileType = sourcecode.swift; path = UIViewController.swift; sourceTree = "<group>"; };
		35190E911F461A32007C1393 /* ru */ = {isa = PBXFileReference; lastKnownFileType = text.plist.strings; name = ru; path = ru.lproj/Main.strings; sourceTree = "<group>"; };
		35190E921F461A32007C1393 /* ru */ = {isa = PBXFileReference; lastKnownFileType = text.plist.strings; name = ru; path = ru.lproj/Main.strings; sourceTree = "<group>"; };
		35190E931F461A32007C1393 /* ru */ = {isa = PBXFileReference; lastKnownFileType = text.plist.strings; name = ru; path = ru.lproj/Navigation.strings; sourceTree = "<group>"; };
		351927351F0FA072003A702D /* ScreenCapture.swift */ = {isa = PBXFileReference; fileEncoding = 4; lastKnownFileType = sourcecode.swift; path = ScreenCapture.swift; sourceTree = "<group>"; };
		351BEBD71E5BCC28006FE110 /* MapboxNavigation.framework */ = {isa = PBXFileReference; explicitFileType = wrapper.framework; includeInIndex = 0; path = MapboxNavigation.framework; sourceTree = BUILT_PRODUCTS_DIR; };
		351BEBDA1E5BCC28006FE110 /* Info.plist */ = {isa = PBXFileReference; lastKnownFileType = text.plist.xml; path = Info.plist; sourceTree = "<group>"; };
		351BEBDF1E5BCC63006FE110 /* MGLMapView.swift */ = {isa = PBXFileReference; fileEncoding = 4; lastKnownFileType = sourcecode.swift; path = MGLMapView.swift; sourceTree = "<group>"; };
		351BEBE01E5BCC63006FE110 /* Style.swift */ = {isa = PBXFileReference; fileEncoding = 4; lastKnownFileType = sourcecode.swift; path = Style.swift; sourceTree = "<group>"; };
		351BEBE41E5BCC63006FE110 /* RouteMapViewController.swift */ = {isa = PBXFileReference; fileEncoding = 4; lastKnownFileType = sourcecode.swift; lineEnding = 0; path = RouteMapViewController.swift; sourceTree = "<group>"; };
		351BEBEA1E5BCC63006FE110 /* NavigationViewController.swift */ = {isa = PBXFileReference; fileEncoding = 4; lastKnownFileType = sourcecode.swift; lineEnding = 0; path = NavigationViewController.swift; sourceTree = "<group>"; };
		351BEBED1E5BCC63006FE110 /* ManeuversStyleKit.swift */ = {isa = PBXFileReference; fileEncoding = 4; lastKnownFileType = sourcecode.swift; path = ManeuversStyleKit.swift; sourceTree = "<group>"; };
		351BEBEF1E5BCC63006FE110 /* ManeuverView.swift */ = {isa = PBXFileReference; fileEncoding = 4; lastKnownFileType = sourcecode.swift; path = ManeuverView.swift; sourceTree = "<group>"; };
		351BEBF01E5BCC63006FE110 /* UIView.swift */ = {isa = PBXFileReference; fileEncoding = 4; lastKnownFileType = sourcecode.swift; path = UIView.swift; sourceTree = "<group>"; };
		351BEC031E5BCC6C006FE110 /* LaneView.swift */ = {isa = PBXFileReference; fileEncoding = 4; lastKnownFileType = sourcecode.swift; path = LaneView.swift; sourceTree = "<group>"; };
		351BEC041E5BCC6C006FE110 /* ManeuverDirection.swift */ = {isa = PBXFileReference; fileEncoding = 4; lastKnownFileType = sourcecode.swift; path = ManeuverDirection.swift; sourceTree = "<group>"; };
		351BEC081E5BCC72006FE110 /* Bundle.swift */ = {isa = PBXFileReference; fileEncoding = 4; lastKnownFileType = sourcecode.swift; path = Bundle.swift; sourceTree = "<group>"; };
		351BEC091E5BCC72006FE110 /* DashedLineView.swift */ = {isa = PBXFileReference; fileEncoding = 4; lastKnownFileType = sourcecode.swift; path = DashedLineView.swift; sourceTree = "<group>"; };
		351BEC0B1E5BCC72006FE110 /* DistanceFormatter.swift */ = {isa = PBXFileReference; fileEncoding = 4; lastKnownFileType = sourcecode.swift; path = DistanceFormatter.swift; sourceTree = "<group>"; };
		351BEC281E5BD530006FE110 /* Assets.xcassets */ = {isa = PBXFileReference; lastKnownFileType = folder.assetcatalog; name = Assets.xcassets; path = Resources/Assets.xcassets; sourceTree = "<group>"; };
		35213DAD1EC456CF00A62B21 /* FBSnapshotTestCase.framework */ = {isa = PBXFileReference; lastKnownFileType = wrapper.framework; name = FBSnapshotTestCase.framework; path = Carthage/Build/iOS/FBSnapshotTestCase.framework; sourceTree = "<group>"; };
		352690481ECC843700E387BD /* Fixture.swift */ = {isa = PBXFileReference; fileEncoding = 4; lastKnownFileType = sourcecode.swift; path = Fixture.swift; sourceTree = "<group>"; };
		3527D2B61EC45FBD00C07FC9 /* Fixtures.xcassets */ = {isa = PBXFileReference; lastKnownFileType = folder.assetcatalog; path = Fixtures.xcassets; sourceTree = "<group>"; };
		352BBC471E5E78D700703DF1 /* Example-SwiftTests.xctest */ = {isa = PBXFileReference; explicitFileType = wrapper.cfbundle; includeInIndex = 0; path = "Example-SwiftTests.xctest"; sourceTree = BUILT_PRODUCTS_DIR; };
		352BBC491E5E78D700703DF1 /* Example_SwiftTests.swift */ = {isa = PBXFileReference; lastKnownFileType = sourcecode.swift; path = Example_SwiftTests.swift; sourceTree = "<group>"; };
		352BBC4B1E5E78D700703DF1 /* Info.plist */ = {isa = PBXFileReference; lastKnownFileType = text.plist.xml; path = Info.plist; sourceTree = "<group>"; };
		352BBC551E5E78EA00703DF1 /* Example-Objective-CTests.xctest */ = {isa = PBXFileReference; explicitFileType = wrapper.cfbundle; includeInIndex = 0; path = "Example-Objective-CTests.xctest"; sourceTree = BUILT_PRODUCTS_DIR; };
		352BBC571E5E78EA00703DF1 /* Example_Objective_CTests.m */ = {isa = PBXFileReference; lastKnownFileType = sourcecode.c.objc; path = Example_Objective_CTests.m; sourceTree = "<group>"; };
		352BBC591E5E78EA00703DF1 /* Info.plist */ = {isa = PBXFileReference; lastKnownFileType = text.plist.xml; path = Info.plist; sourceTree = "<group>"; };
		3531C2671F9DDC6E00D92F9A /* pt-BR */ = {isa = PBXFileReference; lastKnownFileType = text.plist.strings; name = "pt-BR"; path = "pt-BR.lproj/Main.strings"; sourceTree = "<group>"; };
		3531C2681F9DDC6E00D92F9A /* pt-BR */ = {isa = PBXFileReference; lastKnownFileType = text.plist.strings; name = "pt-BR"; path = "pt-BR.lproj/Main.strings"; sourceTree = "<group>"; };
		3531C2691F9DDC6F00D92F9A /* pt-BR */ = {isa = PBXFileReference; lastKnownFileType = text.plist.strings; name = "pt-BR"; path = "pt-BR.lproj/Navigation.strings"; sourceTree = "<group>"; };
		3531C26A1F9DDC6F00D92F9A /* pt-BR */ = {isa = PBXFileReference; lastKnownFileType = text.plist.strings; name = "pt-BR"; path = "pt-BR.lproj/Localizable.strings"; sourceTree = "<group>"; };
		3531C26B1F9DDC6F00D92F9A /* pt-BR */ = {isa = PBXFileReference; lastKnownFileType = text.plist.strings; name = "pt-BR"; path = "pt-BR.lproj/Localizable.strings"; sourceTree = "<group>"; };
		3531C26F1F9E095400D92F9A /* InstructionsBannerView.swift */ = {isa = PBXFileReference; lastKnownFileType = sourcecode.swift; path = InstructionsBannerView.swift; sourceTree = "<group>"; };
		353280A01FA72871005175F3 /* InstructionLabel.swift */ = {isa = PBXFileReference; lastKnownFileType = sourcecode.swift; path = InstructionLabel.swift; sourceTree = "<group>"; };
		353610CD1FAB6A8F00FB1746 /* BottomBannerView.swift */ = {isa = PBXFileReference; lastKnownFileType = sourcecode.swift; path = BottomBannerView.swift; sourceTree = "<group>"; };
		35375EC01F31FA86004CE727 /* NavigationSettings.swift */ = {isa = PBXFileReference; fileEncoding = 4; lastKnownFileType = sourcecode.swift; path = NavigationSettings.swift; sourceTree = "<group>"; };
		353AA55F1FCEF583009F0384 /* StyleManager.swift */ = {isa = PBXFileReference; lastKnownFileType = sourcecode.swift; path = StyleManager.swift; sourceTree = "<group>"; };
		353E68FB1EF0B7F8007B2AE5 /* NavigationLocationManager.swift */ = {isa = PBXFileReference; lastKnownFileType = sourcecode.swift; path = NavigationLocationManager.swift; sourceTree = "<group>"; };
		353E68FD1EF0B985007B2AE5 /* BundleAdditions.swift */ = {isa = PBXFileReference; lastKnownFileType = sourcecode.swift; path = BundleAdditions.swift; sourceTree = "<group>"; };
		353E69031EF0C4E5007B2AE5 /* SimulatedLocationManager.swift */ = {isa = PBXFileReference; lastKnownFileType = sourcecode.swift; path = SimulatedLocationManager.swift; sourceTree = "<group>"; };
		353EC9D61FB09708002EB0AB /* StepsViewController.swift */ = {isa = PBXFileReference; lastKnownFileType = sourcecode.swift; path = StepsViewController.swift; sourceTree = "<group>"; };
		3540514C1F73F3BB00ED572D /* route-with-straight-roundabout.json */ = {isa = PBXFileReference; lastKnownFileType = text.json; path = "route-with-straight-roundabout.json"; sourceTree = "<group>"; };
		3540514E1F73F3F300ED572D /* ManeuverViewTests.swift */ = {isa = PBXFileReference; lastKnownFileType = sourcecode.swift; path = ManeuverViewTests.swift; sourceTree = "<group>"; };
		354A01B81E66256600D765C2 /* MapboxDirections.framework */ = {isa = PBXFileReference; lastKnownFileType = wrapper.framework; name = MapboxDirections.framework; path = Carthage/Build/iOS/MapboxDirections.framework; sourceTree = "<group>"; };
		354A01BC1E66259600D765C2 /* Polyline.framework */ = {isa = PBXFileReference; lastKnownFileType = wrapper.framework; name = Polyline.framework; path = Carthage/Build/iOS/Polyline.framework; sourceTree = "<group>"; };
		354D9F871EF2FE900006FAA8 /* tunnel.json */ = {isa = PBXFileReference; fileEncoding = 4; lastKnownFileType = text.json; path = tunnel.json; sourceTree = "<group>"; };
		355D20DB1EF30A6D0012B1E0 /* tunnel.route */ = {isa = PBXFileReference; lastKnownFileType = file.bplist; path = tunnel.route; sourceTree = "<group>"; };
		355DB5741EFA78070091BFB7 /* GGPark-to-BernalHeights.route */ = {isa = PBXFileReference; lastKnownFileType = file.bplist; path = "GGPark-to-BernalHeights.route"; sourceTree = "<group>"; };
		355DB5761EFA780E0091BFB7 /* UnionSquare-to-GGPark.route */ = {isa = PBXFileReference; lastKnownFileType = file.bplist; path = "UnionSquare-to-GGPark.route"; sourceTree = "<group>"; };
		355ED36F1FAB724F00BCE1B8 /* BottomBannerViewLayout.swift */ = {isa = PBXFileReference; lastKnownFileType = sourcecode.swift; path = BottomBannerViewLayout.swift; sourceTree = "<group>"; };
		356B7D8A1EE166E100FE5B89 /* scripts */ = {isa = PBXFileReference; lastKnownFileType = folder; path = scripts; sourceTree = SOURCE_ROOT; };
		35718BE31EF316BA00AFA3D1 /* tunnel.route */ = {isa = PBXFileReference; lastKnownFileType = file.bplist; path = tunnel.route; sourceTree = "<group>"; };
		35718BE41EF316BA00AFA3D1 /* tunnel.json */ = {isa = PBXFileReference; lastKnownFileType = text.json; path = tunnel.json; sourceTree = "<group>"; };
		35726EE71F0856E900AFA1B6 /* DayStyle.swift */ = {isa = PBXFileReference; lastKnownFileType = sourcecode.swift; path = DayStyle.swift; sourceTree = "<group>"; };
		357F0DF01EB9D99F00A0B53C /* sv */ = {isa = PBXFileReference; fileEncoding = 4; lastKnownFileType = text.plist.strings; name = sv; path = sv.lproj/Localizable.strings; sourceTree = "<group>"; };
		357F0DF11EB9DAB400A0B53C /* vi */ = {isa = PBXFileReference; fileEncoding = 4; lastKnownFileType = text.plist.strings; name = vi; path = vi.lproj/Localizable.strings; sourceTree = "<group>"; };
		358D14631E5E3B7700ADE590 /* Example-Swift.app */ = {isa = PBXFileReference; explicitFileType = wrapper.application; includeInIndex = 0; path = "Example-Swift.app"; sourceTree = BUILT_PRODUCTS_DIR; };
		358D14651E5E3B7700ADE590 /* AppDelegate.swift */ = {isa = PBXFileReference; lastKnownFileType = sourcecode.swift; path = AppDelegate.swift; sourceTree = "<group>"; };
		358D14671E5E3B7700ADE590 /* ViewController.swift */ = {isa = PBXFileReference; lastKnownFileType = sourcecode.swift; lineEnding = 0; path = ViewController.swift; sourceTree = "<group>"; xcLanguageSpecificationIdentifier = xcode.lang.swift; };
		358D14A61E5E3FDC00ADE590 /* Example-Objective-C.app */ = {isa = PBXFileReference; explicitFileType = wrapper.application; includeInIndex = 0; path = "Example-Objective-C.app"; sourceTree = BUILT_PRODUCTS_DIR; };
		359574A71F28CC3800838209 /* CLLocation.swift */ = {isa = PBXFileReference; lastKnownFileType = sourcecode.swift; name = CLLocation.swift; path = MapboxCoreNavigation/CLLocation.swift; sourceTree = SOURCE_ROOT; };
		359574A91F28CCBB00838209 /* LocationTests.swift */ = {isa = PBXFileReference; lastKnownFileType = sourcecode.swift; path = LocationTests.swift; sourceTree = "<group>"; };
		359A8AEC1FA78D3000BDB486 /* DistanceFormatterTests.swift */ = {isa = PBXFileReference; fileEncoding = 4; lastKnownFileType = sourcecode.swift; path = DistanceFormatterTests.swift; sourceTree = "<group>"; };
		359A8AEE1FA7B25800BDB486 /* LanesStyleKit.swift */ = {isa = PBXFileReference; fileEncoding = 4; lastKnownFileType = sourcecode.swift; path = LanesStyleKit.swift; sourceTree = "<group>"; };
		359D1B271FFE70D30052FA42 /* NavigationView.swift */ = {isa = PBXFileReference; lastKnownFileType = sourcecode.swift; path = NavigationView.swift; sourceTree = "<group>"; };
		359D283B1F9DC14F00FDE9C9 /* UICollectionView.swift */ = {isa = PBXFileReference; lastKnownFileType = sourcecode.swift; path = UICollectionView.swift; sourceTree = "<group>"; };
		35A1D3651E6624EF00A48FE8 /* Mapbox.framework */ = {isa = PBXFileReference; lastKnownFileType = wrapper.framework; name = Mapbox.framework; path = Carthage/Build/iOS/Mapbox.framework; sourceTree = "<group>"; };
		35A262B82050A5CD00AEFF6D /* InstructionsBannerViewSnapshotTests.swift */ = {isa = PBXFileReference; lastKnownFileType = sourcecode.swift; path = InstructionsBannerViewSnapshotTests.swift; sourceTree = "<group>"; };
		35A5413A1EFC052700E49846 /* RouteOptions.swift */ = {isa = PBXFileReference; lastKnownFileType = sourcecode.swift; path = RouteOptions.swift; sourceTree = "<group>"; };
		35B1E2941F1FF8EC00A13D32 /* UserCourseView.swift */ = {isa = PBXFileReference; lastKnownFileType = sourcecode.swift; path = UserCourseView.swift; sourceTree = "<group>"; };
		35B5A47D1FFFDCE5000A3C8D /* NavigationViewLayout.swift */ = {isa = PBXFileReference; lastKnownFileType = sourcecode.swift; path = NavigationViewLayout.swift; sourceTree = "<group>"; };
		35B711CF1E5E7AD2001EDA8D /* MapboxNavigationTests.xctest */ = {isa = PBXFileReference; explicitFileType = wrapper.cfbundle; includeInIndex = 0; path = MapboxNavigationTests.xctest; sourceTree = BUILT_PRODUCTS_DIR; };
		35B711D11E5E7AD2001EDA8D /* MapboxNavigationTests.swift */ = {isa = PBXFileReference; lastKnownFileType = sourcecode.swift; path = MapboxNavigationTests.swift; sourceTree = "<group>"; };
		35B711D31E5E7AD2001EDA8D /* Info.plist */ = {isa = PBXFileReference; lastKnownFileType = text.plist.xml; path = Info.plist; sourceTree = "<group>"; };
		35B7837D1F9547B300291F9A /* Transitioning.swift */ = {isa = PBXFileReference; lastKnownFileType = sourcecode.swift; path = Transitioning.swift; sourceTree = "<group>"; };
		35B839481E2E3D5D0045A868 /* MBRouteController.m */ = {isa = PBXFileReference; fileEncoding = 4; lastKnownFileType = sourcecode.c.objc; path = MBRouteController.m; sourceTree = "<group>"; };
		35BF8CA11F28EB60003F6125 /* Array.swift */ = {isa = PBXFileReference; lastKnownFileType = sourcecode.swift; path = Array.swift; sourceTree = "<group>"; };
		35BF8CA31F28EBD8003F6125 /* String.swift */ = {isa = PBXFileReference; lastKnownFileType = sourcecode.swift; path = String.swift; sourceTree = "<group>"; };
		35C6A3461E5E418D0004CA57 /* AppDelegate.h */ = {isa = PBXFileReference; fileEncoding = 4; lastKnownFileType = sourcecode.c.h; path = AppDelegate.h; sourceTree = "<group>"; };
		35C6A3471E5E418D0004CA57 /* AppDelegate.m */ = {isa = PBXFileReference; fileEncoding = 4; lastKnownFileType = sourcecode.c.objc; path = AppDelegate.m; sourceTree = "<group>"; };
		35C6A34C1E5E418D0004CA57 /* ViewController.h */ = {isa = PBXFileReference; fileEncoding = 4; lastKnownFileType = sourcecode.c.h; path = ViewController.h; sourceTree = "<group>"; };
		35C6A34D1E5E418D0004CA57 /* ViewController.m */ = {isa = PBXFileReference; fileEncoding = 4; lastKnownFileType = sourcecode.c.objc; lineEnding = 0; path = ViewController.m; sourceTree = "<group>"; xcLanguageSpecificationIdentifier = xcode.lang.objc; };
		35C6ED9A1EBB1DE400A27EF8 /* ca */ = {isa = PBXFileReference; fileEncoding = 4; lastKnownFileType = text.plist.strings; name = ca; path = ca.lproj/Localizable.strings; sourceTree = "<group>"; };
		35C6ED9C1EBB224A00A27EF8 /* zh-Hans */ = {isa = PBXFileReference; lastKnownFileType = text.plist.strings; name = "zh-Hans"; path = "zh-Hans.lproj/Main.strings"; sourceTree = "<group>"; };
		35C6ED9E1EBB224D00A27EF8 /* sv */ = {isa = PBXFileReference; fileEncoding = 4; lastKnownFileType = text.plist.strings; name = sv; path = sv.lproj/Main.strings; sourceTree = "<group>"; };
		35C6EDA01EBB224E00A27EF8 /* vi */ = {isa = PBXFileReference; lastKnownFileType = text.plist.strings; name = vi; path = vi.lproj/Main.strings; sourceTree = "<group>"; };
		35C6EDA21EBB224F00A27EF8 /* ca */ = {isa = PBXFileReference; lastKnownFileType = text.plist.strings; name = ca; path = ca.lproj/Main.strings; sourceTree = "<group>"; };
		35C6EDA41EBB227100A27EF8 /* zh-Hans */ = {isa = PBXFileReference; lastKnownFileType = text.plist.strings; name = "zh-Hans"; path = "zh-Hans.lproj/Main.strings"; sourceTree = "<group>"; };
		35C6EDA61EBB227600A27EF8 /* sv */ = {isa = PBXFileReference; fileEncoding = 4; lastKnownFileType = text.plist.strings; name = sv; path = sv.lproj/Main.strings; sourceTree = "<group>"; };
		35C6EDA81EBB227900A27EF8 /* vi */ = {isa = PBXFileReference; lastKnownFileType = text.plist.strings; name = vi; path = vi.lproj/Main.strings; sourceTree = "<group>"; };
		35C6EDAA1EBB228000A27EF8 /* ca */ = {isa = PBXFileReference; lastKnownFileType = text.plist.strings; name = ca; path = ca.lproj/Main.strings; sourceTree = "<group>"; };
		35C6EDAD1EBB266300A27EF8 /* en */ = {isa = PBXFileReference; lastKnownFileType = text.plist.strings; name = en; path = en.lproj/Main.strings; sourceTree = "<group>"; };
		35C6EDB21EBB286500A27EF8 /* en */ = {isa = PBXFileReference; lastKnownFileType = text.plist.strings; name = en; path = en.lproj/Main.strings; sourceTree = "<group>"; };
		35C9973E1E732C1B00544D1C /* RouteVoiceController.swift */ = {isa = PBXFileReference; fileEncoding = 4; lastKnownFileType = sourcecode.swift; path = RouteVoiceController.swift; sourceTree = "<group>"; };
		35CB1E121F97DD740011CC44 /* FeedbackItem.swift */ = {isa = PBXFileReference; lastKnownFileType = sourcecode.swift; path = FeedbackItem.swift; sourceTree = "<group>"; };
		35CC14141F799496009E872A /* Turf.framework */ = {isa = PBXFileReference; lastKnownFileType = wrapper.framework; name = Turf.framework; path = Carthage/Build/iOS/Turf.framework; sourceTree = "<group>"; };
		35CF34B01F0A733200C2692E /* UIFont.swift */ = {isa = PBXFileReference; lastKnownFileType = sourcecode.swift; path = UIFont.swift; sourceTree = "<group>"; };
		35D428281FA0B61F00176028 /* InstructionsBannerViewLayout.swift */ = {isa = PBXFileReference; lastKnownFileType = sourcecode.swift; path = InstructionsBannerViewLayout.swift; sourceTree = "<group>"; };
		35D457A61E2D253100A89946 /* MBRouteController.h */ = {isa = PBXFileReference; fileEncoding = 4; lastKnownFileType = sourcecode.c.h; path = MBRouteController.h; sourceTree = "<group>"; };
		35D825F91E6A2DBE0088F83B /* MGLMapView+MGLNavigationAdditions.h */ = {isa = PBXFileReference; fileEncoding = 4; lastKnownFileType = sourcecode.c.h; path = "MGLMapView+MGLNavigationAdditions.h"; sourceTree = "<group>"; };
		35D825FA1E6A2DBE0088F83B /* MGLMapView+MGLNavigationAdditions.m */ = {isa = PBXFileReference; fileEncoding = 4; lastKnownFileType = sourcecode.c.objc; path = "MGLMapView+MGLNavigationAdditions.m"; sourceTree = "<group>"; };
		35D825FD1E6A2EC60088F83B /* MapboxNavigation.h */ = {isa = PBXFileReference; fileEncoding = 4; lastKnownFileType = sourcecode.c.h; path = MapboxNavigation.h; sourceTree = "<group>"; };
		35DA85781FC45787004092EC /* StatusView.swift */ = {isa = PBXFileReference; lastKnownFileType = sourcecode.swift; path = StatusView.swift; sourceTree = "<group>"; };
		35DC585C1FABC61100B5A956 /* InstructionsBannerViewIntegrationTests.swift */ = {isa = PBXFileReference; lastKnownFileType = sourcecode.swift; path = InstructionsBannerViewIntegrationTests.swift; sourceTree = "<group>"; };
		35DC9D8E1F4321CC001ECD64 /* route-with-lanes.json */ = {isa = PBXFileReference; lastKnownFileType = text.json; path = "route-with-lanes.json"; sourceTree = "<group>"; };
		35DC9D901F4323AA001ECD64 /* LanesView.swift */ = {isa = PBXFileReference; lastKnownFileType = sourcecode.swift; path = LanesView.swift; sourceTree = "<group>"; };
		35E407671F5625FF00EFC814 /* StyleKitMarker.swift */ = {isa = PBXFileReference; lastKnownFileType = sourcecode.swift; path = StyleKitMarker.swift; sourceTree = "<group>"; };
		35F1F5921FD57EFD00F8E502 /* StyleManagerTests.swift */ = {isa = PBXFileReference; lastKnownFileType = sourcecode.swift; path = StyleManagerTests.swift; sourceTree = "<group>"; };
		35F520BF1FB482A200FC9C37 /* NextBannerView.swift */ = {isa = PBXFileReference; lastKnownFileType = sourcecode.swift; path = NextBannerView.swift; sourceTree = "<group>"; };
		35F611C31F1E1C0500C43249 /* FeedbackViewController.swift */ = {isa = PBXFileReference; lastKnownFileType = sourcecode.swift; path = FeedbackViewController.swift; sourceTree = "<group>"; };
		3EA93170CB959F3065ACFFC3 /* SpeechAPISpy.swift */ = {isa = PBXFileReference; fileEncoding = 4; lastKnownFileType = sourcecode.swift; path = SpeechAPISpy.swift; sourceTree = "<group>"; };
		3EA93230997B8D59E3B76C8C /* InstructionPresenter.swift */ = {isa = PBXFileReference; fileEncoding = 4; lastKnownFileType = sourcecode.swift; path = InstructionPresenter.swift; sourceTree = "<group>"; };
		3EA934C5D8DBAA19DB0F5271 /* ImageDownloader.swift */ = {isa = PBXFileReference; fileEncoding = 4; lastKnownFileType = sourcecode.swift; path = ImageDownloader.swift; sourceTree = "<group>"; };
		3EA938479CF48D7AD1B6369B /* ImageCache.swift */ = {isa = PBXFileReference; fileEncoding = 4; lastKnownFileType = sourcecode.swift; path = ImageCache.swift; sourceTree = "<group>"; };
		3EA938BE5468824787100228 /* ImageRepository.swift */ = {isa = PBXFileReference; fileEncoding = 4; lastKnownFileType = sourcecode.swift; path = ImageRepository.swift; sourceTree = "<group>"; };
		3EA93A10227A7DAF1861D9F5 /* Cache.swift */ = {isa = PBXFileReference; fileEncoding = 4; lastKnownFileType = sourcecode.swift; path = Cache.swift; sourceTree = "<group>"; };
		6441B1691EFC64E50076499F /* WaypointConfirmationViewController.swift */ = {isa = PBXFileReference; fileEncoding = 4; lastKnownFileType = sourcecode.swift; path = WaypointConfirmationViewController.swift; sourceTree = "<group>"; };
		64847A031F04629D003F3A69 /* Feedback.swift */ = {isa = PBXFileReference; fileEncoding = 4; lastKnownFileType = sourcecode.swift; path = Feedback.swift; sourceTree = "<group>"; };
		8D24A2F52040960C0098CBF8 /* UIEdgeInsets.swift */ = {isa = PBXFileReference; lastKnownFileType = sourcecode.swift; path = UIEdgeInsets.swift; sourceTree = "<group>"; };
		8D24A2F720409A890098CBF8 /* CGSize.swift */ = {isa = PBXFileReference; lastKnownFileType = sourcecode.swift; path = CGSize.swift; sourceTree = "<group>"; };
		8D24A2F920449B430098CBF8 /* Dictionary.swift */ = {isa = PBXFileReference; fileEncoding = 4; lastKnownFileType = sourcecode.swift; path = Dictionary.swift; sourceTree = "<group>"; };
		8D391CE11FD71E78006BB91F /* Waypoint.swift */ = {isa = PBXFileReference; lastKnownFileType = sourcecode.swift; path = Waypoint.swift; sourceTree = "<group>"; };
		8D8EA9BB20575CD80077F478 /* FeedbackCollectionViewCell.swift */ = {isa = PBXFileReference; lastKnownFileType = sourcecode.swift; path = FeedbackCollectionViewCell.swift; sourceTree = "<group>"; };
		8DB45E8F201698EB001EA6A3 /* UIStackView.swift */ = {isa = PBXFileReference; lastKnownFileType = sourcecode.swift; path = UIStackView.swift; sourceTree = "<group>"; };
		8DB63A391FBBCA2200928389 /* RatingControl.swift */ = {isa = PBXFileReference; lastKnownFileType = sourcecode.swift; path = RatingControl.swift; sourceTree = "<group>"; };
		8DE879651FBB9980002F06C0 /* EndOfRouteViewController.swift */ = {isa = PBXFileReference; lastKnownFileType = sourcecode.swift; path = EndOfRouteViewController.swift; sourceTree = "<group>"; };
		8DF399B11FB257B30034904C /* UIGestureRecognizer.swift */ = {isa = PBXFileReference; lastKnownFileType = sourcecode.swift; path = UIGestureRecognizer.swift; sourceTree = "<group>"; };
		C51DF8651F38C31C006C6A15 /* Locale.swift */ = {isa = PBXFileReference; fileEncoding = 4; lastKnownFileType = sourcecode.swift; path = Locale.swift; sourceTree = "<group>"; };
		C520EE911EBB84F9008805BC /* Base */ = {isa = PBXFileReference; lastKnownFileType = file.storyboard; name = Base; path = Base.lproj/Navigation.storyboard; sourceTree = "<group>"; };
		C520EE941EBBBD55008805BC /* en */ = {isa = PBXFileReference; lastKnownFileType = text.plist.strings; name = en; path = Base.lproj/Navigation.strings; sourceTree = "<group>"; };
		C52AC1251DF0E48600396B9F /* RouteProgressTests.swift */ = {isa = PBXFileReference; fileEncoding = 4; lastKnownFileType = sourcecode.swift; path = RouteProgressTests.swift; sourceTree = "<group>"; };
		C52D09CD1DEF5E5100BE3C5C /* route.json */ = {isa = PBXFileReference; fileEncoding = 4; lastKnownFileType = text.json; path = route.json; sourceTree = "<group>"; };
		C52D09D21DEF636C00BE3C5C /* Fixture.swift */ = {isa = PBXFileReference; fileEncoding = 4; lastKnownFileType = sourcecode.swift; path = Fixture.swift; sourceTree = "<group>"; };
		C53208AA1E81FFB900910266 /* NavigationMapView.swift */ = {isa = PBXFileReference; fileEncoding = 4; lastKnownFileType = sourcecode.swift; lineEnding = 0; path = NavigationMapView.swift; sourceTree = "<group>"; };
		C53361CB206AFC28002D07BE /* SpeedLimitSignTests.swift */ = {isa = PBXFileReference; lastKnownFileType = sourcecode.swift; path = SpeedLimitSignTests.swift; sourceTree = "<group>"; };
		C5381F01204E03B600A5493E /* UIDevice.swift */ = {isa = PBXFileReference; lastKnownFileType = sourcecode.swift; path = UIDevice.swift; sourceTree = "<group>"; };
		C5387A9C1F8FDB13000D2E93 /* routeWithInstructions.json */ = {isa = PBXFileReference; fileEncoding = 4; lastKnownFileType = text.json; path = routeWithInstructions.json; sourceTree = "<group>"; };
		C53C19701F38EACD008DB406 /* zh-Hans */ = {isa = PBXFileReference; lastKnownFileType = text.plist.strings; name = "zh-Hans"; path = "zh-Hans.lproj/Localizable.strings"; sourceTree = "<group>"; };
		C53C19711F38EADB008DB406 /* it */ = {isa = PBXFileReference; lastKnownFileType = text.plist.strings; name = it; path = it.lproj/Localizable.strings; sourceTree = "<group>"; };
		C53C19721F38EADB008DB406 /* es */ = {isa = PBXFileReference; fileEncoding = 4; lastKnownFileType = text.plist.strings; name = es; path = es.lproj/Localizable.strings; sourceTree = "<group>"; };
		C53C19731F38EADC008DB406 /* lt */ = {isa = PBXFileReference; fileEncoding = 4; lastKnownFileType = text.plist.strings; name = lt; path = lt.lproj/Localizable.strings; sourceTree = "<group>"; };
		C53C19751F38EADE008DB406 /* fr */ = {isa = PBXFileReference; lastKnownFileType = text.plist.strings; name = fr; path = fr.lproj/Localizable.strings; sourceTree = "<group>"; };
		C53C19771F38EAE4008DB406 /* ca */ = {isa = PBXFileReference; fileEncoding = 4; lastKnownFileType = text.plist.strings; name = ca; path = ca.lproj/Localizable.strings; sourceTree = "<group>"; };
		C53C197A1F38EAEA008DB406 /* Base */ = {isa = PBXFileReference; lastKnownFileType = text.plist.strings; name = Base; path = Base.lproj/Localizable.strings; sourceTree = "<group>"; };
		C549F8311F17F2C5001A0A2D /* MapboxMobileEvents.framework */ = {isa = PBXFileReference; lastKnownFileType = wrapper.framework; name = MapboxMobileEvents.framework; path = Carthage/Build/iOS/MapboxMobileEvents.framework; sourceTree = "<group>"; };
		C54C655120336F2600D338E0 /* Constants.swift */ = {isa = PBXFileReference; lastKnownFileType = sourcecode.swift; path = Constants.swift; sourceTree = "<group>"; };
		C561735A1F182113005954F6 /* RouteStep.swift */ = {isa = PBXFileReference; fileEncoding = 4; lastKnownFileType = sourcecode.swift; path = RouteStep.swift; sourceTree = "<group>"; };
		C565168A1FE1E23E00A0AD18 /* MapboxVoiceController.swift */ = {isa = PBXFileReference; lastKnownFileType = sourcecode.swift; path = MapboxVoiceController.swift; sourceTree = "<group>"; };
		C57491DE1FACC42F006F97BC /* CGPoint.swift */ = {isa = PBXFileReference; lastKnownFileType = sourcecode.swift; name = CGPoint.swift; path = ../MapboxNavigation/CGPoint.swift; sourceTree = "<group>"; };
		C57607B01F4CC97D00C27423 /* Solar.framework */ = {isa = PBXFileReference; lastKnownFileType = wrapper.framework; name = Solar.framework; path = Carthage/Build/iOS/Solar.framework; sourceTree = "<group>"; };
		C578DA071EFD0FFF0052079F /* ProcessInfo.swift */ = {isa = PBXFileReference; fileEncoding = 4; lastKnownFileType = sourcecode.swift; path = ProcessInfo.swift; sourceTree = "<group>"; };
		C58159001EA6D02700FC6C3D /* MGLVectorSource.swift */ = {isa = PBXFileReference; fileEncoding = 4; lastKnownFileType = sourcecode.swift; path = MGLVectorSource.swift; sourceTree = "<group>"; };
		C582FD5E203626E900A9086E /* CLLocationDirection.swift */ = {isa = PBXFileReference; lastKnownFileType = sourcecode.swift; path = CLLocationDirection.swift; sourceTree = "<group>"; };
		C58821FF1FB0F0D7008B0A2D /* Error.swift */ = {isa = PBXFileReference; lastKnownFileType = sourcecode.swift; path = Error.swift; sourceTree = "<group>"; };
		C58D6BAC1DDCF2AE00387F53 /* Constants.swift */ = {isa = PBXFileReference; fileEncoding = 4; lastKnownFileType = sourcecode.swift; path = Constants.swift; sourceTree = "<group>"; };
		C5A6B2DC1F4CE8E8004260EA /* StyleType.swift */ = {isa = PBXFileReference; lastKnownFileType = sourcecode.swift; path = StyleType.swift; sourceTree = "<group>"; };
		C5A7EC5B1FD610A80008B9BA /* VisualInstructionComponent.swift */ = {isa = PBXFileReference; lastKnownFileType = sourcecode.swift; path = VisualInstructionComponent.swift; sourceTree = "<group>"; };
		C5A9DDBD202E12EE007D52DA /* MapboxSpeech.framework */ = {isa = PBXFileReference; lastKnownFileType = wrapper.framework; name = MapboxSpeech.framework; path = Carthage/Build/iOS/MapboxSpeech.framework; sourceTree = "<group>"; };
		C5ABB50D20408D2C00AFA92C /* RouteControllerTests.swift */ = {isa = PBXFileReference; lastKnownFileType = sourcecode.swift; path = RouteControllerTests.swift; sourceTree = "<group>"; };
		C5ADFBC91DDCC7840011824B /* MapboxCoreNavigation.framework */ = {isa = PBXFileReference; explicitFileType = wrapper.framework; includeInIndex = 0; path = MapboxCoreNavigation.framework; sourceTree = BUILT_PRODUCTS_DIR; };
		C5ADFBCC1DDCC7840011824B /* MapboxCoreNavigation.h */ = {isa = PBXFileReference; lastKnownFileType = sourcecode.c.h; path = MapboxCoreNavigation.h; sourceTree = "<group>"; };
		C5ADFBCD1DDCC7840011824B /* Info.plist */ = {isa = PBXFileReference; lastKnownFileType = text.plist.xml; path = Info.plist; sourceTree = "<group>"; };
		C5ADFBD21DDCC7840011824B /* MapboxCoreNavigationTests.xctest */ = {isa = PBXFileReference; explicitFileType = wrapper.cfbundle; includeInIndex = 0; path = MapboxCoreNavigationTests.xctest; sourceTree = BUILT_PRODUCTS_DIR; };
		C5ADFBD71DDCC7840011824B /* MapboxCoreNavigationTests.swift */ = {isa = PBXFileReference; lastKnownFileType = sourcecode.swift; path = MapboxCoreNavigationTests.swift; sourceTree = "<group>"; };
		C5ADFBD91DDCC7840011824B /* Info.plist */ = {isa = PBXFileReference; lastKnownFileType = text.plist.xml; path = Info.plist; sourceTree = "<group>"; };
		C5ADFBF91DDCC9580011824B /* RouteController.swift */ = {isa = PBXFileReference; fileEncoding = 4; lastKnownFileType = sourcecode.swift; path = RouteController.swift; sourceTree = "<group>"; };
		C5ADFBFB1DDCC9AD0011824B /* RouteProgress.swift */ = {isa = PBXFileReference; fileEncoding = 4; lastKnownFileType = sourcecode.swift; path = RouteProgress.swift; sourceTree = "<group>"; };
<<<<<<< HEAD
		C5BF735A20699E9C00CDBB6D /* SpeedLimit.swift */ = {isa = PBXFileReference; lastKnownFileType = sourcecode.swift; path = SpeedLimit.swift; sourceTree = "<group>"; };
=======
		C5BF7370206AB0DE00CDBB6D /* MapboxCoreNavigationTests-Bridging-Header.h */ = {isa = PBXFileReference; lastKnownFileType = sourcecode.c.h; path = "MapboxCoreNavigationTests-Bridging-Header.h"; sourceTree = "<group>"; };
		C5BF7371206AB0DF00CDBB6D /* CLHeadingPrivate.h */ = {isa = PBXFileReference; lastKnownFileType = sourcecode.c.h; path = CLHeadingPrivate.h; sourceTree = "<group>"; };
>>>>>>> ef1bd06c
		C5CFE4871EF2FD4C006F48E8 /* MMEEventsManager.swift */ = {isa = PBXFileReference; fileEncoding = 4; lastKnownFileType = sourcecode.swift; path = MMEEventsManager.swift; sourceTree = "<group>"; };
		C5D1C9931FB236900067C619 /* ErrorCode.swift */ = {isa = PBXFileReference; lastKnownFileType = sourcecode.swift; path = ErrorCode.swift; sourceTree = "<group>"; };
		C5D9800C1EFA8BA9006DBF2E /* CustomViewController.swift */ = {isa = PBXFileReference; fileEncoding = 4; lastKnownFileType = sourcecode.swift; path = CustomViewController.swift; sourceTree = "<group>"; };
		C5D9800E1EFBCDAD006DBF2E /* Date.swift */ = {isa = PBXFileReference; fileEncoding = 4; lastKnownFileType = sourcecode.swift; path = Date.swift; sourceTree = "<group>"; };
		C5E7A31B1F4F6828001CB015 /* NavigationRouteOptions.swift */ = {isa = PBXFileReference; lastKnownFileType = sourcecode.swift; path = NavigationRouteOptions.swift; sourceTree = "<group>"; };
		C5EF397420599120009A2C50 /* straight-line.json */ = {isa = PBXFileReference; lastKnownFileType = text.json; path = "straight-line.json"; sourceTree = "<group>"; };
		DA1811FD20128B0900C91918 /* he */ = {isa = PBXFileReference; lastKnownFileType = text.plist.strings; name = he; path = he.lproj/Main.strings; sourceTree = "<group>"; };
		DA1811FE20128B0900C91918 /* he */ = {isa = PBXFileReference; lastKnownFileType = text.plist.strings; name = he; path = he.lproj/Navigation.strings; sourceTree = "<group>"; };
		DA18120120128B7B00C91918 /* he */ = {isa = PBXFileReference; lastKnownFileType = text.plist.strings; name = he; path = he.lproj/Localizable.strings; sourceTree = "<group>"; };
		DA18120320128E9400C91918 /* fr */ = {isa = PBXFileReference; lastKnownFileType = text.plist.strings; name = fr; path = fr.lproj/Localizable.strings; sourceTree = "<group>"; };
		DA181204201290FC00C91918 /* es */ = {isa = PBXFileReference; lastKnownFileType = text.plist.stringsdict; name = es; path = Resources/es.lproj/Localizable.stringsdict; sourceTree = "<group>"; };
		DA1812052012910000C91918 /* vi */ = {isa = PBXFileReference; lastKnownFileType = text.plist.stringsdict; name = vi; path = Resources/vi.lproj/Localizable.stringsdict; sourceTree = "<group>"; };
		DA181207201292E700C91918 /* fr */ = {isa = PBXFileReference; lastKnownFileType = text.plist.stringsdict; name = fr; path = Resources/fr.lproj/Localizable.stringsdict; sourceTree = "<group>"; };
		DA23C9621F4FC0A600BA9522 /* MGLMapView+CustomAdditions.h */ = {isa = PBXFileReference; fileEncoding = 4; lastKnownFileType = sourcecode.c.h; path = "MGLMapView+CustomAdditions.h"; sourceTree = "<group>"; };
		DA23C9631F4FC0A600BA9522 /* MGLMapView+CustomAdditions.m */ = {isa = PBXFileReference; fileEncoding = 4; lastKnownFileType = sourcecode.c.objc; path = "MGLMapView+CustomAdditions.m"; sourceTree = "<group>"; };
		DA3327391F50C6DA00C5EE88 /* sl */ = {isa = PBXFileReference; fileEncoding = 4; lastKnownFileType = text.plist.strings; name = sl; path = sl.lproj/Main.strings; sourceTree = "<group>"; };
		DA33273A1F50C6FC00C5EE88 /* sl */ = {isa = PBXFileReference; fileEncoding = 4; lastKnownFileType = text.plist.strings; name = sl; path = sl.lproj/Main.strings; sourceTree = "<group>"; };
		DA33273B1F50C70E00C5EE88 /* sl */ = {isa = PBXFileReference; fileEncoding = 4; lastKnownFileType = text.plist.strings; name = sl; path = sl.lproj/Navigation.strings; sourceTree = "<group>"; };
		DA33273D1F50C7CA00C5EE88 /* uk */ = {isa = PBXFileReference; fileEncoding = 4; lastKnownFileType = text.plist.strings; name = uk; path = uk.lproj/Main.strings; sourceTree = "<group>"; };
		DA33273E1F50C7D800C5EE88 /* uk */ = {isa = PBXFileReference; fileEncoding = 4; lastKnownFileType = text.plist.strings; name = uk; path = uk.lproj/Main.strings; sourceTree = "<group>"; };
		DA33273F1F50C7E400C5EE88 /* uk */ = {isa = PBXFileReference; fileEncoding = 4; lastKnownFileType = text.plist.strings; name = uk; path = uk.lproj/Navigation.strings; sourceTree = "<group>"; };
		DA352568201096F20048DDFC /* da */ = {isa = PBXFileReference; lastKnownFileType = text.plist.strings; name = da; path = da.lproj/Main.strings; sourceTree = "<group>"; };
		DA35256F2010A5200048DDFC /* en */ = {isa = PBXFileReference; lastKnownFileType = text.plist.stringsdict; name = en; path = Resources/en.lproj/Localizable.stringsdict; sourceTree = "<group>"; };
		DA3525712011435E0048DDFC /* da */ = {isa = PBXFileReference; lastKnownFileType = text.plist.strings; name = da; path = da.lproj/Main.strings; sourceTree = "<group>"; };
		DA352572201143BA0048DDFC /* da */ = {isa = PBXFileReference; lastKnownFileType = text.plist.strings; name = da; path = da.lproj/Navigation.strings; sourceTree = "<group>"; };
		DA352573201143D30048DDFC /* da */ = {isa = PBXFileReference; lastKnownFileType = text.plist.strings; name = da; path = da.lproj/Localizable.strings; sourceTree = "<group>"; };
		DA545ABA1FA993DF0090908E /* de */ = {isa = PBXFileReference; lastKnownFileType = text.plist.strings; name = de; path = de.lproj/Main.strings; sourceTree = "<group>"; };
		DA545ABB1FA993FB0090908E /* de */ = {isa = PBXFileReference; lastKnownFileType = text.plist.strings; name = de; path = de.lproj/Main.strings; sourceTree = "<group>"; };
		DA545ABC1FA9941F0090908E /* de */ = {isa = PBXFileReference; lastKnownFileType = text.plist.strings; name = de; path = de.lproj/Localizable.strings; sourceTree = "<group>"; };
		DA545ABE1FA9A1370090908E /* nl */ = {isa = PBXFileReference; lastKnownFileType = text.plist.strings; name = nl; path = nl.lproj/Main.strings; sourceTree = "<group>"; };
		DA545ABF1FA9A1530090908E /* nl */ = {isa = PBXFileReference; lastKnownFileType = text.plist.strings; name = nl; path = nl.lproj/Main.strings; sourceTree = "<group>"; };
		DA545AC01FA9A15A0090908E /* nl */ = {isa = PBXFileReference; lastKnownFileType = text.plist.strings; name = nl; path = nl.lproj/Localizable.strings; sourceTree = "<group>"; };
		DA545AC21FA9A16D0090908E /* nl */ = {isa = PBXFileReference; lastKnownFileType = text.plist.strings; name = nl; path = nl.lproj/Localizable.strings; sourceTree = "<group>"; };
		DA545AC31FAA86350090908E /* de */ = {isa = PBXFileReference; lastKnownFileType = text.plist.strings; name = de; path = de.lproj/Navigation.strings; sourceTree = "<group>"; };
		DA545AC41FAA86450090908E /* de */ = {isa = PBXFileReference; lastKnownFileType = text.plist.strings; name = de; path = de.lproj/Localizable.strings; sourceTree = "<group>"; };
		DA5AD03C1FEBA03700FC7D7B /* bg */ = {isa = PBXFileReference; lastKnownFileType = text.plist.strings; name = bg; path = bg.lproj/Main.strings; sourceTree = "<group>"; };
		DA5AD03D1FEBA03700FC7D7B /* bg */ = {isa = PBXFileReference; lastKnownFileType = text.plist.strings; name = bg; path = bg.lproj/Main.strings; sourceTree = "<group>"; };
		DA5AD0401FEBA23200FC7D7B /* bg */ = {isa = PBXFileReference; lastKnownFileType = text.plist.strings; name = bg; path = bg.lproj/Localizable.strings; sourceTree = "<group>"; };
		DA625E901F10557300FBE176 /* fa */ = {isa = PBXFileReference; fileEncoding = 4; lastKnownFileType = text.plist.strings; name = fa; path = fa.lproj/Main.strings; sourceTree = "<group>"; };
		DA625E911F10559600FBE176 /* fa */ = {isa = PBXFileReference; fileEncoding = 4; lastKnownFileType = text.plist.strings; name = fa; path = fa.lproj/Main.strings; sourceTree = "<group>"; };
		DA625E921F1055DE00FBE176 /* fa */ = {isa = PBXFileReference; fileEncoding = 4; lastKnownFileType = text.plist.strings; name = fa; path = fa.lproj/Navigation.strings; sourceTree = "<group>"; };
		DA625E931F105B1900FBE176 /* fr */ = {isa = PBXFileReference; lastKnownFileType = text.plist.strings; name = fr; path = fr.lproj/Main.strings; sourceTree = "<group>"; };
		DA625E941F105B1A00FBE176 /* fr */ = {isa = PBXFileReference; lastKnownFileType = text.plist.strings; name = fr; path = fr.lproj/Main.strings; sourceTree = "<group>"; };
		DA625E951F105B1A00FBE176 /* fr */ = {isa = PBXFileReference; fileEncoding = 4; lastKnownFileType = text.plist.strings; name = fr; path = fr.lproj/Navigation.strings; sourceTree = "<group>"; };
		DA625E981F105C1200FBE176 /* hu */ = {isa = PBXFileReference; lastKnownFileType = text.plist.strings; name = hu; path = hu.lproj/Main.strings; sourceTree = "<group>"; };
		DA625E991F105C1300FBE176 /* hu */ = {isa = PBXFileReference; lastKnownFileType = text.plist.strings; name = hu; path = hu.lproj/Main.strings; sourceTree = "<group>"; };
		DA625E9A1F105C1300FBE176 /* hu */ = {isa = PBXFileReference; fileEncoding = 4; lastKnownFileType = text.plist.strings; name = hu; path = hu.lproj/Navigation.strings; sourceTree = "<group>"; };
		DA625E9C1F105CB100FBE176 /* hu */ = {isa = PBXFileReference; fileEncoding = 4; lastKnownFileType = text.plist.strings; name = hu; path = hu.lproj/Localizable.strings; sourceTree = "<group>"; };
		DA625E9D1F105D1A00FBE176 /* lt */ = {isa = PBXFileReference; lastKnownFileType = text.plist.strings; name = lt; path = lt.lproj/Main.strings; sourceTree = "<group>"; };
		DA625E9E1F105D1A00FBE176 /* lt */ = {isa = PBXFileReference; lastKnownFileType = text.plist.strings; name = lt; path = lt.lproj/Main.strings; sourceTree = "<group>"; };
		DA625EA41F1060E300FBE176 /* ca */ = {isa = PBXFileReference; fileEncoding = 4; lastKnownFileType = text.plist.strings; name = ca; path = ca.lproj/Navigation.strings; sourceTree = "<group>"; };
		DA625EA51F10614500FBE176 /* es */ = {isa = PBXFileReference; fileEncoding = 4; lastKnownFileType = text.plist.strings; name = es; path = es.lproj/Navigation.strings; sourceTree = "<group>"; };
		DA625EA71F10616600FBE176 /* es */ = {isa = PBXFileReference; fileEncoding = 4; lastKnownFileType = text.plist.strings; name = es; path = es.lproj/Localizable.strings; sourceTree = "<group>"; };
		DA625EA91F1061DA00FBE176 /* sv */ = {isa = PBXFileReference; fileEncoding = 4; lastKnownFileType = text.plist.strings; name = sv; path = sv.lproj/Navigation.strings; sourceTree = "<group>"; };
		DA625EAA1F10621A00FBE176 /* vi */ = {isa = PBXFileReference; fileEncoding = 4; lastKnownFileType = text.plist.strings; name = vi; path = vi.lproj/Navigation.strings; sourceTree = "<group>"; };
		DA678B7A1F6CEE6200F05913 /* ru */ = {isa = PBXFileReference; lastKnownFileType = text.plist.strings; name = ru; path = ru.lproj/Localizable.strings; sourceTree = "<group>"; };
		DA678B7B1F6CF46600F05913 /* hu */ = {isa = PBXFileReference; fileEncoding = 4; lastKnownFileType = text.plist.strings; name = hu; path = hu.lproj/Localizable.strings; sourceTree = "<group>"; };
		DA678B7C1F6CF47200F05913 /* sv */ = {isa = PBXFileReference; fileEncoding = 4; lastKnownFileType = text.plist.strings; name = sv; path = sv.lproj/Localizable.strings; sourceTree = "<group>"; };
		DA678B7D1F6CF47A00F05913 /* vi */ = {isa = PBXFileReference; fileEncoding = 4; lastKnownFileType = text.plist.strings; name = vi; path = vi.lproj/Localizable.strings; sourceTree = "<group>"; };
		DA8264851F2AAD8400454B24 /* zh-Hant */ = {isa = PBXFileReference; fileEncoding = 4; lastKnownFileType = text.plist.strings; name = "zh-Hant"; path = "zh-Hant.lproj/Main.strings"; sourceTree = "<group>"; };
		DA8264861F2AAD9F00454B24 /* zh-Hant */ = {isa = PBXFileReference; fileEncoding = 4; lastKnownFileType = text.plist.strings; name = "zh-Hant"; path = "zh-Hant.lproj/Main.strings"; sourceTree = "<group>"; };
		DA8264871F2AADC200454B24 /* zh-Hant */ = {isa = PBXFileReference; fileEncoding = 4; lastKnownFileType = text.plist.strings; name = "zh-Hant"; path = "zh-Hant.lproj/Navigation.strings"; sourceTree = "<group>"; };
		DAA292FF1F16CC2200D94613 /* lt */ = {isa = PBXFileReference; fileEncoding = 4; lastKnownFileType = text.plist.strings; name = lt; path = lt.lproj/Navigation.strings; sourceTree = "<group>"; };
		DAA293011F16DA0C00D94613 /* es */ = {isa = PBXFileReference; fileEncoding = 4; lastKnownFileType = text.plist.strings; name = es; path = es.lproj/Main.strings; sourceTree = "<group>"; };
		DAA293021F16DA1300D94613 /* es */ = {isa = PBXFileReference; fileEncoding = 4; lastKnownFileType = text.plist.strings; name = es; path = es.lproj/Main.strings; sourceTree = "<group>"; };
		DAAE5F311EAE4C4700832871 /* Base */ = {isa = PBXFileReference; fileEncoding = 4; lastKnownFileType = text.plist.strings; name = Base; path = Base.lproj/Localizable.strings; sourceTree = "<group>"; };
		DAAE5F331EAE4C5A00832871 /* zh-Hans */ = {isa = PBXFileReference; fileEncoding = 4; lastKnownFileType = text.plist.strings; name = "zh-Hans"; path = "zh-Hans.lproj/Localizable.strings"; sourceTree = "<group>"; };
		DAB2CCE61DF7AFDE001B2FE1 /* dc-line.geojson */ = {isa = PBXFileReference; fileEncoding = 4; lastKnownFileType = text; path = "dc-line.geojson"; sourceTree = "<group>"; };
		DAC049BE201715D5004C2217 /* ru */ = {isa = PBXFileReference; lastKnownFileType = text.plist.strings; name = ru; path = ru.lproj/Localizable.strings; sourceTree = "<group>"; };
		DAC049BF201715EA004C2217 /* ru */ = {isa = PBXFileReference; lastKnownFileType = text.plist.stringsdict; name = ru; path = Resources/ru.lproj/Localizable.stringsdict; sourceTree = "<group>"; };
		DAC049C020171886004C2217 /* he */ = {isa = PBXFileReference; lastKnownFileType = text.plist.strings; name = he; path = he.lproj/Main.strings; sourceTree = "<group>"; };
		DAC049C1201718AC004C2217 /* he */ = {isa = PBXFileReference; lastKnownFileType = text.plist.strings; name = he; path = he.lproj/Localizable.strings; sourceTree = "<group>"; };
		DACCD9CD1F1FE05C00BB09A1 /* Example-Swift-BridgingHeader.h */ = {isa = PBXFileReference; fileEncoding = 4; lastKnownFileType = sourcecode.c.h; path = "Example-Swift-BridgingHeader.h"; sourceTree = "<group>"; };
		DAD88E00202AC7AA00AAA536 /* uk */ = {isa = PBXFileReference; lastKnownFileType = text.plist.stringsdict; name = uk; path = Resources/uk.lproj/Localizable.stringsdict; sourceTree = "<group>"; };
		DAD88E01202AC80100AAA536 /* uk */ = {isa = PBXFileReference; lastKnownFileType = text.plist.strings; name = uk; path = uk.lproj/Localizable.strings; sourceTree = "<group>"; };
		DAD88E02202AC81F00AAA536 /* da */ = {isa = PBXFileReference; lastKnownFileType = text.plist.stringsdict; name = da; path = Resources/da.lproj/Localizable.stringsdict; sourceTree = "<group>"; };
		DADAD826203504C6002E25CA /* MBNavigationSettings.h */ = {isa = PBXFileReference; lastKnownFileType = sourcecode.c.h; path = MBNavigationSettings.h; sourceTree = "<group>"; };
		DADAD827203504C6002E25CA /* MBNavigationSettings.m */ = {isa = PBXFileReference; lastKnownFileType = sourcecode.c.objc; path = MBNavigationSettings.m; sourceTree = "<group>"; };
		DADAD82C20350849002E25CA /* MBRouteVoiceController.h */ = {isa = PBXFileReference; lastKnownFileType = sourcecode.c.h; path = MBRouteVoiceController.h; sourceTree = "<group>"; };
		DADAD82D20350849002E25CA /* MBRouteVoiceController.m */ = {isa = PBXFileReference; lastKnownFileType = sourcecode.c.objc; path = MBRouteVoiceController.m; sourceTree = "<group>"; };
		DAE26B1A20644047001D6E1F /* ar */ = {isa = PBXFileReference; lastKnownFileType = text.plist.strings; name = ar; path = ar.lproj/Main.strings; sourceTree = "<group>"; };
		DAE26B1B20644047001D6E1F /* ar */ = {isa = PBXFileReference; lastKnownFileType = text.plist.strings; name = ar; path = ar.lproj/Main.strings; sourceTree = "<group>"; };
		DAE26B1C20644047001D6E1F /* ar */ = {isa = PBXFileReference; lastKnownFileType = text.plist.strings; name = ar; path = ar.lproj/Navigation.strings; sourceTree = "<group>"; };
		DAE26B1F2064407D001D6E1F /* ar */ = {isa = PBXFileReference; lastKnownFileType = text.plist.strings; name = ar; path = ar.lproj/Localizable.strings; sourceTree = "<group>"; };
		DAE26B20206441D8001D6E1F /* pt-PT */ = {isa = PBXFileReference; lastKnownFileType = text.plist.strings; name = "pt-PT"; path = "pt-PT.lproj/Main.strings"; sourceTree = "<group>"; };
		DAE26B21206441D9001D6E1F /* pt-PT */ = {isa = PBXFileReference; lastKnownFileType = text.plist.strings; name = "pt-PT"; path = "pt-PT.lproj/Main.strings"; sourceTree = "<group>"; };
		DAE26B22206441D9001D6E1F /* pt-PT */ = {isa = PBXFileReference; lastKnownFileType = text.plist.strings; name = "pt-PT"; path = "pt-PT.lproj/Navigation.strings"; sourceTree = "<group>"; };
		DAE26B23206441F7001D6E1F /* pt-PT */ = {isa = PBXFileReference; lastKnownFileType = text.plist.strings; name = "pt-PT"; path = "pt-PT.lproj/Localizable.strings"; sourceTree = "<group>"; };
		DAE26B2420644215001D6E1F /* pt-PT */ = {isa = PBXFileReference; lastKnownFileType = text.plist.strings; name = "pt-PT"; path = "pt-PT.lproj/Localizable.strings"; sourceTree = "<group>"; };
		DAE26B2520644225001D6E1F /* pt-PT */ = {isa = PBXFileReference; lastKnownFileType = text.plist.stringsdict; name = "pt-PT"; path = "Resources/pt-PT.lproj/Localizable.stringsdict"; sourceTree = "<group>"; };
		DAE26B272064742F001D6E1F /* ar */ = {isa = PBXFileReference; lastKnownFileType = text.plist.strings; name = ar; path = ar.lproj/Localizable.strings; sourceTree = "<group>"; };
		DAE26B2820647A82001D6E1F /* he */ = {isa = PBXFileReference; lastKnownFileType = text.plist.stringsdict; name = he; path = Resources/he.lproj/Localizable.stringsdict; sourceTree = "<group>"; };
		DAE7114C1F22E94E009AED76 /* it */ = {isa = PBXFileReference; fileEncoding = 4; lastKnownFileType = text.plist.strings; name = it; path = it.lproj/Main.strings; sourceTree = "<group>"; };
		DAE7114D1F22E966009AED76 /* it */ = {isa = PBXFileReference; fileEncoding = 4; lastKnownFileType = text.plist.strings; name = it; path = it.lproj/Main.strings; sourceTree = "<group>"; };
		DAE7114E1F22E977009AED76 /* it */ = {isa = PBXFileReference; fileEncoding = 4; lastKnownFileType = text.plist.strings; name = it; path = it.lproj/Navigation.strings; sourceTree = "<group>"; };
		DAF257122017C1E800367EF5 /* sv */ = {isa = PBXFileReference; lastKnownFileType = text.plist.stringsdict; name = sv; path = Resources/sv.lproj/Localizable.stringsdict; sourceTree = "<group>"; };
/* End PBXFileReference section */

/* Begin PBXFrameworksBuildPhase section */
		351BEBD31E5BCC28006FE110 /* Frameworks */ = {
			isa = PBXFrameworksBuildPhase;
			buildActionMask = 2147483647;
			files = (
				354A01BF1E6625D100D765C2 /* Mapbox.framework in Frameworks */,
				35CC14161F7994B1009E872A /* Turf.framework in Frameworks */,
			);
			runOnlyForDeploymentPostprocessing = 0;
		};
		352BBC441E5E78D700703DF1 /* Frameworks */ = {
			isa = PBXFrameworksBuildPhase;
			buildActionMask = 2147483647;
			files = (
			);
			runOnlyForDeploymentPostprocessing = 0;
		};
		352BBC521E5E78EA00703DF1 /* Frameworks */ = {
			isa = PBXFrameworksBuildPhase;
			buildActionMask = 2147483647;
			files = (
			);
			runOnlyForDeploymentPostprocessing = 0;
		};
		358D14601E5E3B7700ADE590 /* Frameworks */ = {
			isa = PBXFrameworksBuildPhase;
			buildActionMask = 2147483647;
			files = (
				35E9B0AD1F9E0F8F00BF84AB /* MapboxNavigation.framework in Frameworks */,
				354A01CF1E66266100D765C2 /* MapboxDirections.framework in Frameworks */,
				C57607B11F4CC9E800C27423 /* Solar.framework in Frameworks */,
				C549F8321F17F2C5001A0A2D /* MapboxMobileEvents.framework in Frameworks */,
				35CC14171F79A434009E872A /* Turf.framework in Frameworks */,
				354A01C91E66265B00D765C2 /* Polyline.framework in Frameworks */,
				35C714B0203B251F00F0C2AE /* MapboxSpeech.framework in Frameworks */,
				354A01C21E66265100D765C2 /* Mapbox.framework in Frameworks */,
			);
			runOnlyForDeploymentPostprocessing = 0;
		};
		358D14A31E5E3FDC00ADE590 /* Frameworks */ = {
			isa = PBXFrameworksBuildPhase;
			buildActionMask = 2147483647;
			files = (
				354A01DB1E6626E900D765C2 /* MapboxCoreNavigation.framework in Frameworks */,
				354A01EA1E6626EF00D765C2 /* MapboxDirections.framework in Frameworks */,
				354A01E41E6626EF00D765C2 /* Polyline.framework in Frameworks */,
				35CC14191F79A43B009E872A /* Turf.framework in Frameworks */,
				C5A6B2DE1F4DE57E004260EA /* Solar.framework in Frameworks */,
				C51245F21F19471C00E33B52 /* MapboxMobileEvents.framework in Frameworks */,
				354A01DD1E6626EA00D765C2 /* MapboxNavigation.framework in Frameworks */,
				35C714AE203B251300F0C2AE /* MapboxSpeech.framework in Frameworks */,
				354A01EC1E6626EF00D765C2 /* Mapbox.framework in Frameworks */,
			);
			runOnlyForDeploymentPostprocessing = 0;
		};
		35A7DBEB1E3A1C59000BAB5C /* Frameworks */ = {
			isa = PBXFrameworksBuildPhase;
			buildActionMask = 2147483647;
			files = (
				C5EA98721F19414C00C8AA16 /* MapboxMobileEvents.framework in Frameworks */,
				354A01B91E66256600D765C2 /* MapboxDirections.framework in Frameworks */,
				359D00CF1E732D7100C2E770 /* Polyline.framework in Frameworks */,
				35CC14151F7994B0009E872A /* Turf.framework in Frameworks */,
			);
			runOnlyForDeploymentPostprocessing = 0;
		};
		35B711CC1E5E7AD2001EDA8D /* Frameworks */ = {
			isa = PBXFrameworksBuildPhase;
			buildActionMask = 2147483647;
			files = (
				3525449D1E663D32004C8F1C /* MapboxCoreNavigation.framework in Frameworks */,
				35213DAF1EC456E800A62B21 /* FBSnapshotTestCase.framework in Frameworks */,
				35B711D41E5E7AD2001EDA8D /* MapboxNavigation.framework in Frameworks */,
			);
			runOnlyForDeploymentPostprocessing = 0;
		};
		C5ADFBCF1DDCC7840011824B /* Frameworks */ = {
			isa = PBXFrameworksBuildPhase;
			buildActionMask = 2147483647;
			files = (
				352BBC3B1E5E6A0C00703DF1 /* MapboxCoreNavigation.framework in Frameworks */,
			);
			runOnlyForDeploymentPostprocessing = 0;
		};
/* End PBXFrameworksBuildPhase section */

/* Begin PBXGroup section */
		16E3625A2012656C00DF0592 /* Support */ = {
			isa = PBXGroup;
			children = (
				16E3625B201265D600DF0592 /* ImageDownloadOperationSpy.swift */,
				1662244620256C0700EA4824 /* ImageLoadingURLProtocolSpy.swift */,
				3EA93170CB959F3065ACFFC3 /* SpeechAPISpy.swift */,
			);
			path = Support;
			sourceTree = "<group>";
		};
		35002D721E5F6C830090E733 /* Supporting files */ = {
			isa = PBXGroup;
			children = (
				DACCD9CD1F1FE05C00BB09A1 /* Example-Swift-BridgingHeader.h */,
				355D20DB1EF30A6D0012B1E0 /* tunnel.route */,
				354D9F871EF2FE900006FAA8 /* tunnel.json */,
				35002D661E5F6B1B0090E733 /* Main.storyboard */,
				35002D5F1E5F6ADB0090E733 /* Assets.xcassets */,
				35002D601E5F6ADB0090E733 /* Base.lproj */,
				35002D5D1E5F6ABB0090E733 /* Info.plist */,
			);
			name = "Supporting files";
			sourceTree = "<group>";
		};
		35002D731E5F6C8F0090E733 /* Supporting files */ = {
			isa = PBXGroup;
			children = (
				35002D6A1E5F6C7F0090E733 /* Assets.xcassets */,
				35002D6B1E5F6C7F0090E733 /* Base.lproj */,
				35002D6C1E5F6C7F0090E733 /* Info.plist */,
				35002D6D1E5F6C7F0090E733 /* main.m */,
				35002D741E5F6CD30090E733 /* Main.storyboard */,
			);
			name = "Supporting files";
			sourceTree = "<group>";
		};
		351BEBD81E5BCC28006FE110 /* MapboxNavigation */ = {
			isa = PBXGroup;
			children = (
				C51923B41EA55C5E002AF9E1 /* Extensions */,
				356B7D8A1EE166E100FE5B89 /* scripts */,
				351BEC201E5BD4DC006FE110 /* Supporting files */,
				C51923B51EA55CD4002AF9E1 /* Views */,
				3EA93A10227A7DAF1861D9F5 /* Cache.swift */,
				160D8278205996DA00D278D6 /* DataCache.swift */,
				35726EE71F0856E900AFA1B6 /* DayStyle.swift */,
				C58821FF1FB0F0D7008B0A2D /* Error.swift */,
				C5D1C9931FB236900067C619 /* ErrorCode.swift */,
				3EA938479CF48D7AD1B6369B /* ImageCache.swift */,
				16A509D6202BC0CA0011D788 /* ImageDownload.swift */,
				3EA934C5D8DBAA19DB0F5271 /* ImageDownloader.swift */,
				3EA938BE5468824787100228 /* ImageRepository.swift */,
				3EA93230997B8D59E3B76C8C /* InstructionPresenter.swift */,
				35D825FD1E6A2EC60088F83B /* MapboxNavigation.h */,
				C53208AA1E81FFB900910266 /* NavigationMapView.swift */,
				351BEBEA1E5BCC63006FE110 /* NavigationViewController.swift */,
				351BEBE41E5BCC63006FE110 /* RouteMapViewController.swift */,
				8DE879651FBB9980002F06C0 /* EndOfRouteViewController.swift */,
				DADAD82C20350849002E25CA /* MBRouteVoiceController.h */,
				DADAD82D20350849002E25CA /* MBRouteVoiceController.m */,
				35C9973E1E732C1B00544D1C /* RouteVoiceController.swift */,
				C565168A1FE1E23E00A0AD18 /* MapboxVoiceController.swift */,
				35F611C31F1E1C0500C43249 /* FeedbackViewController.swift */,
				8D8EA9BB20575CD80077F478 /* FeedbackCollectionViewCell.swift */,
				35025F3E1F051DD2002BA3EA /* DialogViewController.swift */,
				C5A6B2DC1F4CE8E8004260EA /* StyleType.swift */,
				35B1E2941F1FF8EC00A13D32 /* UserCourseView.swift */,
				35CB1E121F97DD740011CC44 /* FeedbackItem.swift */,
				353EC9D61FB09708002EB0AB /* StepsViewController.swift */,
				351BEBE01E5BCC63006FE110 /* Style.swift */,
				353AA55F1FCEF583009F0384 /* StyleManager.swift */,
				359D1B271FFE70D30052FA42 /* NavigationView.swift */,
				C54C655120336F2600D338E0 /* Constants.swift */,
			);
			path = MapboxNavigation;
			sourceTree = "<group>";
		};
		351BEC201E5BD4DC006FE110 /* Supporting files */ = {
			isa = PBXGroup;
			children = (
				351BEC211E5BD506006FE110 /* Resources */,
				351BEBDA1E5BCC28006FE110 /* Info.plist */,
			);
			name = "Supporting files";
			sourceTree = "<group>";
		};
		351BEC211E5BD506006FE110 /* Resources */ = {
			isa = PBXGroup;
			children = (
				351BEC281E5BD530006FE110 /* Assets.xcassets */,
				C520EE921EBB84F9008805BC /* Navigation.storyboard */,
				DAAE5F321EAE4C4700832871 /* Localizable.strings */,
				DA35256E2010A5200048DDFC /* Localizable.stringsdict */,
			);
			name = Resources;
			sourceTree = "<group>";
		};
		352BBC481E5E78D700703DF1 /* SwiftTests */ = {
			isa = PBXGroup;
			children = (
				352BBC491E5E78D700703DF1 /* Example_SwiftTests.swift */,
				352BBC4B1E5E78D700703DF1 /* Info.plist */,
			);
			name = SwiftTests;
			path = Examples/SwiftTests;
			sourceTree = "<group>";
		};
		352BBC561E5E78EA00703DF1 /* Objective-CTests */ = {
			isa = PBXGroup;
			children = (
				352BBC571E5E78EA00703DF1 /* Example_Objective_CTests.m */,
				352BBC591E5E78EA00703DF1 /* Info.plist */,
			);
			name = "Objective-CTests";
			path = "Examples/Objective-CTests";
			sourceTree = "<group>";
		};
		355DB5731EFA73410091BFB7 /* Fixtures */ = {
			isa = PBXGroup;
			children = (
				352690481ECC843700E387BD /* Fixture.swift */,
				355DB5741EFA78070091BFB7 /* GGPark-to-BernalHeights.route */,
				355DB5761EFA780E0091BFB7 /* UnionSquare-to-GGPark.route */,
				351030101F54B72000E3B7E7 /* route-for-lane-testing.json */,
				16B63DCC205C8EEF002D56D4 /* route-with-instructions.json */,
				35DC9D8E1F4321CC001ECD64 /* route-with-lanes.json */,
				3540514C1F73F3BB00ED572D /* route-with-straight-roundabout.json */,
			);
			path = Fixtures;
			sourceTree = "<group>";
		};
		358D14641E5E3B7700ADE590 /* Swift */ = {
			isa = PBXGroup;
			children = (
				35002D721E5F6C830090E733 /* Supporting files */,
				358D14651E5E3B7700ADE590 /* AppDelegate.swift */,
				358D14671E5E3B7700ADE590 /* ViewController.swift */,
				C5D9800C1EFA8BA9006DBF2E /* CustomViewController.swift */,
				6441B1691EFC64E50076499F /* WaypointConfirmationViewController.swift */,
				DA23C9621F4FC0A600BA9522 /* MGLMapView+CustomAdditions.h */,
				DA23C9631F4FC0A600BA9522 /* MGLMapView+CustomAdditions.m */,
			);
			name = Swift;
			path = Examples/Swift;
			sourceTree = "<group>";
		};
		358D14A71E5E3FDC00ADE590 /* Objective-C */ = {
			isa = PBXGroup;
			children = (
				35002D731E5F6C8F0090E733 /* Supporting files */,
				35C6A3461E5E418D0004CA57 /* AppDelegate.h */,
				35C6A3471E5E418D0004CA57 /* AppDelegate.m */,
				35C6A34C1E5E418D0004CA57 /* ViewController.h */,
				35C6A34D1E5E418D0004CA57 /* ViewController.m */,
			);
			name = "Objective-C";
			path = "Examples/Objective-C";
			sourceTree = "<group>";
		};
		35B711D01E5E7AD2001EDA8D /* MapboxNavigationTests */ = {
			isa = PBXGroup;
			children = (
				35B711D31E5E7AD2001EDA8D /* Info.plist */,
				160D827A2059973C00D278D6 /* DataCacheTests.swift */,
				1662244A2029059C00EA4824 /* ImageCacheTests.swift */,
				16A509D4202A87B20011D788 /* ImageDownloaderTests.swift */,
				166224442025699600EA4824 /* ImageRepositoryTests.swift */,
				35DC585C1FABC61100B5A956 /* InstructionsBannerViewIntegrationTests.swift */,
				35A262B82050A5CD00AEFF6D /* InstructionsBannerViewSnapshotTests.swift */,
				3510300E1F54B67000E3B7E7 /* LaneTests.swift */,
				3540514E1F73F3F300ED572D /* ManeuverViewTests.swift */,
				35B711D11E5E7AD2001EDA8D /* MapboxNavigationTests.swift */,
				35F1F5921FD57EFD00F8E502 /* StyleManagerTests.swift */,
				35022319205BC94E00E1449A /* Constants.swift */,
				16E4F97E205B05FE00531791 /* MapboxVoiceControllerTests.swift */,
				C53361CB206AFC28002D07BE /* SpeedLimitSignTests.swift */,
				3527D2B61EC45FBD00C07FC9 /* Fixtures.xcassets */,
				355DB5731EFA73410091BFB7 /* Fixtures */,
				16E3625A2012656C00DF0592 /* Support */,
			);
			path = MapboxNavigationTests;
			sourceTree = "<group>";
		};
		35B711DB1E5E7B70001EDA8D /* Examples */ = {
			isa = PBXGroup;
			children = (
				358D14641E5E3B7700ADE590 /* Swift */,
				358D14A71E5E3FDC00ADE590 /* Objective-C */,
				352BBC481E5E78D700703DF1 /* SwiftTests */,
				352BBC561E5E78EA00703DF1 /* Objective-CTests */,
			);
			name = Examples;
			sourceTree = "<group>";
		};
		A9E2B43473B53369153F54C6 /* Frameworks */ = {
			isa = PBXGroup;
			children = (
				C5A9DDBD202E12EE007D52DA /* MapboxSpeech.framework */,
				35CC14141F799496009E872A /* Turf.framework */,
				C57607B01F4CC97D00C27423 /* Solar.framework */,
				C549F8311F17F2C5001A0A2D /* MapboxMobileEvents.framework */,
				35213DAD1EC456CF00A62B21 /* FBSnapshotTestCase.framework */,
				354A01BC1E66259600D765C2 /* Polyline.framework */,
				354A01B81E66256600D765C2 /* MapboxDirections.framework */,
				35A1D3651E6624EF00A48FE8 /* Mapbox.framework */,
			);
			name = Frameworks;
			sourceTree = "<group>";
		};
		C51923B41EA55C5E002AF9E1 /* Extensions */ = {
			isa = PBXGroup;
			children = (
				351BEC081E5BCC72006FE110 /* Bundle.swift */,
				8D24A2F920449B430098CBF8 /* Dictionary.swift */,
				8D24A2F52040960C0098CBF8 /* UIEdgeInsets.swift */,
				8DF399B11FB257B30034904C /* UIGestureRecognizer.swift */,
				351BEC041E5BCC6C006FE110 /* ManeuverDirection.swift */,
				351BEBDF1E5BCC63006FE110 /* MGLMapView.swift */,
				35D825F91E6A2DBE0088F83B /* MGLMapView+MGLNavigationAdditions.h */,
				35D825FA1E6A2DBE0088F83B /* MGLMapView+MGLNavigationAdditions.m */,
				C58159001EA6D02700FC6C3D /* MGLVectorSource.swift */,
				351BEBF01E5BCC63006FE110 /* UIView.swift */,
				8D24A2F720409A890098CBF8 /* CGSize.swift */,
				8DB45E8F201698EB001EA6A3 /* UIStackView.swift */,
				35CF34B01F0A733200C2692E /* UIFont.swift */,
				35B7837D1F9547B300291F9A /* Transitioning.swift */,
				359D283B1F9DC14F00FDE9C9 /* UICollectionView.swift */,
				3512C7C71FB0A0C100CDD2A3 /* UIViewController.swift */,
				8D391CE11FD71E78006BB91F /* Waypoint.swift */,
				C5A7EC5B1FD610A80008B9BA /* VisualInstructionComponent.swift */,
			);
			name = Extensions;
			sourceTree = "<group>";
		};
		C51923B51EA55CD4002AF9E1 /* Views */ = {
			isa = PBXGroup;
			children = (
				351BEC091E5BCC72006FE110 /* DashedLineView.swift */,
				351BEC031E5BCC6C006FE110 /* LaneView.swift */,
				359A8AEE1FA7B25800BDB486 /* LanesStyleKit.swift */,
				351BEBED1E5BCC63006FE110 /* ManeuversStyleKit.swift */,
				351BEBEF1E5BCC63006FE110 /* ManeuverView.swift */,
				35DC9D901F4323AA001ECD64 /* LanesView.swift */,
				35E407671F5625FF00EFC814 /* StyleKitMarker.swift */,
				3531C26F1F9E095400D92F9A /* InstructionsBannerView.swift */,
				35D428281FA0B61F00176028 /* InstructionsBannerViewLayout.swift */,
				353280A01FA72871005175F3 /* InstructionLabel.swift */,
				353610CD1FAB6A8F00FB1746 /* BottomBannerView.swift */,
				355ED36F1FAB724F00BCE1B8 /* BottomBannerViewLayout.swift */,
				35F520BF1FB482A200FC9C37 /* NextBannerView.swift */,
				35DA85781FC45787004092EC /* StatusView.swift */,
				8DB63A391FBBCA2200928389 /* RatingControl.swift */,
				35B5A47D1FFFDCE5000A3C8D /* NavigationViewLayout.swift */,
				C5BF735A20699E9C00CDBB6D /* SpeedLimit.swift */,
			);
			name = Views;
			sourceTree = "<group>";
		};
		C52D09CF1DEF5E5F00BE3C5C /* Fixtures */ = {
			isa = PBXGroup;
			children = (
				35718BE41EF316BA00AFA3D1 /* tunnel.json */,
				35718BE31EF316BA00AFA3D1 /* tunnel.route */,
				C52D09CD1DEF5E5100BE3C5C /* route.json */,
				DAB2CCE61DF7AFDE001B2FE1 /* dc-line.geojson */,
				C5387A9C1F8FDB13000D2E93 /* routeWithInstructions.json */,
				C5EF397420599120009A2C50 /* straight-line.json */,
			);
			name = Fixtures;
			sourceTree = "<group>";
		};
		C53C196A1F38E9C1008DB406 /* Resources */ = {
			isa = PBXGroup;
			children = (
				C53C196F1F38EA25008DB406 /* Localizable.strings */,
			);
			name = Resources;
			sourceTree = "<group>";
		};
		C56173591F182103005954F6 /* Extensions */ = {
			isa = PBXGroup;
			children = (
				35BF8CA11F28EB60003F6125 /* Array.swift */,
				353E68FD1EF0B985007B2AE5 /* BundleAdditions.swift */,
				359574A71F28CC3800838209 /* CLLocation.swift */,
				C5D9800E1EFBCDAD006DBF2E /* Date.swift */,
				C51DF8651F38C31C006C6A15 /* Locale.swift */,
				C578DA071EFD0FFF0052079F /* ProcessInfo.swift */,
				C561735A1F182113005954F6 /* RouteStep.swift */,
				351927351F0FA072003A702D /* ScreenCapture.swift */,
				35BF8CA31F28EBD8003F6125 /* String.swift */,
				35A5413A1EFC052700E49846 /* RouteOptions.swift */,
				C57491DE1FACC42F006F97BC /* CGPoint.swift */,
				C582FD5E203626E900A9086E /* CLLocationDirection.swift */,
				C5381F01204E03B600A5493E /* UIDevice.swift */,
			);
			name = Extensions;
			sourceTree = "<group>";
		};
		C5ADFBBF1DDCC7840011824B = {
			isa = PBXGroup;
			children = (
				35B711DB1E5E7B70001EDA8D /* Examples */,
				C5ADFBCB1DDCC7840011824B /* MapboxCoreNavigation */,
				351BEBD81E5BCC28006FE110 /* MapboxNavigation */,
				C5ADFBD61DDCC7840011824B /* MapboxCoreNavigationTests */,
				35B711D01E5E7AD2001EDA8D /* MapboxNavigationTests */,
				C5ADFBCA1DDCC7840011824B /* Products */,
				A9E2B43473B53369153F54C6 /* Frameworks */,
			);
			sourceTree = "<group>";
		};
		C5ADFBCA1DDCC7840011824B /* Products */ = {
			isa = PBXGroup;
			children = (
				C5ADFBC91DDCC7840011824B /* MapboxCoreNavigation.framework */,
				C5ADFBD21DDCC7840011824B /* MapboxCoreNavigationTests.xctest */,
				351BEBD71E5BCC28006FE110 /* MapboxNavigation.framework */,
				358D14631E5E3B7700ADE590 /* Example-Swift.app */,
				358D14A61E5E3FDC00ADE590 /* Example-Objective-C.app */,
				352BBC471E5E78D700703DF1 /* Example-SwiftTests.xctest */,
				352BBC551E5E78EA00703DF1 /* Example-Objective-CTests.xctest */,
				35B711CF1E5E7AD2001EDA8D /* MapboxNavigationTests.xctest */,
			);
			name = Products;
			sourceTree = "<group>";
		};
		C5ADFBCB1DDCC7840011824B /* MapboxCoreNavigation */ = {
			isa = PBXGroup;
			children = (
				C53C196A1F38E9C1008DB406 /* Resources */,
				C56173591F182103005954F6 /* Extensions */,
				C5ADFBCC1DDCC7840011824B /* MapboxCoreNavigation.h */,
				C5ADFBCD1DDCC7840011824B /* Info.plist */,
				DADAD826203504C6002E25CA /* MBNavigationSettings.h */,
				DADAD827203504C6002E25CA /* MBNavigationSettings.m */,
				35375EC01F31FA86004CE727 /* NavigationSettings.swift */,
				C58D6BAC1DDCF2AE00387F53 /* Constants.swift */,
				351BEC0B1E5BCC72006FE110 /* DistanceFormatter.swift */,
				353E68FB1EF0B7F8007B2AE5 /* NavigationLocationManager.swift */,
				351174F31EF1C0530065E248 /* ReplayLocationManager.swift */,
				C5CFE4871EF2FD4C006F48E8 /* MMEEventsManager.swift */,
				35D457A61E2D253100A89946 /* MBRouteController.h */,
				35B839481E2E3D5D0045A868 /* MBRouteController.m */,
				C5ADFBF91DDCC9580011824B /* RouteController.swift */,
				64847A031F04629D003F3A69 /* Feedback.swift */,
				C5ADFBFB1DDCC9AD0011824B /* RouteProgress.swift */,
				353E69031EF0C4E5007B2AE5 /* SimulatedLocationManager.swift */,
				C5E7A31B1F4F6828001CB015 /* NavigationRouteOptions.swift */,
			);
			path = MapboxCoreNavigation;
			sourceTree = "<group>";
		};
		C5ADFBD61DDCC7840011824B /* MapboxCoreNavigationTests */ = {
			isa = PBXGroup;
			children = (
				C52D09CF1DEF5E5F00BE3C5C /* Fixtures */,
				C52D09D21DEF636C00BE3C5C /* Fixture.swift */,
				C5ADFBD71DDCC7840011824B /* MapboxCoreNavigationTests.swift */,
				359A8AEC1FA78D3000BDB486 /* DistanceFormatterTests.swift */,
				C52AC1251DF0E48600396B9F /* RouteProgressTests.swift */,
				C5ADFBD91DDCC7840011824B /* Info.plist */,
				359574A91F28CCBB00838209 /* LocationTests.swift */,
				C5ABB50D20408D2C00AFA92C /* RouteControllerTests.swift */,
				C5BF7371206AB0DF00CDBB6D /* CLHeadingPrivate.h */,
				C5BF7370206AB0DE00CDBB6D /* MapboxCoreNavigationTests-Bridging-Header.h */,
			);
			path = MapboxCoreNavigationTests;
			sourceTree = "<group>";
		};
/* End PBXGroup section */

/* Begin PBXHeadersBuildPhase section */
		351BEBD41E5BCC28006FE110 /* Headers */ = {
			isa = PBXHeadersBuildPhase;
			buildActionMask = 2147483647;
			files = (
				DA23C9611F4FC05C00BA9522 /* MGLMapView+MGLNavigationAdditions.h in Headers */,
				35D825FE1E6A2EC60088F83B /* MapboxNavigation.h in Headers */,
				DADAD82E20350849002E25CA /* MBRouteVoiceController.h in Headers */,
			);
			runOnlyForDeploymentPostprocessing = 0;
		};
		C5ADFBC61DDCC7840011824B /* Headers */ = {
			isa = PBXHeadersBuildPhase;
			buildActionMask = 2147483647;
			files = (
				DADAD828203504C6002E25CA /* MBNavigationSettings.h in Headers */,
				35D457A71E2D253100A89946 /* MBRouteController.h in Headers */,
				C5C94C1B1DDCD22B0097296A /* MapboxCoreNavigation.h in Headers */,
			);
			runOnlyForDeploymentPostprocessing = 0;
		};
/* End PBXHeadersBuildPhase section */

/* Begin PBXNativeTarget section */
		351BEBD61E5BCC28006FE110 /* MapboxNavigation */ = {
			isa = PBXNativeTarget;
			buildConfigurationList = 351BEBDE1E5BCC28006FE110 /* Build configuration list for PBXNativeTarget "MapboxNavigation" */;
			buildPhases = (
				351BEBD21E5BCC28006FE110 /* Sources */,
				351BEBD41E5BCC28006FE110 /* Headers */,
				351BEBD51E5BCC28006FE110 /* Resources */,
				351BEBD31E5BCC28006FE110 /* Frameworks */,
			);
			buildRules = (
			);
			dependencies = (
				35CEA3581E5CEBBC009F2255 /* PBXTargetDependency */,
			);
			name = MapboxNavigation;
			productName = MapboxNavigation;
			productReference = 351BEBD71E5BCC28006FE110 /* MapboxNavigation.framework */;
			productType = "com.apple.product-type.framework";
		};
		352BBC461E5E78D700703DF1 /* Example-SwiftTests */ = {
			isa = PBXNativeTarget;
			buildConfigurationList = 352BBC4E1E5E78D700703DF1 /* Build configuration list for PBXNativeTarget "Example-SwiftTests" */;
			buildPhases = (
				352BBC431E5E78D700703DF1 /* Sources */,
				352BBC441E5E78D700703DF1 /* Frameworks */,
				352BBC451E5E78D700703DF1 /* Resources */,
			);
			buildRules = (
			);
			dependencies = (
				352BBC4D1E5E78D700703DF1 /* PBXTargetDependency */,
			);
			name = "Example-SwiftTests";
			productName = "Example-SwiftTests";
			productReference = 352BBC471E5E78D700703DF1 /* Example-SwiftTests.xctest */;
			productType = "com.apple.product-type.bundle.unit-test";
		};
		352BBC541E5E78EA00703DF1 /* Example-Objective-CTests */ = {
			isa = PBXNativeTarget;
			buildConfigurationList = 352BBC5C1E5E78EA00703DF1 /* Build configuration list for PBXNativeTarget "Example-Objective-CTests" */;
			buildPhases = (
				352BBC511E5E78EA00703DF1 /* Sources */,
				352BBC521E5E78EA00703DF1 /* Frameworks */,
				352BBC531E5E78EA00703DF1 /* Resources */,
			);
			buildRules = (
			);
			dependencies = (
				352BBC5B1E5E78EA00703DF1 /* PBXTargetDependency */,
			);
			name = "Example-Objective-CTests";
			productName = "Example-Objective-CTests";
			productReference = 352BBC551E5E78EA00703DF1 /* Example-Objective-CTests.xctest */;
			productType = "com.apple.product-type.bundle.unit-test";
		};
		358D14621E5E3B7700ADE590 /* Example-Swift */ = {
			isa = PBXNativeTarget;
			buildConfigurationList = 358D14741E5E3B7700ADE590 /* Build configuration list for PBXNativeTarget "Example-Swift" */;
			buildPhases = (
				358D145F1E5E3B7700ADE590 /* Sources */,
				358D14601E5E3B7700ADE590 /* Frameworks */,
				358D14611E5E3B7700ADE590 /* Resources */,
				354A01C41E66265100D765C2 /* Embed Frameworks */,
				35E9B0AC1F9E0C2300BF84AB /* Copy Carthage Dependencies */,
				DA408F661FB3CA3C004D9661 /* Apply Mapbox Access Token */,
			);
			buildRules = (
			);
			dependencies = (
				354A01D41E66268800D765C2 /* PBXTargetDependency */,
				354A01D21E66268400D765C2 /* PBXTargetDependency */,
			);
			name = "Example-Swift";
			productName = "Example-Swift";
			productReference = 358D14631E5E3B7700ADE590 /* Example-Swift.app */;
			productType = "com.apple.product-type.application";
		};
		358D14A51E5E3FDC00ADE590 /* Example-Objective-C */ = {
			isa = PBXNativeTarget;
			buildConfigurationList = 358D14BA1E5E3FDC00ADE590 /* Build configuration list for PBXNativeTarget "Example-Objective-C" */;
			buildPhases = (
				358D14A21E5E3FDC00ADE590 /* Sources */,
				358D14A31E5E3FDC00ADE590 /* Frameworks */,
				358D14A41E5E3FDC00ADE590 /* Resources */,
				354A01DF1E6626EA00D765C2 /* Embed Frameworks */,
				DA408F671FB3CA5C004D9661 /* Apply Mapbox Access Token */,
			);
			buildRules = (
			);
			dependencies = (
				354A01D81E6626D400D765C2 /* PBXTargetDependency */,
				354A01DA1E6626D400D765C2 /* PBXTargetDependency */,
			);
			name = "Example-Objective-C";
			productName = "Example-Objective-C";
			productReference = 358D14A61E5E3FDC00ADE590 /* Example-Objective-C.app */;
			productType = "com.apple.product-type.application";
		};
		35B711CE1E5E7AD2001EDA8D /* MapboxNavigationTests */ = {
			isa = PBXNativeTarget;
			buildConfigurationList = 35B711D71E5E7AD2001EDA8D /* Build configuration list for PBXNativeTarget "MapboxNavigationTests" */;
			buildPhases = (
				35B711CB1E5E7AD2001EDA8D /* Sources */,
				35B711CC1E5E7AD2001EDA8D /* Frameworks */,
				35B711CD1E5E7AD2001EDA8D /* Resources */,
				35B711DA1E5E7AEC001EDA8D /* Carthage copy frameworks */,
			);
			buildRules = (
			);
			dependencies = (
				3525449C1E663D2C004C8F1C /* PBXTargetDependency */,
				35B711D61E5E7AD2001EDA8D /* PBXTargetDependency */,
			);
			name = MapboxNavigationTests;
			productName = MapboxNavigationTests;
			productReference = 35B711CF1E5E7AD2001EDA8D /* MapboxNavigationTests.xctest */;
			productType = "com.apple.product-type.bundle.unit-test";
		};
		C5ADFBC81DDCC7840011824B /* MapboxCoreNavigation */ = {
			isa = PBXNativeTarget;
			buildConfigurationList = C5ADFBDD1DDCC7840011824B /* Build configuration list for PBXNativeTarget "MapboxCoreNavigation" */;
			buildPhases = (
				C5ADFBC41DDCC7840011824B /* Sources */,
				C5ADFBC61DDCC7840011824B /* Headers */,
				C5ADFBC71DDCC7840011824B /* Resources */,
				35A7DBEB1E3A1C59000BAB5C /* Frameworks */,
			);
			buildRules = (
			);
			dependencies = (
			);
			name = MapboxCoreNavigation;
			productName = MapboxNavigation;
			productReference = C5ADFBC91DDCC7840011824B /* MapboxCoreNavigation.framework */;
			productType = "com.apple.product-type.framework";
		};
		C5ADFBD11DDCC7840011824B /* MapboxCoreNavigationTests */ = {
			isa = PBXNativeTarget;
			buildConfigurationList = C5ADFBE01DDCC7840011824B /* Build configuration list for PBXNativeTarget "MapboxCoreNavigationTests" */;
			buildPhases = (
				C5ADFBCE1DDCC7840011824B /* Sources */,
				C5ADFBCF1DDCC7840011824B /* Frameworks */,
				C5ADFBD01DDCC7840011824B /* Resources */,
				352BBC3A1E5E69A700703DF1 /* Carthage copy frameworks */,
			);
			buildRules = (
			);
			dependencies = (
				C5ADFBD51DDCC7840011824B /* PBXTargetDependency */,
				352BBC3F1E5E6ADC00703DF1 /* PBXTargetDependency */,
			);
			name = MapboxCoreNavigationTests;
			productName = MapboxNavigationTests;
			productReference = C5ADFBD21DDCC7840011824B /* MapboxCoreNavigationTests.xctest */;
			productType = "com.apple.product-type.bundle.unit-test";
		};
/* End PBXNativeTarget section */

/* Begin PBXProject section */
		C5ADFBC01DDCC7840011824B /* Project object */ = {
			isa = PBXProject;
			attributes = {
				KnownAssetTags = (
					New,
				);
				LastSwiftUpdateCheck = 0820;
				LastUpgradeCheck = 0920;
				ORGANIZATIONNAME = Mapbox;
				TargetAttributes = {
					351BEBD61E5BCC28006FE110 = {
						CreatedOnToolsVersion = 8.2.1;
						DevelopmentTeam = GJZR2MEM28;
						LastSwiftMigration = 0910;
						ProvisioningStyle = Automatic;
					};
					352BBC461E5E78D700703DF1 = {
						CreatedOnToolsVersion = 8.2.1;
						DevelopmentTeam = GJZR2MEM28;
						LastSwiftMigration = 0910;
						ProvisioningStyle = Automatic;
						TestTargetID = 358D14621E5E3B7700ADE590;
					};
					352BBC541E5E78EA00703DF1 = {
						CreatedOnToolsVersion = 8.2.1;
						DevelopmentTeam = GJZR2MEM28;
						ProvisioningStyle = Automatic;
						TestTargetID = 358D14A51E5E3FDC00ADE590;
					};
					358D14621E5E3B7700ADE590 = {
						CreatedOnToolsVersion = 8.2.1;
						DevelopmentTeam = GJZR2MEM28;
						LastSwiftMigration = 0910;
						ProvisioningStyle = Automatic;
					};
					358D14A51E5E3FDC00ADE590 = {
						CreatedOnToolsVersion = 8.2.1;
						DevelopmentTeam = GJZR2MEM28;
						ProvisioningStyle = Automatic;
					};
					35B711CE1E5E7AD2001EDA8D = {
						CreatedOnToolsVersion = 8.2.1;
						DevelopmentTeam = GJZR2MEM28;
						LastSwiftMigration = 0910;
						ProvisioningStyle = Automatic;
					};
					C5ADFBC81DDCC7840011824B = {
						CreatedOnToolsVersion = 8.1;
						DevelopmentTeam = GJZR2MEM28;
						LastSwiftMigration = 0910;
						ProvisioningStyle = Automatic;
					};
					C5ADFBD11DDCC7840011824B = {
						CreatedOnToolsVersion = 8.1;
						DevelopmentTeam = GJZR2MEM28;
						LastSwiftMigration = 0920;
						ProvisioningStyle = Automatic;
					};
				};
			};
			buildConfigurationList = C5ADFBC31DDCC7840011824B /* Build configuration list for PBXProject "MapboxNavigation" */;
			compatibilityVersion = "Xcode 3.2";
			developmentRegion = English;
			hasScannedForEncodings = 0;
			knownRegions = (
				en,
				Base,
				"zh-Hans",
				sv,
				vi,
				ca,
				fa,
				fr,
				hu,
				lt,
				es,
				it,
				"zh-Hant",
				ru,
				sl,
				uk,
				"pt-BR",
				de,
				nl,
				bg,
				da,
				he,
				ar,
				"pt-PT",
			);
			mainGroup = C5ADFBBF1DDCC7840011824B;
			productRefGroup = C5ADFBCA1DDCC7840011824B /* Products */;
			projectDirPath = "";
			projectRoot = "";
			targets = (
				358D14621E5E3B7700ADE590 /* Example-Swift */,
				358D14A51E5E3FDC00ADE590 /* Example-Objective-C */,
				C5ADFBC81DDCC7840011824B /* MapboxCoreNavigation */,
				351BEBD61E5BCC28006FE110 /* MapboxNavigation */,
				C5ADFBD11DDCC7840011824B /* MapboxCoreNavigationTests */,
				352BBC461E5E78D700703DF1 /* Example-SwiftTests */,
				352BBC541E5E78EA00703DF1 /* Example-Objective-CTests */,
				35B711CE1E5E7AD2001EDA8D /* MapboxNavigationTests */,
			);
		};
/* End PBXProject section */

/* Begin PBXResourcesBuildPhase section */
		351BEBD51E5BCC28006FE110 /* Resources */ = {
			isa = PBXResourcesBuildPhase;
			buildActionMask = 2147483647;
			files = (
				DAAE5F301EAE4C4700832871 /* Localizable.strings in Resources */,
				351BEC291E5BD530006FE110 /* Assets.xcassets in Resources */,
				C520EE901EBB84F9008805BC /* Navigation.storyboard in Resources */,
				DA3525702010A5210048DDFC /* Localizable.stringsdict in Resources */,
			);
			runOnlyForDeploymentPostprocessing = 0;
		};
		352BBC451E5E78D700703DF1 /* Resources */ = {
			isa = PBXResourcesBuildPhase;
			buildActionMask = 2147483647;
			files = (
			);
			runOnlyForDeploymentPostprocessing = 0;
		};
		352BBC531E5E78EA00703DF1 /* Resources */ = {
			isa = PBXResourcesBuildPhase;
			buildActionMask = 2147483647;
			files = (
			);
			runOnlyForDeploymentPostprocessing = 0;
		};
		358D14611E5E3B7700ADE590 /* Resources */ = {
			isa = PBXResourcesBuildPhase;
			buildActionMask = 2147483647;
			files = (
				35002D691E5F6B2F0090E733 /* Main.storyboard in Resources */,
				354D9F891EF2FE900006FAA8 /* tunnel.json in Resources */,
				35002D611E5F6ADB0090E733 /* Assets.xcassets in Resources */,
				35002D621E5F6ADB0090E733 /* Base.lproj in Resources */,
				355D20DC1EF30A6D0012B1E0 /* tunnel.route in Resources */,
			);
			runOnlyForDeploymentPostprocessing = 0;
		};
		358D14A41E5E3FDC00ADE590 /* Resources */ = {
			isa = PBXResourcesBuildPhase;
			buildActionMask = 2147483647;
			files = (
				35002D6F1E5F6C7F0090E733 /* Base.lproj in Resources */,
				35002D6E1E5F6C7F0090E733 /* Assets.xcassets in Resources */,
				35002D761E5F6CD30090E733 /* Main.storyboard in Resources */,
			);
			runOnlyForDeploymentPostprocessing = 0;
		};
		35B711CD1E5E7AD2001EDA8D /* Resources */ = {
			isa = PBXResourcesBuildPhase;
			buildActionMask = 2147483647;
			files = (
				351030111F54B72000E3B7E7 /* route-for-lane-testing.json in Resources */,
				3527D2B91EC4619400C07FC9 /* Fixtures.xcassets in Resources */,
				35DC9D8D1F431E59001ECD64 /* route.json in Resources */,
				355DB5771EFA780E0091BFB7 /* UnionSquare-to-GGPark.route in Resources */,
				355DB5751EFA78070091BFB7 /* GGPark-to-BernalHeights.route in Resources */,
				3540514D1F73F3BB00ED572D /* route-with-straight-roundabout.json in Resources */,
				16B63DCD205C8EEF002D56D4 /* route-with-instructions.json in Resources */,
				35DC9D8F1F4321CC001ECD64 /* route-with-lanes.json in Resources */,
			);
			runOnlyForDeploymentPostprocessing = 0;
		};
		C5ADFBC71DDCC7840011824B /* Resources */ = {
			isa = PBXResourcesBuildPhase;
			buildActionMask = 2147483647;
			files = (
				C53C196D1F38EA25008DB406 /* Localizable.strings in Resources */,
			);
			runOnlyForDeploymentPostprocessing = 0;
		};
		C5ADFBD01DDCC7840011824B /* Resources */ = {
			isa = PBXResourcesBuildPhase;
			buildActionMask = 2147483647;
			files = (
				C5387A9D1F8FDB13000D2E93 /* routeWithInstructions.json in Resources */,
				C5EF397520599120009A2C50 /* straight-line.json in Resources */,
				DAB2CCE71DF7AFDF001B2FE1 /* dc-line.geojson in Resources */,
				35718BE71EF3194200AFA3D1 /* tunnel.json in Resources */,
				C52D09CE1DEF5E5100BE3C5C /* route.json in Resources */,
				35718BE81EF3194500AFA3D1 /* tunnel.route in Resources */,
			);
			runOnlyForDeploymentPostprocessing = 0;
		};
/* End PBXResourcesBuildPhase section */

/* Begin PBXShellScriptBuildPhase section */
		352BBC3A1E5E69A700703DF1 /* Carthage copy frameworks */ = {
			isa = PBXShellScriptBuildPhase;
			buildActionMask = 2147483647;
			files = (
			);
			inputPaths = (
				"$(SRCROOT)/Carthage/Build/iOS/MapboxDirections.framework",
				"$(SRCROOT)/Carthage/Build/iOS/Polyline.framework",
				"$(SRCROOT)/Carthage/Build/iOS/MapboxMobileEvents.framework",
			);
			name = "Carthage copy frameworks";
			outputPaths = (
			);
			runOnlyForDeploymentPostprocessing = 0;
			shellPath = /bin/sh;
			shellScript = "/usr/local/bin/carthage copy-frameworks";
		};
		35B711DA1E5E7AEC001EDA8D /* Carthage copy frameworks */ = {
			isa = PBXShellScriptBuildPhase;
			buildActionMask = 2147483647;
			files = (
			);
			inputPaths = (
				"$(SRCROOT)/Carthage/Build/iOS/Mapbox.framework",
				"$(SRCROOT)/Carthage/Build/iOS/MapboxDirections.framework",
				"$(SRCROOT)/Carthage/Build/iOS/Polyline.framework",
				"$(SRCROOT)/Carthage/Build/iOS/FBSnapshotTestCase.framework",
				"$(SRCROOT)/Carthage/Build/iOS/MapboxMobileEvents.framework",
				"$(SRCROOT)/Carthage/Build/iOS/Solar.framework",
				"$(SRCROOT)/Carthage/Build/iOS/Turf.framework",
				"$(SRCROOT)/Carthage/Build/iOS/MapboxSpeech.framework",
			);
			name = "Carthage copy frameworks";
			outputPaths = (
			);
			runOnlyForDeploymentPostprocessing = 0;
			shellPath = /bin/sh;
			shellScript = "/usr/local/bin/carthage copy-frameworks";
		};
		35E9B0AC1F9E0C2300BF84AB /* Copy Carthage Dependencies */ = {
			isa = PBXShellScriptBuildPhase;
			buildActionMask = 2147483647;
			files = (
			);
			inputPaths = (
				"$(SRCROOT)/Carthage/Build/iOS/Mapbox.framework",
				"$(SRCROOT)/Carthage/Build/iOS/MapboxDirections.framework",
				"$(SRCROOT)/Carthage/Build/iOS/Polyline.framework",
				"$(SRCROOT)/Carthage/Build/iOS/Turf.framework",
				"$(SRCROOT)/Carthage/Build/iOS/Solar.framework",
				"$(SRCROOT)/Carthage/Build/iOS/MapboxMobileEvents.framework",
				"$(SRCROOT)/Carthage/Build/iOS/MapboxSpeech.framework",
			);
			name = "Copy Carthage Dependencies";
			outputPaths = (
				"$(BUILT_PRODUCTS_DIR)/$(FRAMEWORKS_FOLDER_PATH)/Mapbox.framework",
				"$(BUILT_PRODUCTS_DIR)/$(FRAMEWORKS_FOLDER_PATH)/MapboxDirections.framework",
				"$(BUILT_PRODUCTS_DIR)/$(FRAMEWORKS_FOLDER_PATH)/Polyline.framework",
				"$(BUILT_PRODUCTS_DIR)/$(FRAMEWORKS_FOLDER_PATH)/Turf.framework",
				"$(BUILT_PRODUCTS_DIR)/$(FRAMEWORKS_FOLDER_PATH)/Solar.framework",
				"$(BUILT_PRODUCTS_DIR)/$(FRAMEWORKS_FOLDER_PATH)/MapboxMobileEvents.framework",
				"$(BUILT_PRODUCTS_DIR)/$(FRAMEWORKS_FOLDER_PATH)/MapboxSpeech.framework",
			);
			runOnlyForDeploymentPostprocessing = 0;
			shellPath = /bin/sh;
			shellScript = "/usr/local/bin/carthage copy-frameworks";
		};
		DA408F661FB3CA3C004D9661 /* Apply Mapbox Access Token */ = {
			isa = PBXShellScriptBuildPhase;
			buildActionMask = 2147483647;
			files = (
			);
			inputPaths = (
			);
			name = "Apply Mapbox Access Token";
			outputPaths = (
			);
			runOnlyForDeploymentPostprocessing = 0;
			shellPath = /bin/sh;
			shellScript = "# This Run Script build phase helps to keep the navigation SDK’s developers from exposing their own access tokens during development. See <https://www.mapbox.com/help/ios-private-access-token/> for more information. If you are developing an application privately, you may add the MGLMapboxAccessToken key directly to your Info.plist file and delete this build phase.\n\ntoken_file=~/.mapbox\ntoken_file2=~/mapbox\ntoken=\"$(cat $token_file 2>/dev/null || cat $token_file2 2>/dev/null)\"\nif [ \"$token\" ]; then\nplutil -replace MGLMapboxAccessToken -string $token \"$TARGET_BUILD_DIR/$INFOPLIST_PATH\"\nelse\necho 'warning: Missing Mapbox access token'\nopen 'https://www.mapbox.com/studio/account/tokens/'\necho \"warning: Get an access token from <https://www.mapbox.com/studio/account/tokens/>, then create a new file at $token_file or $token_file2 that contains the access token.\"\nfi\n";
		};
		DA408F671FB3CA5C004D9661 /* Apply Mapbox Access Token */ = {
			isa = PBXShellScriptBuildPhase;
			buildActionMask = 2147483647;
			files = (
			);
			inputPaths = (
			);
			name = "Apply Mapbox Access Token";
			outputPaths = (
			);
			runOnlyForDeploymentPostprocessing = 0;
			shellPath = /bin/sh;
			shellScript = "# This Run Script build phase helps to keep the navigation SDK’s developers from exposing their own access tokens during development. See <https://www.mapbox.com/help/ios-private-access-token/> for more information. If you are developing an application privately, you may add the MGLMapboxAccessToken key directly to your Info.plist file and delete this build phase.\n\ntoken_file=~/.mapbox\ntoken_file2=~/mapbox\ntoken=\"$(cat $token_file 2>/dev/null || cat $token_file2 2>/dev/null)\"\nif [ \"$token\" ]; then\nplutil -replace MGLMapboxAccessToken -string $token \"$TARGET_BUILD_DIR/$INFOPLIST_PATH\"\nelse\necho 'warning: Missing Mapbox access token'\nopen 'https://www.mapbox.com/studio/account/tokens/'\necho \"warning: Get an access token from <https://www.mapbox.com/studio/account/tokens/>, then create a new file at $token_file or $token_file2 that contains the access token.\"\nfi\n";
		};
/* End PBXShellScriptBuildPhase section */

/* Begin PBXSourcesBuildPhase section */
		351BEBD21E5BCC28006FE110 /* Sources */ = {
			isa = PBXSourcesBuildPhase;
			buildActionMask = 2147483647;
			files = (
				351BEBF11E5BCC63006FE110 /* MGLMapView.swift in Sources */,
				351BEC061E5BCC6C006FE110 /* ManeuverDirection.swift in Sources */,
				35D825FC1E6A2DBE0088F83B /* MGLMapView+MGLNavigationAdditions.m in Sources */,
				353280A11FA72871005175F3 /* InstructionLabel.swift in Sources */,
				351BEBFF1E5BCC63006FE110 /* ManeuversStyleKit.swift in Sources */,
				35D428291FA0B61F00176028 /* InstructionsBannerViewLayout.swift in Sources */,
				C54C655220336F2600D338E0 /* Constants.swift in Sources */,
				353610CE1FAB6A8F00FB1746 /* BottomBannerView.swift in Sources */,
				C58822001FB0F0D7008B0A2D /* Error.swift in Sources */,
				35C9973F1E732C1B00544D1C /* RouteVoiceController.swift in Sources */,
				8D24A2FA20449B430098CBF8 /* Dictionary.swift in Sources */,
				8DB45E90201698EB001EA6A3 /* UIStackView.swift in Sources */,
				351BEBFC1E5BCC63006FE110 /* NavigationViewController.swift in Sources */,
				8D8EA9BC20575CD80077F478 /* FeedbackCollectionViewCell.swift in Sources */,
				35E407681F5625FF00EFC814 /* StyleKitMarker.swift in Sources */,
				C588C3C21F33882100520EF2 /* String.swift in Sources */,
				3512C7C81FB0A0C100CDD2A3 /* UIViewController.swift in Sources */,
				C53208AB1E81FFB900910266 /* NavigationMapView.swift in Sources */,
				351BEBF61E5BCC63006FE110 /* RouteMapViewController.swift in Sources */,
				16A509D7202BC0CA0011D788 /* ImageDownload.swift in Sources */,
				8DB63A3A1FBBCA2200928389 /* RatingControl.swift in Sources */,
				8D391CE21FD71E78006BB91F /* Waypoint.swift in Sources */,
				353EC9D71FB09708002EB0AB /* StepsViewController.swift in Sources */,
				35726EE81F0856E900AFA1B6 /* DayStyle.swift in Sources */,
				35DC9D911F4323AA001ECD64 /* LanesView.swift in Sources */,
				359D1B281FFE70D30052FA42 /* NavigationView.swift in Sources */,
				8DE879661FBB9980002F06C0 /* EndOfRouteViewController.swift in Sources */,
				8D24A2F62040960C0098CBF8 /* UIEdgeInsets.swift in Sources */,
				DADAD82F20350849002E25CA /* MBRouteVoiceController.m in Sources */,
				C57491DF1FACC42F006F97BC /* CGPoint.swift in Sources */,
				C58159011EA6D02700FC6C3D /* MGLVectorSource.swift in Sources */,
				351BEC011E5BCC63006FE110 /* ManeuverView.swift in Sources */,
				35B1E2951F1FF8EC00A13D32 /* UserCourseView.swift in Sources */,
				C5BF735B20699E9C00CDBB6D /* SpeedLimit.swift in Sources */,
				35B5A47E1FFFDCE5000A3C8D /* NavigationViewLayout.swift in Sources */,
				3531C2701F9E095400D92F9A /* InstructionsBannerView.swift in Sources */,
				35DA85791FC45787004092EC /* StatusView.swift in Sources */,
				35025F3F1F051DD2002BA3EA /* DialogViewController.swift in Sources */,
				359A8AEF1FA7B25B00BDB486 /* LanesStyleKit.swift in Sources */,
				355ED3701FAB724F00BCE1B8 /* BottomBannerViewLayout.swift in Sources */,
				351BEC0E1E5BCC72006FE110 /* DashedLineView.swift in Sources */,
				351BEC051E5BCC6C006FE110 /* LaneView.swift in Sources */,
				C5A7EC5C1FD610A80008B9BA /* VisualInstructionComponent.swift in Sources */,
				351BEC0D1E5BCC72006FE110 /* Bundle.swift in Sources */,
				8DF399B21FB257B30034904C /* UIGestureRecognizer.swift in Sources */,
				35B7837E1F9547B300291F9A /* Transitioning.swift in Sources */,
				C565168B1FE1E23E00A0AD18 /* MapboxVoiceController.swift in Sources */,
				35CF34B11F0A733200C2692E /* UIFont.swift in Sources */,
				C51DF8671F38C337006C6A15 /* Date.swift in Sources */,
				359D283C1F9DC14F00FDE9C9 /* UICollectionView.swift in Sources */,
				8D24A2F820409A890098CBF8 /* CGSize.swift in Sources */,
				35CB1E131F97DD740011CC44 /* FeedbackItem.swift in Sources */,
				35F611C41F1E1C0500C43249 /* FeedbackViewController.swift in Sources */,
				353AA5601FCEF583009F0384 /* StyleManager.swift in Sources */,
				35F520C01FB482A200FC9C37 /* NextBannerView.swift in Sources */,
				C5A6B2DD1F4CE8E8004260EA /* StyleType.swift in Sources */,
				C5381F03204E052A00A5493E /* UIDevice.swift in Sources */,
				351BEC021E5BCC63006FE110 /* UIView.swift in Sources */,
				160D8279205996DA00D278D6 /* DataCache.swift in Sources */,
				351BEBF21E5BCC63006FE110 /* Style.swift in Sources */,
				C5D1C9941FB236900067C619 /* ErrorCode.swift in Sources */,
				3EA937B1F4DF73EB004BA6BE /* InstructionPresenter.swift in Sources */,
				3EA93A1FEFDDB709DE84BED9 /* ImageRepository.swift in Sources */,
				3EA9371104016CD402547F1A /* ImageCache.swift in Sources */,
				3EA9369C33A8F10DAE9043AA /* ImageDownloader.swift in Sources */,
				3EA9301B03F8679BEDD4795F /* Cache.swift in Sources */,
			);
			runOnlyForDeploymentPostprocessing = 0;
		};
		352BBC431E5E78D700703DF1 /* Sources */ = {
			isa = PBXSourcesBuildPhase;
			buildActionMask = 2147483647;
			files = (
				352BBC4A1E5E78D700703DF1 /* Example_SwiftTests.swift in Sources */,
			);
			runOnlyForDeploymentPostprocessing = 0;
		};
		352BBC511E5E78EA00703DF1 /* Sources */ = {
			isa = PBXSourcesBuildPhase;
			buildActionMask = 2147483647;
			files = (
				352BBC581E5E78EA00703DF1 /* Example_Objective_CTests.m in Sources */,
			);
			runOnlyForDeploymentPostprocessing = 0;
		};
		358D145F1E5E3B7700ADE590 /* Sources */ = {
			isa = PBXSourcesBuildPhase;
			buildActionMask = 2147483647;
			files = (
				358D14681E5E3B7700ADE590 /* ViewController.swift in Sources */,
				C5D9800D1EFA8BA9006DBF2E /* CustomViewController.swift in Sources */,
				DA23C9641F4FC0A600BA9522 /* MGLMapView+CustomAdditions.m in Sources */,
				6441B16A1EFC64E50076499F /* WaypointConfirmationViewController.swift in Sources */,
				358D14661E5E3B7700ADE590 /* AppDelegate.swift in Sources */,
			);
			runOnlyForDeploymentPostprocessing = 0;
		};
		358D14A21E5E3FDC00ADE590 /* Sources */ = {
			isa = PBXSourcesBuildPhase;
			buildActionMask = 2147483647;
			files = (
				352BBC401E5E6C9F00703DF1 /* AppDelegate.m in Sources */,
				35002D711E5F6C7F0090E733 /* main.m in Sources */,
				35C6A35B1E5E418D0004CA57 /* ViewController.m in Sources */,
			);
			runOnlyForDeploymentPostprocessing = 0;
		};
		35B711CB1E5E7AD2001EDA8D /* Sources */ = {
			isa = PBXSourcesBuildPhase;
			buildActionMask = 2147483647;
			files = (
				C53361CC206AFC28002D07BE /* SpeedLimitSignTests.swift in Sources */,
				35DC585D1FABC61100B5A956 /* InstructionsBannerViewIntegrationTests.swift in Sources */,
				3502231A205BC94E00E1449A /* Constants.swift in Sources */,
				1662244720256C0700EA4824 /* ImageLoadingURLProtocolSpy.swift in Sources */,
				16E4F97F205B05FE00531791 /* MapboxVoiceControllerTests.swift in Sources */,
				35A262B92050A5CD00AEFF6D /* InstructionsBannerViewSnapshotTests.swift in Sources */,
				35F1F5931FD57EFD00F8E502 /* StyleManagerTests.swift in Sources */,
				16A509D5202A87B20011D788 /* ImageDownloaderTests.swift in Sources */,
				166224452025699600EA4824 /* ImageRepositoryTests.swift in Sources */,
				160D827B2059973C00D278D6 /* DataCacheTests.swift in Sources */,
				16E3625C201265D600DF0592 /* ImageDownloadOperationSpy.swift in Sources */,
				1662244B2029059C00EA4824 /* ImageCacheTests.swift in Sources */,
				3510300F1F54B67000E3B7E7 /* LaneTests.swift in Sources */,
				352690491ECC843700E387BD /* Fixture.swift in Sources */,
				3EA932D8F44915EFF3B8A088 /* SpeechAPISpy.swift in Sources */,
			);
			runOnlyForDeploymentPostprocessing = 0;
		};
		C5ADFBC41DDCC7840011824B /* Sources */ = {
			isa = PBXSourcesBuildPhase;
			buildActionMask = 2147483647;
			files = (
				C5381F02204E03B600A5493E /* UIDevice.swift in Sources */,
				C561735B1F182113005954F6 /* RouteStep.swift in Sources */,
				C582FD5F203626E900A9086E /* CLLocationDirection.swift in Sources */,
				35BF8CA21F28EB60003F6125 /* Array.swift in Sources */,
				353E68FC1EF0B7F8007B2AE5 /* NavigationLocationManager.swift in Sources */,
				353E68FE1EF0B985007B2AE5 /* BundleAdditions.swift in Sources */,
				C5E7A31C1F4F6828001CB015 /* NavigationRouteOptions.swift in Sources */,
				351174F41EF1C0530065E248 /* ReplayLocationManager.swift in Sources */,
				C5C94C1C1DDCD2340097296A /* RouteController.swift in Sources */,
				359574A81F28CC5A00838209 /* CLLocation.swift in Sources */,
				351927361F0FA072003A702D /* ScreenCapture.swift in Sources */,
				C5D9800F1EFBCDAD006DBF2E /* Date.swift in Sources */,
				35B839491E2E3D5D0045A868 /* MBRouteController.m in Sources */,
				DADAD829203504C6002E25CA /* MBNavigationSettings.m in Sources */,
				35A5413B1EFC052700E49846 /* RouteOptions.swift in Sources */,
				353E69041EF0C4E5007B2AE5 /* SimulatedLocationManager.swift in Sources */,
				DAFA92071F01735000A7FB09 /* DistanceFormatter.swift in Sources */,
				C5C94C1D1DDCD2370097296A /* RouteProgress.swift in Sources */,
				C5CFE4881EF2FD4C006F48E8 /* MMEEventsManager.swift in Sources */,
				C578DA081EFD0FFF0052079F /* ProcessInfo.swift in Sources */,
				35BF8CA41F28EBD8003F6125 /* String.swift in Sources */,
				64847A041F04629D003F3A69 /* Feedback.swift in Sources */,
				C58D6BAD1DDCF2AE00387F53 /* Constants.swift in Sources */,
				35C77F621FE8219900338416 /* NavigationSettings.swift in Sources */,
				C51DF8661F38C31C006C6A15 /* Locale.swift in Sources */,
			);
			runOnlyForDeploymentPostprocessing = 0;
		};
		C5ADFBCE1DDCC7840011824B /* Sources */ = {
			isa = PBXSourcesBuildPhase;
			buildActionMask = 2147483647;
			files = (
				C5ADFBD81DDCC7840011824B /* MapboxCoreNavigationTests.swift in Sources */,
				359A8AED1FA78D3000BDB486 /* DistanceFormatterTests.swift in Sources */,
				C52AC1261DF0E48600396B9F /* RouteProgressTests.swift in Sources */,
				359574AA1F28CCBB00838209 /* LocationTests.swift in Sources */,
				C52D09D31DEF636C00BE3C5C /* Fixture.swift in Sources */,
				C5ABB50E20408D2C00AFA92C /* RouteControllerTests.swift in Sources */,
			);
			runOnlyForDeploymentPostprocessing = 0;
		};
/* End PBXSourcesBuildPhase section */

/* Begin PBXTargetDependency section */
		3525449C1E663D2C004C8F1C /* PBXTargetDependency */ = {
			isa = PBXTargetDependency;
			target = C5ADFBC81DDCC7840011824B /* MapboxCoreNavigation */;
			targetProxy = 3525449B1E663D2C004C8F1C /* PBXContainerItemProxy */;
		};
		352BBC3F1E5E6ADC00703DF1 /* PBXTargetDependency */ = {
			isa = PBXTargetDependency;
			target = 358D14621E5E3B7700ADE590 /* Example-Swift */;
			targetProxy = 352BBC3E1E5E6ADC00703DF1 /* PBXContainerItemProxy */;
		};
		352BBC4D1E5E78D700703DF1 /* PBXTargetDependency */ = {
			isa = PBXTargetDependency;
			target = 358D14621E5E3B7700ADE590 /* Example-Swift */;
			targetProxy = 352BBC4C1E5E78D700703DF1 /* PBXContainerItemProxy */;
		};
		352BBC5B1E5E78EA00703DF1 /* PBXTargetDependency */ = {
			isa = PBXTargetDependency;
			target = 358D14A51E5E3FDC00ADE590 /* Example-Objective-C */;
			targetProxy = 352BBC5A1E5E78EA00703DF1 /* PBXContainerItemProxy */;
		};
		354A01D21E66268400D765C2 /* PBXTargetDependency */ = {
			isa = PBXTargetDependency;
			target = 351BEBD61E5BCC28006FE110 /* MapboxNavigation */;
			targetProxy = 354A01D11E66268400D765C2 /* PBXContainerItemProxy */;
		};
		354A01D41E66268800D765C2 /* PBXTargetDependency */ = {
			isa = PBXTargetDependency;
			target = C5ADFBC81DDCC7840011824B /* MapboxCoreNavigation */;
			targetProxy = 354A01D31E66268800D765C2 /* PBXContainerItemProxy */;
		};
		354A01D81E6626D400D765C2 /* PBXTargetDependency */ = {
			isa = PBXTargetDependency;
			target = C5ADFBC81DDCC7840011824B /* MapboxCoreNavigation */;
			targetProxy = 354A01D71E6626D400D765C2 /* PBXContainerItemProxy */;
		};
		354A01DA1E6626D400D765C2 /* PBXTargetDependency */ = {
			isa = PBXTargetDependency;
			target = 351BEBD61E5BCC28006FE110 /* MapboxNavigation */;
			targetProxy = 354A01D91E6626D400D765C2 /* PBXContainerItemProxy */;
		};
		35B711D61E5E7AD2001EDA8D /* PBXTargetDependency */ = {
			isa = PBXTargetDependency;
			target = 351BEBD61E5BCC28006FE110 /* MapboxNavigation */;
			targetProxy = 35B711D51E5E7AD2001EDA8D /* PBXContainerItemProxy */;
		};
		35CEA3581E5CEBBC009F2255 /* PBXTargetDependency */ = {
			isa = PBXTargetDependency;
			target = C5ADFBC81DDCC7840011824B /* MapboxCoreNavigation */;
			targetProxy = 35CEA3571E5CEBBC009F2255 /* PBXContainerItemProxy */;
		};
		C5ADFBD51DDCC7840011824B /* PBXTargetDependency */ = {
			isa = PBXTargetDependency;
			target = C5ADFBC81DDCC7840011824B /* MapboxCoreNavigation */;
			targetProxy = C5ADFBD41DDCC7840011824B /* PBXContainerItemProxy */;
		};
/* End PBXTargetDependency section */

/* Begin PBXVariantGroup section */
		35002D661E5F6B1B0090E733 /* Main.storyboard */ = {
			isa = PBXVariantGroup;
			children = (
				35002D671E5F6B1B0090E733 /* Base */,
				35C6ED9C1EBB224A00A27EF8 /* zh-Hans */,
				35C6ED9E1EBB224D00A27EF8 /* sv */,
				35C6EDA01EBB224E00A27EF8 /* vi */,
				35C6EDA21EBB224F00A27EF8 /* ca */,
				35C6EDAD1EBB266300A27EF8 /* en */,
				DA625E901F10557300FBE176 /* fa */,
				DA625E931F105B1900FBE176 /* fr */,
				DA625E981F105C1200FBE176 /* hu */,
				DA625E9D1F105D1A00FBE176 /* lt */,
				DAA293011F16DA0C00D94613 /* es */,
				DAE7114C1F22E94E009AED76 /* it */,
				DA8264851F2AAD8400454B24 /* zh-Hant */,
				35190E911F461A32007C1393 /* ru */,
				DA3327391F50C6DA00C5EE88 /* sl */,
				DA33273D1F50C7CA00C5EE88 /* uk */,
				3531C2671F9DDC6E00D92F9A /* pt-BR */,
				DA545ABA1FA993DF0090908E /* de */,
				DA545ABE1FA9A1370090908E /* nl */,
				DA5AD03C1FEBA03700FC7D7B /* bg */,
				DA3525712011435E0048DDFC /* da */,
				DAC049C020171886004C2217 /* he */,
				DAE26B1A20644047001D6E1F /* ar */,
				DAE26B20206441D8001D6E1F /* pt-PT */,
			);
			name = Main.storyboard;
			sourceTree = "<group>";
		};
		35002D741E5F6CD30090E733 /* Main.storyboard */ = {
			isa = PBXVariantGroup;
			children = (
				35002D751E5F6CD30090E733 /* Base */,
				35C6EDA41EBB227100A27EF8 /* zh-Hans */,
				35C6EDA61EBB227600A27EF8 /* sv */,
				35C6EDA81EBB227900A27EF8 /* vi */,
				35C6EDAA1EBB228000A27EF8 /* ca */,
				35C6EDB21EBB286500A27EF8 /* en */,
				DA625E911F10559600FBE176 /* fa */,
				DA625E941F105B1A00FBE176 /* fr */,
				DA625E991F105C1300FBE176 /* hu */,
				DA625E9E1F105D1A00FBE176 /* lt */,
				DAA293021F16DA1300D94613 /* es */,
				DAE7114D1F22E966009AED76 /* it */,
				DA8264861F2AAD9F00454B24 /* zh-Hant */,
				35190E921F461A32007C1393 /* ru */,
				DA33273A1F50C6FC00C5EE88 /* sl */,
				DA33273E1F50C7D800C5EE88 /* uk */,
				3531C2681F9DDC6E00D92F9A /* pt-BR */,
				DA545ABB1FA993FB0090908E /* de */,
				DA545ABF1FA9A1530090908E /* nl */,
				DA5AD03D1FEBA03700FC7D7B /* bg */,
				DA352568201096F20048DDFC /* da */,
				DA1811FD20128B0900C91918 /* he */,
				DAE26B1B20644047001D6E1F /* ar */,
				DAE26B21206441D9001D6E1F /* pt-PT */,
			);
			name = Main.storyboard;
			sourceTree = "<group>";
		};
		C520EE921EBB84F9008805BC /* Navigation.storyboard */ = {
			isa = PBXVariantGroup;
			children = (
				C520EE911EBB84F9008805BC /* Base */,
				C520EE941EBBBD55008805BC /* en */,
				DA625E921F1055DE00FBE176 /* fa */,
				DA625E951F105B1A00FBE176 /* fr */,
				DA625E9A1F105C1300FBE176 /* hu */,
				DA625EA41F1060E300FBE176 /* ca */,
				DA625EA51F10614500FBE176 /* es */,
				DA625EA91F1061DA00FBE176 /* sv */,
				DA625EAA1F10621A00FBE176 /* vi */,
				DAA292FF1F16CC2200D94613 /* lt */,
				DAE7114E1F22E977009AED76 /* it */,
				DA8264871F2AADC200454B24 /* zh-Hant */,
				35190E931F461A32007C1393 /* ru */,
				DA33273B1F50C70E00C5EE88 /* sl */,
				DA33273F1F50C7E400C5EE88 /* uk */,
				3531C2691F9DDC6F00D92F9A /* pt-BR */,
				DA545AC31FAA86350090908E /* de */,
				DA352572201143BA0048DDFC /* da */,
				DA1811FE20128B0900C91918 /* he */,
				DAE26B1C20644047001D6E1F /* ar */,
				DAE26B22206441D9001D6E1F /* pt-PT */,
			);
			name = Navigation.storyboard;
			path = Resources;
			sourceTree = "<group>";
		};
		C53C196F1F38EA25008DB406 /* Localizable.strings */ = {
			isa = PBXVariantGroup;
			children = (
				C53C19701F38EACD008DB406 /* zh-Hans */,
				C53C19711F38EADB008DB406 /* it */,
				C53C19721F38EADB008DB406 /* es */,
				C53C19731F38EADC008DB406 /* lt */,
				C53C19751F38EADE008DB406 /* fr */,
				C53C19771F38EAE4008DB406 /* ca */,
				C53C197A1F38EAEA008DB406 /* Base */,
				DA678B7B1F6CF46600F05913 /* hu */,
				DA678B7C1F6CF47200F05913 /* sv */,
				DA678B7D1F6CF47A00F05913 /* vi */,
				3531C26A1F9DDC6F00D92F9A /* pt-BR */,
				DA545ABC1FA9941F0090908E /* de */,
				DA545AC01FA9A15A0090908E /* nl */,
				DA18120120128B7B00C91918 /* he */,
				DAC049BE201715D5004C2217 /* ru */,
				DAE26B1F2064407D001D6E1F /* ar */,
				DAE26B23206441F7001D6E1F /* pt-PT */,
			);
			name = Localizable.strings;
			path = Resources;
			sourceTree = "<group>";
		};
		DA35256E2010A5200048DDFC /* Localizable.stringsdict */ = {
			isa = PBXVariantGroup;
			children = (
				DA35256F2010A5200048DDFC /* en */,
				DA181204201290FC00C91918 /* es */,
				DA1812052012910000C91918 /* vi */,
				DA181207201292E700C91918 /* fr */,
				DAC049BF201715EA004C2217 /* ru */,
				DAF257122017C1E800367EF5 /* sv */,
				DAD88E00202AC7AA00AAA536 /* uk */,
				DAD88E02202AC81F00AAA536 /* da */,
				DAE26B2520644225001D6E1F /* pt-PT */,
				DAE26B2820647A82001D6E1F /* he */,
			);
			name = Localizable.stringsdict;
			sourceTree = "<group>";
		};
		DAAE5F321EAE4C4700832871 /* Localizable.strings */ = {
			isa = PBXVariantGroup;
			children = (
				DAAE5F311EAE4C4700832871 /* Base */,
				DAAE5F331EAE4C5A00832871 /* zh-Hans */,
				357F0DF01EB9D99F00A0B53C /* sv */,
				357F0DF11EB9DAB400A0B53C /* vi */,
				35C6ED9A1EBB1DE400A27EF8 /* ca */,
				DA625E9C1F105CB100FBE176 /* hu */,
				DA625EA71F10616600FBE176 /* es */,
				DA678B7A1F6CEE6200F05913 /* ru */,
				3531C26B1F9DDC6F00D92F9A /* pt-BR */,
				DA545AC21FA9A16D0090908E /* nl */,
				DA545AC41FAA86450090908E /* de */,
				DA5AD0401FEBA23200FC7D7B /* bg */,
				DA352573201143D30048DDFC /* da */,
				DA18120320128E9400C91918 /* fr */,
				DAC049C1201718AC004C2217 /* he */,
				DAD88E01202AC80100AAA536 /* uk */,
				DAE26B2420644215001D6E1F /* pt-PT */,
				DAE26B272064742F001D6E1F /* ar */,
			);
			name = Localizable.strings;
			path = Resources;
			sourceTree = "<group>";
		};
/* End PBXVariantGroup section */

/* Begin XCBuildConfiguration section */
		351BEBDC1E5BCC28006FE110 /* Debug */ = {
			isa = XCBuildConfiguration;
			buildSettings = {
				CLANG_ENABLE_MODULES = YES;
				CODE_SIGN_IDENTITY = "iPhone Developer";
				"CODE_SIGN_IDENTITY[sdk=iphoneos*]" = "";
				DEBUG_INFORMATION_FORMAT = dwarf;
				DEFINES_MODULE = YES;
				DEVELOPMENT_TEAM = GJZR2MEM28;
				DYLIB_COMPATIBILITY_VERSION = 1;
				DYLIB_CURRENT_VERSION = 22;
				DYLIB_INSTALL_NAME_BASE = "@rpath";
				FRAMEWORK_SEARCH_PATHS = (
					"$(inherited)",
					"$(PROJECT_DIR)/Carthage/Build/iOS",
				);
				INFOPLIST_FILE = MapboxNavigation/Info.plist;
				INSTALL_PATH = "$(LOCAL_LIBRARY_DIR)/Frameworks";
				IPHONEOS_DEPLOYMENT_TARGET = 9.0;
				LD_RUNPATH_SEARCH_PATHS = "$(inherited) @executable_path/Frameworks @loader_path/Frameworks";
				PRODUCT_BUNDLE_IDENTIFIER = com.mapbox.MapboxNavigation;
				PRODUCT_NAME = "$(TARGET_NAME)";
				SKIP_INSTALL = YES;
				SWIFT_OPTIMIZATION_LEVEL = "-Onone";
				SWIFT_SWIFT3_OBJC_INFERENCE = Off;
				SWIFT_VERSION = 4.0;
			};
			name = Debug;
		};
		351BEBDD1E5BCC28006FE110 /* Release */ = {
			isa = XCBuildConfiguration;
			buildSettings = {
				CLANG_ENABLE_MODULES = YES;
				CODE_SIGN_IDENTITY = "";
				DEFINES_MODULE = YES;
				DEVELOPMENT_TEAM = GJZR2MEM28;
				DYLIB_COMPATIBILITY_VERSION = 1;
				DYLIB_CURRENT_VERSION = 22;
				DYLIB_INSTALL_NAME_BASE = "@rpath";
				FRAMEWORK_SEARCH_PATHS = (
					"$(inherited)",
					"$(PROJECT_DIR)/Carthage/Build/iOS",
				);
				INFOPLIST_FILE = MapboxNavigation/Info.plist;
				INSTALL_PATH = "$(LOCAL_LIBRARY_DIR)/Frameworks";
				IPHONEOS_DEPLOYMENT_TARGET = 9.0;
				LD_RUNPATH_SEARCH_PATHS = "$(inherited) @executable_path/Frameworks @loader_path/Frameworks";
				PRODUCT_BUNDLE_IDENTIFIER = com.mapbox.MapboxNavigation;
				PRODUCT_NAME = "$(TARGET_NAME)";
				SKIP_INSTALL = YES;
				SWIFT_SWIFT3_OBJC_INFERENCE = Off;
				SWIFT_VERSION = 4.0;
			};
			name = Release;
		};
		352BBC4F1E5E78D700703DF1 /* Debug */ = {
			isa = XCBuildConfiguration;
			buildSettings = {
				BUNDLE_LOADER = "$(TEST_HOST)";
				DEBUG_INFORMATION_FORMAT = dwarf;
				DEVELOPMENT_TEAM = GJZR2MEM28;
				FRAMEWORK_SEARCH_PATHS = (
					"$(inherited)",
					"$(PROJECT_DIR)/Carthage/Build/iOS",
				);
				INFOPLIST_FILE = Examples/SwiftTests/Info.plist;
				IPHONEOS_DEPLOYMENT_TARGET = 10.2;
				LD_RUNPATH_SEARCH_PATHS = "$(inherited) @executable_path/Frameworks @loader_path/Frameworks";
				PRODUCT_BUNDLE_IDENTIFIER = "com.mapbox.Example-SwiftTests";
				PRODUCT_NAME = "$(TARGET_NAME)";
				SWIFT_SWIFT3_OBJC_INFERENCE = Off;
				SWIFT_VERSION = 4.0;
				TEST_HOST = "$(BUILT_PRODUCTS_DIR)/Example-Swift.app/Example-Swift";
			};
			name = Debug;
		};
		352BBC501E5E78D700703DF1 /* Release */ = {
			isa = XCBuildConfiguration;
			buildSettings = {
				BUNDLE_LOADER = "$(TEST_HOST)";
				DEVELOPMENT_TEAM = GJZR2MEM28;
				FRAMEWORK_SEARCH_PATHS = (
					"$(inherited)",
					"$(PROJECT_DIR)/Carthage/Build/iOS",
				);
				INFOPLIST_FILE = Examples/SwiftTests/Info.plist;
				IPHONEOS_DEPLOYMENT_TARGET = 10.2;
				LD_RUNPATH_SEARCH_PATHS = "$(inherited) @executable_path/Frameworks @loader_path/Frameworks";
				PRODUCT_BUNDLE_IDENTIFIER = "com.mapbox.Example-SwiftTests";
				PRODUCT_NAME = "$(TARGET_NAME)";
				SWIFT_SWIFT3_OBJC_INFERENCE = Off;
				SWIFT_VERSION = 4.0;
				TEST_HOST = "$(BUILT_PRODUCTS_DIR)/Example-Swift.app/Example-Swift";
			};
			name = Release;
		};
		352BBC5D1E5E78EA00703DF1 /* Debug */ = {
			isa = XCBuildConfiguration;
			buildSettings = {
				BUNDLE_LOADER = "$(TEST_HOST)";
				DEBUG_INFORMATION_FORMAT = dwarf;
				DEVELOPMENT_TEAM = GJZR2MEM28;
				INFOPLIST_FILE = "Examples/Objective-CTests/Info.plist";
				IPHONEOS_DEPLOYMENT_TARGET = 10.2;
				LD_RUNPATH_SEARCH_PATHS = "$(inherited) @executable_path/Frameworks @loader_path/Frameworks";
				PRODUCT_BUNDLE_IDENTIFIER = "com.mapbox.Example-Objective-CTests";
				PRODUCT_NAME = "$(TARGET_NAME)";
				TEST_HOST = "$(BUILT_PRODUCTS_DIR)/Example-Objective-C.app/Example-Objective-C";
			};
			name = Debug;
		};
		352BBC5E1E5E78EA00703DF1 /* Release */ = {
			isa = XCBuildConfiguration;
			buildSettings = {
				BUNDLE_LOADER = "$(TEST_HOST)";
				DEVELOPMENT_TEAM = GJZR2MEM28;
				INFOPLIST_FILE = "Examples/Objective-CTests/Info.plist";
				IPHONEOS_DEPLOYMENT_TARGET = 10.2;
				LD_RUNPATH_SEARCH_PATHS = "$(inherited) @executable_path/Frameworks @loader_path/Frameworks";
				PRODUCT_BUNDLE_IDENTIFIER = "com.mapbox.Example-Objective-CTests";
				PRODUCT_NAME = "$(TARGET_NAME)";
				TEST_HOST = "$(BUILT_PRODUCTS_DIR)/Example-Objective-C.app/Example-Objective-C";
			};
			name = Release;
		};
		358D14721E5E3B7700ADE590 /* Debug */ = {
			isa = XCBuildConfiguration;
			buildSettings = {
				ALWAYS_EMBED_SWIFT_STANDARD_LIBRARIES = YES;
				ASSETCATALOG_COMPILER_APPICON_NAME = AppIcon;
				CLANG_ENABLE_MODULES = YES;
				CODE_SIGN_IDENTITY = "iPhone Developer";
				DEBUG_INFORMATION_FORMAT = dwarf;
				DEVELOPMENT_TEAM = GJZR2MEM28;
				FRAMEWORK_SEARCH_PATHS = (
					"$(inherited)",
					"$(PROJECT_DIR)/Carthage/Build/iOS",
				);
				INFOPLIST_FILE = "$(SRCROOT)/Examples/Swift/Info.plist";
				IPHONEOS_DEPLOYMENT_TARGET = 9.0;
				LD_RUNPATH_SEARCH_PATHS = "$(inherited) @executable_path/Frameworks";
				PRODUCT_BUNDLE_IDENTIFIER = "com.mapbox.Example-Swift";
				PRODUCT_NAME = "$(TARGET_NAME)";
				SWIFT_OBJC_BRIDGING_HEADER = "Examples/Swift/Example-Swift-BridgingHeader.h";
				SWIFT_OPTIMIZATION_LEVEL = "-Onone";
				SWIFT_SWIFT3_OBJC_INFERENCE = Off;
				SWIFT_VERSION = 4.0;
			};
			name = Debug;
		};
		358D14731E5E3B7700ADE590 /* Release */ = {
			isa = XCBuildConfiguration;
			buildSettings = {
				ALWAYS_EMBED_SWIFT_STANDARD_LIBRARIES = YES;
				ASSETCATALOG_COMPILER_APPICON_NAME = AppIcon;
				CLANG_ENABLE_MODULES = YES;
				DEVELOPMENT_TEAM = GJZR2MEM28;
				FRAMEWORK_SEARCH_PATHS = (
					"$(inherited)",
					"$(PROJECT_DIR)/Carthage/Build/iOS",
				);
				INFOPLIST_FILE = "$(SRCROOT)/Examples/Swift/Info.plist";
				IPHONEOS_DEPLOYMENT_TARGET = 9.0;
				LD_RUNPATH_SEARCH_PATHS = "$(inherited) @executable_path/Frameworks";
				PRODUCT_BUNDLE_IDENTIFIER = "com.mapbox.Example-Swift";
				PRODUCT_NAME = "$(TARGET_NAME)";
				SWIFT_OBJC_BRIDGING_HEADER = "Examples/Swift/Example-Swift-BridgingHeader.h";
				SWIFT_SWIFT3_OBJC_INFERENCE = Off;
				SWIFT_VERSION = 4.0;
			};
			name = Release;
		};
		358D14BB1E5E3FDC00ADE590 /* Debug */ = {
			isa = XCBuildConfiguration;
			buildSettings = {
				ALWAYS_EMBED_SWIFT_STANDARD_LIBRARIES = YES;
				ASSETCATALOG_COMPILER_APPICON_NAME = AppIcon;
				CODE_SIGN_IDENTITY = "iPhone Developer";
				DEBUG_INFORMATION_FORMAT = dwarf;
				DEVELOPMENT_TEAM = GJZR2MEM28;
				FRAMEWORK_SEARCH_PATHS = (
					"$(inherited)",
					"$(PROJECT_DIR)/Carthage/Build/iOS",
				);
				INFOPLIST_FILE = "$(SRCROOT)/Examples/Objective-C/Info.plist";
				IPHONEOS_DEPLOYMENT_TARGET = 9.0;
				LD_RUNPATH_SEARCH_PATHS = "$(inherited) @executable_path/Frameworks";
				PRODUCT_BUNDLE_IDENTIFIER = "com.mapbox.Example-Objective-C";
				PRODUCT_NAME = "$(TARGET_NAME)";
			};
			name = Debug;
		};
		358D14BC1E5E3FDC00ADE590 /* Release */ = {
			isa = XCBuildConfiguration;
			buildSettings = {
				ALWAYS_EMBED_SWIFT_STANDARD_LIBRARIES = YES;
				ASSETCATALOG_COMPILER_APPICON_NAME = AppIcon;
				DEVELOPMENT_TEAM = GJZR2MEM28;
				FRAMEWORK_SEARCH_PATHS = (
					"$(inherited)",
					"$(PROJECT_DIR)/Carthage/Build/iOS",
				);
				INFOPLIST_FILE = "$(SRCROOT)/Examples/Objective-C/Info.plist";
				IPHONEOS_DEPLOYMENT_TARGET = 9.0;
				LD_RUNPATH_SEARCH_PATHS = "$(inherited) @executable_path/Frameworks";
				PRODUCT_BUNDLE_IDENTIFIER = "com.mapbox.Example-Objective-C";
				PRODUCT_NAME = "$(TARGET_NAME)";
			};
			name = Release;
		};
		35B711D81E5E7AD2001EDA8D /* Debug */ = {
			isa = XCBuildConfiguration;
			buildSettings = {
				ALWAYS_EMBED_SWIFT_STANDARD_LIBRARIES = YES;
				DEBUG_INFORMATION_FORMAT = dwarf;
				DEVELOPMENT_TEAM = GJZR2MEM28;
				FRAMEWORK_SEARCH_PATHS = (
					"$(inherited)",
					"$(PROJECT_DIR)/Carthage/Build/iOS",
				);
				INFOPLIST_FILE = MapboxNavigationTests/Info.plist;
				IPHONEOS_DEPLOYMENT_TARGET = 10.2;
				LD_RUNPATH_SEARCH_PATHS = "$(inherited) @executable_path/Frameworks @loader_path/Frameworks";
				PRODUCT_BUNDLE_IDENTIFIER = com.mapbox.MapboxNavigationTests;
				PRODUCT_NAME = "$(TARGET_NAME)";
				SWIFT_SWIFT3_OBJC_INFERENCE = Off;
				SWIFT_VERSION = 4.0;
			};
			name = Debug;
		};
		35B711D91E5E7AD2001EDA8D /* Release */ = {
			isa = XCBuildConfiguration;
			buildSettings = {
				ALWAYS_EMBED_SWIFT_STANDARD_LIBRARIES = YES;
				DEVELOPMENT_TEAM = GJZR2MEM28;
				FRAMEWORK_SEARCH_PATHS = (
					"$(inherited)",
					"$(PROJECT_DIR)/Carthage/Build/iOS",
				);
				INFOPLIST_FILE = MapboxNavigationTests/Info.plist;
				IPHONEOS_DEPLOYMENT_TARGET = 10.2;
				LD_RUNPATH_SEARCH_PATHS = "$(inherited) @executable_path/Frameworks @loader_path/Frameworks";
				PRODUCT_BUNDLE_IDENTIFIER = com.mapbox.MapboxNavigationTests;
				PRODUCT_NAME = "$(TARGET_NAME)";
				SWIFT_SWIFT3_OBJC_INFERENCE = Off;
				SWIFT_VERSION = 4.0;
			};
			name = Release;
		};
		C5ADFBDB1DDCC7840011824B /* Debug */ = {
			isa = XCBuildConfiguration;
			buildSettings = {
				ALWAYS_SEARCH_USER_PATHS = NO;
				CLANG_ANALYZER_LOCALIZABILITY_NONLOCALIZED = YES;
				CLANG_ANALYZER_NONNULL = YES;
				CLANG_CXX_LANGUAGE_STANDARD = "gnu++0x";
				CLANG_CXX_LIBRARY = "libc++";
				CLANG_ENABLE_MODULES = YES;
				CLANG_ENABLE_OBJC_ARC = YES;
				CLANG_WARN_BLOCK_CAPTURE_AUTORELEASING = YES;
				CLANG_WARN_BOOL_CONVERSION = YES;
				CLANG_WARN_COMMA = YES;
				CLANG_WARN_CONSTANT_CONVERSION = YES;
				CLANG_WARN_DIRECT_OBJC_ISA_USAGE = YES_ERROR;
				CLANG_WARN_DOCUMENTATION_COMMENTS = YES;
				CLANG_WARN_EMPTY_BODY = YES;
				CLANG_WARN_ENUM_CONVERSION = YES;
				CLANG_WARN_INFINITE_RECURSION = YES;
				CLANG_WARN_INT_CONVERSION = YES;
				CLANG_WARN_NON_LITERAL_NULL_CONVERSION = YES;
				CLANG_WARN_OBJC_LITERAL_CONVERSION = YES;
				CLANG_WARN_OBJC_ROOT_CLASS = YES_ERROR;
				CLANG_WARN_RANGE_LOOP_ANALYSIS = YES;
				CLANG_WARN_STRICT_PROTOTYPES = YES;
				CLANG_WARN_SUSPICIOUS_MOVE = YES;
				CLANG_WARN_SUSPICIOUS_MOVES = YES;
				CLANG_WARN_UNREACHABLE_CODE = YES;
				CLANG_WARN__DUPLICATE_METHOD_MATCH = YES;
				"CODE_SIGN_IDENTITY[sdk=iphoneos*]" = "iPhone Developer";
				COPY_PHASE_STRIP = NO;
				CURRENT_PROJECT_VERSION = 22;
				DEBUG_INFORMATION_FORMAT = "dwarf-with-dsym";
				ENABLE_STRICT_OBJC_MSGSEND = YES;
				ENABLE_TESTABILITY = YES;
				GCC_C_LANGUAGE_STANDARD = gnu99;
				GCC_DYNAMIC_NO_PIC = NO;
				GCC_NO_COMMON_BLOCKS = YES;
				GCC_OPTIMIZATION_LEVEL = 0;
				GCC_PREPROCESSOR_DEFINITIONS = (
					"DEBUG=1",
					"$(inherited)",
				);
				GCC_WARN_64_TO_32_BIT_CONVERSION = YES;
				GCC_WARN_ABOUT_RETURN_TYPE = YES_ERROR;
				GCC_WARN_UNDECLARED_SELECTOR = YES;
				GCC_WARN_UNINITIALIZED_AUTOS = YES_AGGRESSIVE;
				GCC_WARN_UNUSED_FUNCTION = YES;
				GCC_WARN_UNUSED_VARIABLE = YES;
				IPHONEOS_DEPLOYMENT_TARGET = 10.1;
				MTL_ENABLE_DEBUG_INFO = YES;
				ONLY_ACTIVE_ARCH = YES;
				SDKROOT = iphoneos;
				SWIFT_ACTIVE_COMPILATION_CONDITIONS = DEBUG;
				SWIFT_OPTIMIZATION_LEVEL = "-Onone";
				SWIFT_VERSION = 4.0;
				TARGETED_DEVICE_FAMILY = "1,2";
				VERSIONING_SYSTEM = "apple-generic";
				VERSION_INFO_PREFIX = "";
			};
			name = Debug;
		};
		C5ADFBDC1DDCC7840011824B /* Release */ = {
			isa = XCBuildConfiguration;
			buildSettings = {
				ALWAYS_SEARCH_USER_PATHS = NO;
				CLANG_ANALYZER_LOCALIZABILITY_NONLOCALIZED = YES;
				CLANG_ANALYZER_NONNULL = YES;
				CLANG_CXX_LANGUAGE_STANDARD = "gnu++0x";
				CLANG_CXX_LIBRARY = "libc++";
				CLANG_ENABLE_MODULES = YES;
				CLANG_ENABLE_OBJC_ARC = YES;
				CLANG_WARN_BLOCK_CAPTURE_AUTORELEASING = YES;
				CLANG_WARN_BOOL_CONVERSION = YES;
				CLANG_WARN_COMMA = YES;
				CLANG_WARN_CONSTANT_CONVERSION = YES;
				CLANG_WARN_DIRECT_OBJC_ISA_USAGE = YES_ERROR;
				CLANG_WARN_DOCUMENTATION_COMMENTS = YES;
				CLANG_WARN_EMPTY_BODY = YES;
				CLANG_WARN_ENUM_CONVERSION = YES;
				CLANG_WARN_INFINITE_RECURSION = YES;
				CLANG_WARN_INT_CONVERSION = YES;
				CLANG_WARN_NON_LITERAL_NULL_CONVERSION = YES;
				CLANG_WARN_OBJC_LITERAL_CONVERSION = YES;
				CLANG_WARN_OBJC_ROOT_CLASS = YES_ERROR;
				CLANG_WARN_RANGE_LOOP_ANALYSIS = YES;
				CLANG_WARN_STRICT_PROTOTYPES = YES;
				CLANG_WARN_SUSPICIOUS_MOVE = YES;
				CLANG_WARN_SUSPICIOUS_MOVES = YES;
				CLANG_WARN_UNREACHABLE_CODE = YES;
				CLANG_WARN__DUPLICATE_METHOD_MATCH = YES;
				"CODE_SIGN_IDENTITY[sdk=iphoneos*]" = "iPhone Developer";
				COPY_PHASE_STRIP = NO;
				CURRENT_PROJECT_VERSION = 22;
				DEBUG_INFORMATION_FORMAT = "dwarf-with-dsym";
				ENABLE_NS_ASSERTIONS = NO;
				ENABLE_STRICT_OBJC_MSGSEND = YES;
				GCC_C_LANGUAGE_STANDARD = gnu99;
				GCC_NO_COMMON_BLOCKS = YES;
				GCC_WARN_64_TO_32_BIT_CONVERSION = YES;
				GCC_WARN_ABOUT_RETURN_TYPE = YES_ERROR;
				GCC_WARN_UNDECLARED_SELECTOR = YES;
				GCC_WARN_UNINITIALIZED_AUTOS = YES_AGGRESSIVE;
				GCC_WARN_UNUSED_FUNCTION = YES;
				GCC_WARN_UNUSED_VARIABLE = YES;
				IPHONEOS_DEPLOYMENT_TARGET = 10.1;
				MTL_ENABLE_DEBUG_INFO = NO;
				SDKROOT = iphoneos;
				SWIFT_OPTIMIZATION_LEVEL = "-Owholemodule";
				SWIFT_VERSION = 4.0;
				TARGETED_DEVICE_FAMILY = "1,2";
				VALIDATE_PRODUCT = YES;
				VERSIONING_SYSTEM = "apple-generic";
				VERSION_INFO_PREFIX = "";
			};
			name = Release;
		};
		C5ADFBDE1DDCC7840011824B /* Debug */ = {
			isa = XCBuildConfiguration;
			buildSettings = {
				CLANG_ENABLE_MODULES = YES;
				CODE_SIGN_IDENTITY = "iPhone Developer";
				"CODE_SIGN_IDENTITY[sdk=iphoneos*]" = "";
				DEFINES_MODULE = YES;
				DEVELOPMENT_TEAM = GJZR2MEM28;
				DYLIB_COMPATIBILITY_VERSION = 1;
				DYLIB_CURRENT_VERSION = 22;
				DYLIB_INSTALL_NAME_BASE = "@rpath";
				FRAMEWORK_SEARCH_PATHS = (
					"$(inherited)",
					"$(PROJECT_DIR)/Carthage/Build/iOS",
				);
				INFOPLIST_FILE = MapboxCoreNavigation/Info.plist;
				INSTALL_PATH = "$(LOCAL_LIBRARY_DIR)/Frameworks";
				IPHONEOS_DEPLOYMENT_TARGET = 9.0;
				LD_RUNPATH_SEARCH_PATHS = "$(inherited) @executable_path/Frameworks @loader_path/Frameworks";
				PRODUCT_BUNDLE_IDENTIFIER = com.mapbox.MapboxCoreNavigation;
				PRODUCT_NAME = "$(TARGET_NAME)";
				SKIP_INSTALL = YES;
				SWIFT_OPTIMIZATION_LEVEL = "-Onone";
				SWIFT_SWIFT3_OBJC_INFERENCE = Off;
				SWIFT_VERSION = 4.0;
			};
			name = Debug;
		};
		C5ADFBDF1DDCC7840011824B /* Release */ = {
			isa = XCBuildConfiguration;
			buildSettings = {
				CLANG_ENABLE_MODULES = YES;
				CODE_SIGN_IDENTITY = "";
				DEFINES_MODULE = YES;
				DEVELOPMENT_TEAM = GJZR2MEM28;
				DYLIB_COMPATIBILITY_VERSION = 1;
				DYLIB_CURRENT_VERSION = 22;
				DYLIB_INSTALL_NAME_BASE = "@rpath";
				FRAMEWORK_SEARCH_PATHS = (
					"$(inherited)",
					"$(PROJECT_DIR)/Carthage/Build/iOS",
				);
				INFOPLIST_FILE = MapboxCoreNavigation/Info.plist;
				INSTALL_PATH = "$(LOCAL_LIBRARY_DIR)/Frameworks";
				IPHONEOS_DEPLOYMENT_TARGET = 9.0;
				LD_RUNPATH_SEARCH_PATHS = "$(inherited) @executable_path/Frameworks @loader_path/Frameworks";
				PRODUCT_BUNDLE_IDENTIFIER = com.mapbox.MapboxCoreNavigation;
				PRODUCT_NAME = "$(TARGET_NAME)";
				SKIP_INSTALL = YES;
				SWIFT_SWIFT3_OBJC_INFERENCE = Off;
				SWIFT_VERSION = 4.0;
			};
			name = Release;
		};
		C5ADFBE11DDCC7840011824B /* Debug */ = {
			isa = XCBuildConfiguration;
			buildSettings = {
				ALWAYS_EMBED_SWIFT_STANDARD_LIBRARIES = YES;
				CLANG_ENABLE_MODULES = YES;
				DEVELOPMENT_TEAM = GJZR2MEM28;
				FRAMEWORK_SEARCH_PATHS = (
					"$(inherited)",
					"$(PROJECT_DIR)/Carthage/Build/iOS",
				);
				INFOPLIST_FILE = MapboxCoreNavigationTests/Info.plist;
				LD_RUNPATH_SEARCH_PATHS = "$(inherited) $(PROJECT_DIR)/Carthage/Build/iOS @executable_path/Frameworks @loader_path/Frameworks";
				PRODUCT_BUNDLE_IDENTIFIER = com.mapbox.MapboxCoreNavigationTests;
				PRODUCT_NAME = "$(TARGET_NAME)";
				SWIFT_OBJC_BRIDGING_HEADER = "MapboxCoreNavigationTests/MapboxCoreNavigationTests-Bridging-Header.h";
				SWIFT_OPTIMIZATION_LEVEL = "-Onone";
				SWIFT_SWIFT3_OBJC_INFERENCE = Off;
				SWIFT_VERSION = 4.0;
			};
			name = Debug;
		};
		C5ADFBE21DDCC7840011824B /* Release */ = {
			isa = XCBuildConfiguration;
			buildSettings = {
				ALWAYS_EMBED_SWIFT_STANDARD_LIBRARIES = YES;
				CLANG_ENABLE_MODULES = YES;
				DEVELOPMENT_TEAM = GJZR2MEM28;
				FRAMEWORK_SEARCH_PATHS = (
					"$(inherited)",
					"$(PROJECT_DIR)/Carthage/Build/iOS",
				);
				INFOPLIST_FILE = MapboxCoreNavigationTests/Info.plist;
				LD_RUNPATH_SEARCH_PATHS = "$(inherited) $(PROJECT_DIR)/Carthage/Build/iOS @executable_path/Frameworks @loader_path/Frameworks";
				PRODUCT_BUNDLE_IDENTIFIER = com.mapbox.MapboxCoreNavigationTests;
				PRODUCT_NAME = "$(TARGET_NAME)";
				SWIFT_OBJC_BRIDGING_HEADER = "MapboxCoreNavigationTests/MapboxCoreNavigationTests-Bridging-Header.h";
				SWIFT_SWIFT3_OBJC_INFERENCE = Off;
				SWIFT_VERSION = 4.0;
			};
			name = Release;
		};
/* End XCBuildConfiguration section */

/* Begin XCConfigurationList section */
		351BEBDE1E5BCC28006FE110 /* Build configuration list for PBXNativeTarget "MapboxNavigation" */ = {
			isa = XCConfigurationList;
			buildConfigurations = (
				351BEBDC1E5BCC28006FE110 /* Debug */,
				351BEBDD1E5BCC28006FE110 /* Release */,
			);
			defaultConfigurationIsVisible = 0;
			defaultConfigurationName = Release;
		};
		352BBC4E1E5E78D700703DF1 /* Build configuration list for PBXNativeTarget "Example-SwiftTests" */ = {
			isa = XCConfigurationList;
			buildConfigurations = (
				352BBC4F1E5E78D700703DF1 /* Debug */,
				352BBC501E5E78D700703DF1 /* Release */,
			);
			defaultConfigurationIsVisible = 0;
			defaultConfigurationName = Release;
		};
		352BBC5C1E5E78EA00703DF1 /* Build configuration list for PBXNativeTarget "Example-Objective-CTests" */ = {
			isa = XCConfigurationList;
			buildConfigurations = (
				352BBC5D1E5E78EA00703DF1 /* Debug */,
				352BBC5E1E5E78EA00703DF1 /* Release */,
			);
			defaultConfigurationIsVisible = 0;
			defaultConfigurationName = Release;
		};
		358D14741E5E3B7700ADE590 /* Build configuration list for PBXNativeTarget "Example-Swift" */ = {
			isa = XCConfigurationList;
			buildConfigurations = (
				358D14721E5E3B7700ADE590 /* Debug */,
				358D14731E5E3B7700ADE590 /* Release */,
			);
			defaultConfigurationIsVisible = 0;
			defaultConfigurationName = Release;
		};
		358D14BA1E5E3FDC00ADE590 /* Build configuration list for PBXNativeTarget "Example-Objective-C" */ = {
			isa = XCConfigurationList;
			buildConfigurations = (
				358D14BB1E5E3FDC00ADE590 /* Debug */,
				358D14BC1E5E3FDC00ADE590 /* Release */,
			);
			defaultConfigurationIsVisible = 0;
			defaultConfigurationName = Release;
		};
		35B711D71E5E7AD2001EDA8D /* Build configuration list for PBXNativeTarget "MapboxNavigationTests" */ = {
			isa = XCConfigurationList;
			buildConfigurations = (
				35B711D81E5E7AD2001EDA8D /* Debug */,
				35B711D91E5E7AD2001EDA8D /* Release */,
			);
			defaultConfigurationIsVisible = 0;
			defaultConfigurationName = Release;
		};
		C5ADFBC31DDCC7840011824B /* Build configuration list for PBXProject "MapboxNavigation" */ = {
			isa = XCConfigurationList;
			buildConfigurations = (
				C5ADFBDB1DDCC7840011824B /* Debug */,
				C5ADFBDC1DDCC7840011824B /* Release */,
			);
			defaultConfigurationIsVisible = 0;
			defaultConfigurationName = Release;
		};
		C5ADFBDD1DDCC7840011824B /* Build configuration list for PBXNativeTarget "MapboxCoreNavigation" */ = {
			isa = XCConfigurationList;
			buildConfigurations = (
				C5ADFBDE1DDCC7840011824B /* Debug */,
				C5ADFBDF1DDCC7840011824B /* Release */,
			);
			defaultConfigurationIsVisible = 0;
			defaultConfigurationName = Release;
		};
		C5ADFBE01DDCC7840011824B /* Build configuration list for PBXNativeTarget "MapboxCoreNavigationTests" */ = {
			isa = XCConfigurationList;
			buildConfigurations = (
				C5ADFBE11DDCC7840011824B /* Debug */,
				C5ADFBE21DDCC7840011824B /* Release */,
			);
			defaultConfigurationIsVisible = 0;
			defaultConfigurationName = Release;
		};
/* End XCConfigurationList section */
	};
	rootObject = C5ADFBC01DDCC7840011824B /* Project object */;
}<|MERGE_RESOLUTION|>--- conflicted
+++ resolved
@@ -524,12 +524,9 @@
 		C5ADFBD91DDCC7840011824B /* Info.plist */ = {isa = PBXFileReference; lastKnownFileType = text.plist.xml; path = Info.plist; sourceTree = "<group>"; };
 		C5ADFBF91DDCC9580011824B /* RouteController.swift */ = {isa = PBXFileReference; fileEncoding = 4; lastKnownFileType = sourcecode.swift; path = RouteController.swift; sourceTree = "<group>"; };
 		C5ADFBFB1DDCC9AD0011824B /* RouteProgress.swift */ = {isa = PBXFileReference; fileEncoding = 4; lastKnownFileType = sourcecode.swift; path = RouteProgress.swift; sourceTree = "<group>"; };
-<<<<<<< HEAD
 		C5BF735A20699E9C00CDBB6D /* SpeedLimit.swift */ = {isa = PBXFileReference; lastKnownFileType = sourcecode.swift; path = SpeedLimit.swift; sourceTree = "<group>"; };
-=======
 		C5BF7370206AB0DE00CDBB6D /* MapboxCoreNavigationTests-Bridging-Header.h */ = {isa = PBXFileReference; lastKnownFileType = sourcecode.c.h; path = "MapboxCoreNavigationTests-Bridging-Header.h"; sourceTree = "<group>"; };
 		C5BF7371206AB0DF00CDBB6D /* CLHeadingPrivate.h */ = {isa = PBXFileReference; lastKnownFileType = sourcecode.c.h; path = CLHeadingPrivate.h; sourceTree = "<group>"; };
->>>>>>> ef1bd06c
 		C5CFE4871EF2FD4C006F48E8 /* MMEEventsManager.swift */ = {isa = PBXFileReference; fileEncoding = 4; lastKnownFileType = sourcecode.swift; path = MMEEventsManager.swift; sourceTree = "<group>"; };
 		C5D1C9931FB236900067C619 /* ErrorCode.swift */ = {isa = PBXFileReference; lastKnownFileType = sourcecode.swift; path = ErrorCode.swift; sourceTree = "<group>"; };
 		C5D9800C1EFA8BA9006DBF2E /* CustomViewController.swift */ = {isa = PBXFileReference; fileEncoding = 4; lastKnownFileType = sourcecode.swift; path = CustomViewController.swift; sourceTree = "<group>"; };

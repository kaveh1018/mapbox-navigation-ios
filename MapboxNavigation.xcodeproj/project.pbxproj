--- conflicted
+++ resolved
@@ -811,10 +811,7 @@
 				351BEBF01E5BCC63006FE110 /* UIView.swift */,
 				35CF34B01F0A733200C2692E /* UIFont.swift */,
 				35B7837D1F9547B300291F9A /* Transitioning.swift */,
-<<<<<<< HEAD
-=======
 				359D283B1F9DC14F00FDE9C9 /* UICollectionView.swift */,
->>>>>>> 598e711a
 			);
 			name = Extensions;
 			sourceTree = "<group>";
@@ -1420,10 +1417,7 @@
 				35375EC11F31FA86004CE727 /* Settings.swift in Sources */,
 				351BEC0D1E5BCC72006FE110 /* Bundle.swift in Sources */,
 				35B7837E1F9547B300291F9A /* Transitioning.swift in Sources */,
-<<<<<<< HEAD
 				8DEF7A0D1F95934D00F0546E /* RatingControl.swift in Sources */,
-=======
->>>>>>> 598e711a
 				35CF34B11F0A733200C2692E /* UIFont.swift in Sources */,
 				C51DF8671F38C337006C6A15 /* Date.swift in Sources */,
 				359D283C1F9DC14F00FDE9C9 /* UICollectionView.swift in Sources */,

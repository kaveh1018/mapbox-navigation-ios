// !$*UTF8*$!
{
	archiveVersion = 1;
	classes = {
	};
	objectVersion = 46;
	objects = {

/* Begin PBXBuildFile section */
		1603C891214351EE00167D95 /* Cedar.framework in Frameworks */ = {isa = PBXBuildFile; fileRef = 1603C890214351EE00167D95 /* Cedar.framework */; };
		160A4A712127A46C0028B070 /* CPBarButton+MBTestable.m in Sources */ = {isa = PBXBuildFile; fileRef = 160A4A69212791010028B070 /* CPBarButton+MBTestable.m */; };
		160D8279205996DA00D278D6 /* DataCache.swift in Sources */ = {isa = PBXBuildFile; fileRef = 160D8278205996DA00D278D6 /* DataCache.swift */; };
		160D827B2059973C00D278D6 /* DataCacheTests.swift in Sources */ = {isa = PBXBuildFile; fileRef = 160D827A2059973C00D278D6 /* DataCacheTests.swift */; };
		162039CF216C348500875F5C /* NavigationEventsManagerTests.swift in Sources */ = {isa = PBXBuildFile; fileRef = 162039CE216C348500875F5C /* NavigationEventsManagerTests.swift */; };
		1622E882215D776C006A2E5F /* MapboxNavigationNative.framework in Frameworks */ = {isa = PBXBuildFile; fileRef = 35C98734212E042C00808B82 /* MapboxNavigationNative.framework */; };
		1622E883215D7824006A2E5F /* MapboxNavigationNative.framework in Embed Frameworks */ = {isa = PBXBuildFile; fileRef = 35C98734212E042C00808B82 /* MapboxNavigationNative.framework */; settings = {ATTRIBUTES = (CodeSignOnCopy, RemoveHeadersOnCopy, ); }; };
		166224452025699600EA4824 /* ImageRepositoryTests.swift in Sources */ = {isa = PBXBuildFile; fileRef = 166224442025699600EA4824 /* ImageRepositoryTests.swift */; };
		1662244720256C0700EA4824 /* ImageLoadingURLProtocolSpy.swift in Sources */ = {isa = PBXBuildFile; fileRef = 1662244620256C0700EA4824 /* ImageLoadingURLProtocolSpy.swift */; };
		1662244B2029059C00EA4824 /* ImageCacheTests.swift in Sources */ = {isa = PBXBuildFile; fileRef = 1662244A2029059C00EA4824 /* ImageCacheTests.swift */; };
		169A970A216440820082A6A0 /* NavigationViewControllerTestDoubles.swift in Sources */ = {isa = PBXBuildFile; fileRef = 169A9709216440820082A6A0 /* NavigationViewControllerTestDoubles.swift */; };
		16A509D5202A87B20011D788 /* ImageDownloaderTests.swift in Sources */ = {isa = PBXBuildFile; fileRef = 16A509D4202A87B20011D788 /* ImageDownloaderTests.swift */; };
		16A509D7202BC0CA0011D788 /* ImageDownload.swift in Sources */ = {isa = PBXBuildFile; fileRef = 16A509D6202BC0CA0011D788 /* ImageDownload.swift */; };
		16AC9D11212E356200CECE44 /* CPMapTemplate+MBTestable.mm in Sources */ = {isa = PBXBuildFile; fileRef = 16AC9D10212E356200CECE44 /* CPMapTemplate+MBTestable.mm */; };
		16B63DCD205C8EEF002D56D4 /* route-with-instructions.json in Resources */ = {isa = PBXBuildFile; fileRef = 16B63DCC205C8EEF002D56D4 /* route-with-instructions.json */; };
		16C2A421211526EE00FE6E68 /* CarPlayManager.swift in Sources */ = {isa = PBXBuildFile; fileRef = 16C2A420211526EE00FE6E68 /* CarPlayManager.swift */; };
		16E3625C201265D600DF0592 /* ImageDownloadOperationSpy.swift in Sources */ = {isa = PBXBuildFile; fileRef = 16E3625B201265D600DF0592 /* ImageDownloadOperationSpy.swift */; };
		16E4F97F205B05FE00531791 /* MapboxVoiceControllerTests.swift in Sources */ = {isa = PBXBuildFile; fileRef = 16E4F97E205B05FE00531791 /* MapboxVoiceControllerTests.swift */; };
		16EF6C1E21193A9600AA580B /* CarPlayManagerTests.swift in Sources */ = {isa = PBXBuildFile; fileRef = 16EF6C1D21193A9600AA580B /* CarPlayManagerTests.swift */; };
		16EF6C22211BA4B300AA580B /* CarPlayMapViewController.swift in Sources */ = {isa = PBXBuildFile; fileRef = 16EF6C21211BA4B300AA580B /* CarPlayMapViewController.swift */; };
		35002D611E5F6ADB0090E733 /* Assets.xcassets in Resources */ = {isa = PBXBuildFile; fileRef = 35002D5F1E5F6ADB0090E733 /* Assets.xcassets */; };
		35002D691E5F6B2F0090E733 /* Main.storyboard in Resources */ = {isa = PBXBuildFile; fileRef = 35002D661E5F6B1B0090E733 /* Main.storyboard */; };
		3502231A205BC94E00E1449A /* Constants.swift in Sources */ = {isa = PBXBuildFile; fileRef = 35022319205BC94E00E1449A /* Constants.swift */; };
		35025F3F1F051DD2002BA3EA /* DialogViewController.swift in Sources */ = {isa = PBXBuildFile; fileRef = 35025F3E1F051DD2002BA3EA /* DialogViewController.swift */; };
		3507F9FB2134309E0086B39E /* MapboxGeocoder.framework in Frameworks */ = {isa = PBXBuildFile; fileRef = 3507F9F92134305C0086B39E /* MapboxGeocoder.framework */; };
		3507F9FC2134309E0086B39E /* MapboxGeocoder.framework in Embed Frameworks */ = {isa = PBXBuildFile; fileRef = 3507F9F92134305C0086B39E /* MapboxGeocoder.framework */; settings = {ATTRIBUTES = (CodeSignOnCopy, RemoveHeadersOnCopy, ); }; };
		3510300F1F54B67000E3B7E7 /* LaneTests.swift in Sources */ = {isa = PBXBuildFile; fileRef = 3510300E1F54B67000E3B7E7 /* LaneTests.swift */; };
		351030111F54B72000E3B7E7 /* route-for-lane-testing.json in Resources */ = {isa = PBXBuildFile; fileRef = 351030101F54B72000E3B7E7 /* route-for-lane-testing.json */; };
		351174F41EF1C0530065E248 /* ReplayLocationManager.swift in Sources */ = {isa = PBXBuildFile; fileRef = 351174F31EF1C0530065E248 /* ReplayLocationManager.swift */; };
		351927361F0FA072003A702D /* ScreenCapture.swift in Sources */ = {isa = PBXBuildFile; fileRef = 351927351F0FA072003A702D /* ScreenCapture.swift */; };
		351BEBF11E5BCC63006FE110 /* MGLMapView.swift in Sources */ = {isa = PBXBuildFile; fileRef = 351BEBDF1E5BCC63006FE110 /* MGLMapView.swift */; };
		351BEBF21E5BCC63006FE110 /* Style.swift in Sources */ = {isa = PBXBuildFile; fileRef = 351BEBE01E5BCC63006FE110 /* Style.swift */; };
		351BEBF61E5BCC63006FE110 /* RouteMapViewController.swift in Sources */ = {isa = PBXBuildFile; fileRef = 351BEBE41E5BCC63006FE110 /* RouteMapViewController.swift */; };
		351BEBFC1E5BCC63006FE110 /* NavigationViewController.swift in Sources */ = {isa = PBXBuildFile; fileRef = 351BEBEA1E5BCC63006FE110 /* NavigationViewController.swift */; };
		351BEBFF1E5BCC63006FE110 /* ManeuversStyleKit.swift in Sources */ = {isa = PBXBuildFile; fileRef = 351BEBED1E5BCC63006FE110 /* ManeuversStyleKit.swift */; };
		351BEC011E5BCC63006FE110 /* ManeuverView.swift in Sources */ = {isa = PBXBuildFile; fileRef = 351BEBEF1E5BCC63006FE110 /* ManeuverView.swift */; };
		351BEC021E5BCC63006FE110 /* UIView.swift in Sources */ = {isa = PBXBuildFile; fileRef = 351BEBF01E5BCC63006FE110 /* UIView.swift */; };
		351BEC051E5BCC6C006FE110 /* LaneView.swift in Sources */ = {isa = PBXBuildFile; fileRef = 351BEC031E5BCC6C006FE110 /* LaneView.swift */; };
		351BEC061E5BCC6C006FE110 /* ManeuverDirection.swift in Sources */ = {isa = PBXBuildFile; fileRef = 351BEC041E5BCC6C006FE110 /* ManeuverDirection.swift */; };
		351BEC0D1E5BCC72006FE110 /* Bundle.swift in Sources */ = {isa = PBXBuildFile; fileRef = 351BEC081E5BCC72006FE110 /* Bundle.swift */; };
		351BEC0E1E5BCC72006FE110 /* DashedLineView.swift in Sources */ = {isa = PBXBuildFile; fileRef = 351BEC091E5BCC72006FE110 /* DashedLineView.swift */; };
		351BEC291E5BD530006FE110 /* Assets.xcassets in Resources */ = {isa = PBXBuildFile; fileRef = 351BEC281E5BD530006FE110 /* Assets.xcassets */; };
		3525449D1E663D32004C8F1C /* MapboxCoreNavigation.framework in Frameworks */ = {isa = PBXBuildFile; fileRef = C5ADFBC91DDCC7840011824B /* MapboxCoreNavigation.framework */; };
		3527D2B91EC4619400C07FC9 /* Fixtures.xcassets in Resources */ = {isa = PBXBuildFile; fileRef = 3527D2B61EC45FBD00C07FC9 /* Fixtures.xcassets */; };
		3529FCF021A5C59400AEA9AA /* Settings.swift in Sources */ = {isa = PBXBuildFile; fileRef = 3529FCEF21A5C59400AEA9AA /* Settings.swift */; };
		3529FCF221A5C5B400AEA9AA /* ResizableView.swift in Sources */ = {isa = PBXBuildFile; fileRef = 3529FCF121A5C5B300AEA9AA /* ResizableView.swift */; };
		3529FCF421A5C5C600AEA9AA /* SettingsItems.swift in Sources */ = {isa = PBXBuildFile; fileRef = 3529FCF321A5C5C600AEA9AA /* SettingsItems.swift */; };
		3529FCF621A5C5D900AEA9AA /* UIViewController.swift in Sources */ = {isa = PBXBuildFile; fileRef = 3529FCF521A5C5D900AEA9AA /* UIViewController.swift */; };
		3529FCF821A5C62400AEA9AA /* SettingsViewController.swift in Sources */ = {isa = PBXBuildFile; fileRef = 3529FCF721A5C62400AEA9AA /* SettingsViewController.swift */; };
		3529FCFA21A5C63B00AEA9AA /* OfflineViewController.swift in Sources */ = {isa = PBXBuildFile; fileRef = 3529FCF921A5C63A00AEA9AA /* OfflineViewController.swift */; };
		3529FCFC21A5C66800AEA9AA /* OfflineDirections.swift in Sources */ = {isa = PBXBuildFile; fileRef = 3529FCFB21A5C66700AEA9AA /* OfflineDirections.swift */; };
		352BBC3B1E5E6A0C00703DF1 /* MapboxCoreNavigation.framework in Frameworks */ = {isa = PBXBuildFile; fileRef = C5ADFBC91DDCC7840011824B /* MapboxCoreNavigation.framework */; };
		352F464D20EB74C200147886 /* NavigationEventsManager.swift in Sources */ = {isa = PBXBuildFile; fileRef = 352F464C20EB74C200147886 /* NavigationEventsManager.swift */; };
		3531C2701F9E095400D92F9A /* InstructionsBannerView.swift in Sources */ = {isa = PBXBuildFile; fileRef = 3531C26F1F9E095400D92F9A /* InstructionsBannerView.swift */; };
		353280A11FA72871005175F3 /* InstructionLabel.swift in Sources */ = {isa = PBXBuildFile; fileRef = 353280A01FA72871005175F3 /* InstructionLabel.swift */; };
		353610CE1FAB6A8F00FB1746 /* BottomBannerView.swift in Sources */ = {isa = PBXBuildFile; fileRef = 353610CD1FAB6A8F00FB1746 /* BottomBannerView.swift */; };
		35379CFD21480C0500FD402E /* AppDelegate+CarPlay.swift in Sources */ = {isa = PBXBuildFile; fileRef = 35379CFB21480BFB00FD402E /* AppDelegate+CarPlay.swift */; };
		35379D0321480E5700FD402E /* RecentItem.swift in Sources */ = {isa = PBXBuildFile; fileRef = 352C35BF2134958F00D77796 /* RecentItem.swift */; };
		353AA5601FCEF583009F0384 /* StyleManager.swift in Sources */ = {isa = PBXBuildFile; fileRef = 353AA55F1FCEF583009F0384 /* StyleManager.swift */; };
		353E3C8F20A3501C00FD1789 /* MGLStyle.swift in Sources */ = {isa = PBXBuildFile; fileRef = 353E3C8E20A3501C00FD1789 /* MGLStyle.swift */; };
		353E68FC1EF0B7F8007B2AE5 /* NavigationLocationManager.swift in Sources */ = {isa = PBXBuildFile; fileRef = 353E68FB1EF0B7F8007B2AE5 /* NavigationLocationManager.swift */; };
		353E68FE1EF0B985007B2AE5 /* BundleAdditions.swift in Sources */ = {isa = PBXBuildFile; fileRef = 353E68FD1EF0B985007B2AE5 /* BundleAdditions.swift */; };
		353E69041EF0C4E5007B2AE5 /* SimulatedLocationManager.swift in Sources */ = {isa = PBXBuildFile; fileRef = 353E69031EF0C4E5007B2AE5 /* SimulatedLocationManager.swift */; };
		353EC9D71FB09708002EB0AB /* StepsViewController.swift in Sources */ = {isa = PBXBuildFile; fileRef = 353EC9D61FB09708002EB0AB /* StepsViewController.swift */; };
		3540514D1F73F3BB00ED572D /* route-with-straight-roundabout.json in Resources */ = {isa = PBXBuildFile; fileRef = 3540514C1F73F3BB00ED572D /* route-with-straight-roundabout.json */; };
		354A01B91E66256600D765C2 /* MapboxDirections.framework in Frameworks */ = {isa = PBXBuildFile; fileRef = 354A01B81E66256600D765C2 /* MapboxDirections.framework */; };
		354A01BF1E6625D100D765C2 /* Mapbox.framework in Frameworks */ = {isa = PBXBuildFile; fileRef = 35A1D3651E6624EF00A48FE8 /* Mapbox.framework */; };
		354A01C21E66265100D765C2 /* Mapbox.framework in Frameworks */ = {isa = PBXBuildFile; fileRef = 35A1D3651E6624EF00A48FE8 /* Mapbox.framework */; };
		354A01C31E66265100D765C2 /* Mapbox.framework in Embed Frameworks */ = {isa = PBXBuildFile; fileRef = 35A1D3651E6624EF00A48FE8 /* Mapbox.framework */; settings = {ATTRIBUTES = (CodeSignOnCopy, RemoveHeadersOnCopy, ); }; };
		354A01C91E66265B00D765C2 /* Polyline.framework in Frameworks */ = {isa = PBXBuildFile; fileRef = 354A01BC1E66259600D765C2 /* Polyline.framework */; };
		354A01CA1E66265B00D765C2 /* Polyline.framework in Embed Frameworks */ = {isa = PBXBuildFile; fileRef = 354A01BC1E66259600D765C2 /* Polyline.framework */; settings = {ATTRIBUTES = (CodeSignOnCopy, RemoveHeadersOnCopy, ); }; };
		354A01CF1E66266100D765C2 /* MapboxDirections.framework in Frameworks */ = {isa = PBXBuildFile; fileRef = 354A01B81E66256600D765C2 /* MapboxDirections.framework */; };
		354A01D01E66266100D765C2 /* MapboxDirections.framework in Embed Frameworks */ = {isa = PBXBuildFile; fileRef = 354A01B81E66256600D765C2 /* MapboxDirections.framework */; settings = {ATTRIBUTES = (CodeSignOnCopy, RemoveHeadersOnCopy, ); }; };
		354A01D51E6626AC00D765C2 /* MapboxCoreNavigation.framework in Embed Frameworks */ = {isa = PBXBuildFile; fileRef = C5ADFBC91DDCC7840011824B /* MapboxCoreNavigation.framework */; settings = {ATTRIBUTES = (CodeSignOnCopy, RemoveHeadersOnCopy, ); }; };
		354A9BC620EA991900F03325 /* SessionState.swift in Sources */ = {isa = PBXBuildFile; fileRef = 354A9BC520EA991900F03325 /* SessionState.swift */; };
		354A9BCB20EA9BDA00F03325 /* EventDetails.swift in Sources */ = {isa = PBXBuildFile; fileRef = 354A9BCA20EA9BDA00F03325 /* EventDetails.swift */; };
		354A9BCD20EA9C8100F03325 /* CoreFeedbackEvent.swift in Sources */ = {isa = PBXBuildFile; fileRef = 354A9BCC20EA9C8100F03325 /* CoreFeedbackEvent.swift */; };
		3557506B21A826C600AEF9B6 /* OfflineRoutingTests.swift in Sources */ = {isa = PBXBuildFile; fileRef = 3506DE39216E2ADE007DA352 /* OfflineRoutingTests.swift */; };
		3557506D21A827E800AEF9B6 /* li.tar in Resources */ = {isa = PBXBuildFile; fileRef = 3557506C21A827E800AEF9B6 /* li.tar */; };
		3557506F21A8293E00AEF9B6 /* tiles in Resources */ = {isa = PBXBuildFile; fileRef = 3557506E21A8293E00AEF9B6 /* tiles */; };
		355832AB2192F60800141922 /* PipeFittersUnion-FourSeasonsBoston.json in Resources */ = {isa = PBXBuildFile; fileRef = 355832AA2192F60800141922 /* PipeFittersUnion-FourSeasonsBoston.json */; };
		355832AD2192F7E300141922 /* PipeFittersUnion-FourSeasonsBoston.trace.json in Resources */ = {isa = PBXBuildFile; fileRef = 355832AC2192F7E300141922 /* PipeFittersUnion-FourSeasonsBoston.trace.json */; };
		3559FE4F21C3195700B6613F /* NavigationPlotter.swift in Sources */ = {isa = PBXBuildFile; fileRef = 3559FE4E21C3195700B6613F /* NavigationPlotter.swift */; };
		355DB5751EFA78070091BFB7 /* GGPark-to-BernalHeights.route in Resources */ = {isa = PBXBuildFile; fileRef = 355DB5741EFA78070091BFB7 /* GGPark-to-BernalHeights.route */; };
		355DB5771EFA780E0091BFB7 /* UnionSquare-to-GGPark.route in Resources */ = {isa = PBXBuildFile; fileRef = 355DB5761EFA780E0091BFB7 /* UnionSquare-to-GGPark.route */; };
		355ED3701FAB724F00BCE1B8 /* BottomBannerViewLayout.swift in Sources */ = {isa = PBXBuildFile; fileRef = 355ED36F1FAB724F00BCE1B8 /* BottomBannerViewLayout.swift */; };
		35636E04215D621E00463343 /* MapboxNavigationNative.framework in Embed Frameworks */ = {isa = PBXBuildFile; fileRef = 35C98734212E042C00808B82 /* MapboxNavigationNative.framework */; settings = {ATTRIBUTES = (CodeSignOnCopy, RemoveHeadersOnCopy, ); }; };
		35726EE81F0856E900AFA1B6 /* DayStyle.swift in Sources */ = {isa = PBXBuildFile; fileRef = 35726EE71F0856E900AFA1B6 /* DayStyle.swift */; };
		3573EA71215A5A9F009899D7 /* RouteControllerSnapshotTests.swift in Sources */ = {isa = PBXBuildFile; fileRef = 3573EA70215A5A9F009899D7 /* RouteControllerSnapshotTests.swift */; };
		3577B878214FF35800094294 /* FavoritesList.swift in Sources */ = {isa = PBXBuildFile; fileRef = 3577B877214FF35800094294 /* FavoritesList.swift */; };
		3582A25020EEC46B0029C5DE /* Router.swift in Sources */ = {isa = PBXBuildFile; fileRef = 3582A24F20EEC46B0029C5DE /* Router.swift */; };
		3582A25220EFA9680029C5DE /* RouterDelegate.swift in Sources */ = {isa = PBXBuildFile; fileRef = 3582A25120EFA9680029C5DE /* RouterDelegate.swift */; };
		358D14661E5E3B7700ADE590 /* AppDelegate.swift in Sources */ = {isa = PBXBuildFile; fileRef = 358D14651E5E3B7700ADE590 /* AppDelegate.swift */; };
		358D14681E5E3B7700ADE590 /* ViewController.swift in Sources */ = {isa = PBXBuildFile; fileRef = 358D14671E5E3B7700ADE590 /* ViewController.swift */; };
		359574A81F28CC5A00838209 /* CLLocation.swift in Sources */ = {isa = PBXBuildFile; fileRef = 359574A71F28CC3800838209 /* CLLocation.swift */; };
		359574AA1F28CCBB00838209 /* LocationTests.swift in Sources */ = {isa = PBXBuildFile; fileRef = 359574A91F28CCBB00838209 /* LocationTests.swift */; };
		3595FE472190F78C0035B765 /* MBViewController.m in Sources */ = {isa = PBXBuildFile; fileRef = 3595FE462190F78C0035B765 /* MBViewController.m */; };
		3595FE48219190400035B765 /* TestHelper.framework in Frameworks */ = {isa = PBXBuildFile; fileRef = 35CDA85E2190F2A30072B675 /* TestHelper.framework */; };
		3595FE49219190420035B765 /* TestHelper.framework in Frameworks */ = {isa = PBXBuildFile; fileRef = 35CDA85E2190F2A30072B675 /* TestHelper.framework */; };
		3597ABD021553B6F00C12785 /* SimulatedLocationManagerTests.swift in Sources */ = {isa = PBXBuildFile; fileRef = 3597ABCF21553B6F00C12785 /* SimulatedLocationManagerTests.swift */; };
		3597ABD421553F6800C12785 /* sthlm-double-back.json in Resources */ = {isa = PBXBuildFile; fileRef = 3597ABD321553F6800C12785 /* sthlm-double-back.json */; };
		3597B9A42149B2C20021B0D9 /* UIViewController.swift in Sources */ = {isa = PBXBuildFile; fileRef = 352AFFA22139986E00EB3567 /* UIViewController.swift */; };
		359A8AED1FA78D3000BDB486 /* DistanceFormatterTests.swift in Sources */ = {isa = PBXBuildFile; fileRef = 359A8AEC1FA78D3000BDB486 /* DistanceFormatterTests.swift */; };
		359A8AEF1FA7B25B00BDB486 /* LanesStyleKit.swift in Sources */ = {isa = PBXBuildFile; fileRef = 359A8AEE1FA7B25800BDB486 /* LanesStyleKit.swift */; };
		359D00CF1E732D7100C2E770 /* Polyline.framework in Frameworks */ = {isa = PBXBuildFile; fileRef = 354A01BC1E66259600D765C2 /* Polyline.framework */; };
		359D1B281FFE70D30052FA42 /* NavigationView.swift in Sources */ = {isa = PBXBuildFile; fileRef = 359D1B271FFE70D30052FA42 /* NavigationView.swift */; };
		359D283C1F9DC14F00FDE9C9 /* UICollectionView.swift in Sources */ = {isa = PBXBuildFile; fileRef = 359D283B1F9DC14F00FDE9C9 /* UICollectionView.swift */; };
		35A262B92050A5CD00AEFF6D /* InstructionsBannerViewSnapshotTests.swift in Sources */ = {isa = PBXBuildFile; fileRef = 35A262B82050A5CD00AEFF6D /* InstructionsBannerViewSnapshotTests.swift */; };
		35A5413B1EFC052700E49846 /* RouteOptions.swift in Sources */ = {isa = PBXBuildFile; fileRef = 35A5413A1EFC052700E49846 /* RouteOptions.swift */; };
		35B1AEBC20AD9B3C00C8544E /* LeaksSpec.swift in Sources */ = {isa = PBXBuildFile; fileRef = 35B1AEBB20AD9B3C00C8544E /* LeaksSpec.swift */; };
		35B1AEBE20AD9C7800C8544E /* LeakTest.swift in Sources */ = {isa = PBXBuildFile; fileRef = 35B1AEBD20AD9C7800C8544E /* LeakTest.swift */; };
		35B1E2951F1FF8EC00A13D32 /* UserCourseView.swift in Sources */ = {isa = PBXBuildFile; fileRef = 35B1E2941F1FF8EC00A13D32 /* UserCourseView.swift */; };
		35B5A47E1FFFDCE5000A3C8D /* NavigationViewLayout.swift in Sources */ = {isa = PBXBuildFile; fileRef = 35B5A47D1FFFDCE5000A3C8D /* NavigationViewLayout.swift */; };
		35B711D41E5E7AD2001EDA8D /* MapboxNavigation.framework in Frameworks */ = {isa = PBXBuildFile; fileRef = 351BEBD71E5BCC28006FE110 /* MapboxNavigation.framework */; };
		35B7837E1F9547B300291F9A /* Transitioning.swift in Sources */ = {isa = PBXBuildFile; fileRef = 35B7837D1F9547B300291F9A /* Transitioning.swift */; };
		35B839491E2E3D5D0045A868 /* MBRouteController.m in Sources */ = {isa = PBXBuildFile; fileRef = 35B839481E2E3D5D0045A868 /* MBRouteController.m */; };
		35BA8239214BDBBD00468349 /* Locale.swift in Sources */ = {isa = PBXBuildFile; fileRef = 35BA8238214BDBBD00468349 /* Locale.swift */; };
		35BF8CA21F28EB60003F6125 /* Array.swift in Sources */ = {isa = PBXBuildFile; fileRef = 35BF8CA11F28EB60003F6125 /* Array.swift */; };
		35BF8CA41F28EBD8003F6125 /* String.swift in Sources */ = {isa = PBXBuildFile; fileRef = 35BF8CA31F28EBD8003F6125 /* String.swift */; };
		35C11359215BADF900CC2929 /* sthlm-double-back-replay.json in Resources */ = {isa = PBXBuildFile; fileRef = 35C11358215BADF800CC2929 /* sthlm-double-back-replay.json */; };
		35C57D6A208DD4A200BDD2A6 /* BridgingTests.m in Sources */ = {isa = PBXBuildFile; fileRef = 35C57D69208DD4A200BDD2A6 /* BridgingTests.m */; };
		35C714B0203B251F00F0C2AE /* MapboxSpeech.framework in Frameworks */ = {isa = PBXBuildFile; fileRef = C5A9DDBD202E12EE007D52DA /* MapboxSpeech.framework */; };
		35C714B1203B251F00F0C2AE /* MapboxSpeech.framework in Embed Frameworks */ = {isa = PBXBuildFile; fileRef = C5A9DDBD202E12EE007D52DA /* MapboxSpeech.framework */; settings = {ATTRIBUTES = (CodeSignOnCopy, RemoveHeadersOnCopy, ); }; };
		35C77F621FE8219900338416 /* NavigationSettings.swift in Sources */ = {isa = PBXBuildFile; fileRef = 35375EC01F31FA86004CE727 /* NavigationSettings.swift */; };
		35C8DBF42191937A0053328C /* routeWithInstructions.json in Resources */ = {isa = PBXBuildFile; fileRef = C5387A9C1F8FDB13000D2E93 /* routeWithInstructions.json */; };
		35C8DBF52191940C0053328C /* straight-line.json in Resources */ = {isa = PBXBuildFile; fileRef = C5EF397420599120009A2C50 /* straight-line.json */; };
		35C8DBF6219194380053328C /* routeWithTunnels_9thStreetDC.json in Resources */ = {isa = PBXBuildFile; fileRef = AEF2C8F12072B603007B061F /* routeWithTunnels_9thStreetDC.json */; };
		35C8DBF8219198320053328C /* route.json in Resources */ = {isa = PBXBuildFile; fileRef = 35C8DBF7219198310053328C /* route.json */; };
		35C8DBFD2191D0370053328C /* CoreLocation.swift in Sources */ = {isa = PBXBuildFile; fileRef = 35C8DBFC2191D0370053328C /* CoreLocation.swift */; };
		35C8DBFE2191D0BD0053328C /* Turf.framework in Frameworks */ = {isa = PBXBuildFile; fileRef = 35CC14141F799496009E872A /* Turf.framework */; };
		35C8DC082191DA8C0053328C /* MapboxSpeech.framework in Frameworks */ = {isa = PBXBuildFile; fileRef = C5A9DDBD202E12EE007D52DA /* MapboxSpeech.framework */; };
		35C8DC0B2191DAD20053328C /* MapboxCoreNavigation.framework in Frameworks */ = {isa = PBXBuildFile; fileRef = C5ADFBC91DDCC7840011824B /* MapboxCoreNavigation.framework */; };
		35C8DC0C2191DAD20053328C /* MapboxNavigation.framework in Frameworks */ = {isa = PBXBuildFile; fileRef = 351BEBD71E5BCC28006FE110 /* MapboxNavigation.framework */; };
		35C8DC0D2191DAD20053328C /* TestHelper.framework in Frameworks */ = {isa = PBXBuildFile; fileRef = 35CDA85E2190F2A30072B675 /* TestHelper.framework */; };
		35C8DC0F2191DE940053328C /* DCA-Arboretum.trace.json in Resources */ = {isa = PBXBuildFile; fileRef = 35C8DC0E2191DE940053328C /* DCA-Arboretum.trace.json */; };
		35C8DC112191E1140053328C /* DirectionsSpy.swift in Sources */ = {isa = PBXBuildFile; fileRef = 35C8DC102191E1140053328C /* DirectionsSpy.swift */; };
		35C8DC122191E15A0053328C /* DummyURLSessionDataTask.swift in Sources */ = {isa = PBXBuildFile; fileRef = 16435E04206EE37800AF48B6 /* DummyURLSessionDataTask.swift */; };
		35C8DC152191E4420053328C /* SpeechAPISpy.swift in Sources */ = {isa = PBXBuildFile; fileRef = 3EA93170CB959F3065ACFFC3 /* SpeechAPISpy.swift */; };
		35C8DC162191E5D50053328C /* NavigationEventsManagerTestDoubles.swift in Sources */ = {isa = PBXBuildFile; fileRef = 16120A4C20645D6E007EA21D /* NavigationEventsManagerTestDoubles.swift */; };
		35C8DC172191E5DB0053328C /* NavigationServiceTestDoubles.swift in Sources */ = {isa = PBXBuildFile; fileRef = 3EA93EBD6E6BEC966BBE51D6 /* NavigationServiceTestDoubles.swift */; };
		35C98731212E02B500808B82 /* PortableRouteController.swift in Sources */ = {isa = PBXBuildFile; fileRef = 35C98730212E02B500808B82 /* PortableRouteController.swift */; };
		35C98733212E037900808B82 /* MBFixLocation.swift in Sources */ = {isa = PBXBuildFile; fileRef = 35C98732212E037900808B82 /* MBFixLocation.swift */; };
		35C98735212E042C00808B82 /* MapboxNavigationNative.framework in Frameworks */ = {isa = PBXBuildFile; fileRef = 35C98734212E042C00808B82 /* MapboxNavigationNative.framework */; };
		35C98736212E045200808B82 /* MapboxNavigationNative.framework in Frameworks */ = {isa = PBXBuildFile; fileRef = 35C98734212E042C00808B82 /* MapboxNavigationNative.framework */; };
		35C98738212E045300808B82 /* MapboxNavigationNative.framework in Frameworks */ = {isa = PBXBuildFile; fileRef = 35C98734212E042C00808B82 /* MapboxNavigationNative.framework */; };
		35C9973F1E732C1B00544D1C /* RouteVoiceController.swift in Sources */ = {isa = PBXBuildFile; fileRef = 35C9973E1E732C1B00544D1C /* RouteVoiceController.swift */; };
		35CB1E131F97DD740011CC44 /* FeedbackItem.swift in Sources */ = {isa = PBXBuildFile; fileRef = 35CB1E121F97DD740011CC44 /* FeedbackItem.swift */; };
		35CC14151F7994B0009E872A /* Turf.framework in Frameworks */ = {isa = PBXBuildFile; fileRef = 35CC14141F799496009E872A /* Turf.framework */; };
		35CC14161F7994B1009E872A /* Turf.framework in Frameworks */ = {isa = PBXBuildFile; fileRef = 35CC14141F799496009E872A /* Turf.framework */; };
		35CC14171F79A434009E872A /* Turf.framework in Frameworks */ = {isa = PBXBuildFile; fileRef = 35CC14141F799496009E872A /* Turf.framework */; };
		35CC14181F79A434009E872A /* Turf.framework in Embed Frameworks */ = {isa = PBXBuildFile; fileRef = 35CC14141F799496009E872A /* Turf.framework */; settings = {ATTRIBUTES = (CodeSignOnCopy, RemoveHeadersOnCopy, ); }; };
		35CDA80921908F2F0072B675 /* AppDelegate.swift in Sources */ = {isa = PBXBuildFile; fileRef = 35CDA80821908F2F0072B675 /* AppDelegate.swift */; };
		35CDA80B21908F2F0072B675 /* BenchViewController.swift in Sources */ = {isa = PBXBuildFile; fileRef = 35CDA80A21908F2F0072B675 /* BenchViewController.swift */; };
		35CDA81021908F310072B675 /* Assets.xcassets in Resources */ = {isa = PBXBuildFile; fileRef = 35CDA80F21908F310072B675 /* Assets.xcassets */; };
		35CDA81321908F310072B675 /* LaunchScreen.storyboard in Resources */ = {isa = PBXBuildFile; fileRef = 35CDA81121908F310072B675 /* LaunchScreen.storyboard */; };
		35CDA81E21908F320072B675 /* BenchTests.swift in Sources */ = {isa = PBXBuildFile; fileRef = 35CDA81D21908F320072B675 /* BenchTests.swift */; };
		35CDA82921908F320072B675 /* BenchUITests.swift in Sources */ = {isa = PBXBuildFile; fileRef = 35CDA82821908F320072B675 /* BenchUITests.swift */; };
		35CDA8362190ADD80072B675 /* ControlRouteViewController.swift in Sources */ = {isa = PBXBuildFile; fileRef = 35CDA8352190ADD80072B675 /* ControlRouteViewController.swift */; };
		35CDA8432190EFCC0072B675 /* MapboxNavigationNative.framework in Embed Frameworks */ = {isa = PBXBuildFile; fileRef = 35C98734212E042C00808B82 /* MapboxNavigationNative.framework */; settings = {ATTRIBUTES = (CodeSignOnCopy, RemoveHeadersOnCopy, ); }; };
		35CDA8462190EFDA0072B675 /* MapboxSpeech.framework in Embed Frameworks */ = {isa = PBXBuildFile; fileRef = C5A9DDBD202E12EE007D52DA /* MapboxSpeech.framework */; settings = {ATTRIBUTES = (CodeSignOnCopy, RemoveHeadersOnCopy, ); }; };
		35CDA8482190EFDA0072B675 /* Turf.framework in Embed Frameworks */ = {isa = PBXBuildFile; fileRef = 35CC14141F799496009E872A /* Turf.framework */; settings = {ATTRIBUTES = (CodeSignOnCopy, RemoveHeadersOnCopy, ); }; };
		35CDA84A2190EFDA0072B675 /* Solar.framework in Embed Frameworks */ = {isa = PBXBuildFile; fileRef = C57607B01F4CC97D00C27423 /* Solar.framework */; settings = {ATTRIBUTES = (CodeSignOnCopy, RemoveHeadersOnCopy, ); }; };
		35CDA84B2190EFDA0072B675 /* MapboxMobileEvents.framework in Frameworks */ = {isa = PBXBuildFile; fileRef = C549F8311F17F2C5001A0A2D /* MapboxMobileEvents.framework */; };
		35CDA84C2190EFDA0072B675 /* MapboxMobileEvents.framework in Embed Frameworks */ = {isa = PBXBuildFile; fileRef = C549F8311F17F2C5001A0A2D /* MapboxMobileEvents.framework */; settings = {ATTRIBUTES = (CodeSignOnCopy, RemoveHeadersOnCopy, ); }; };
		35CDA84E2190EFDA0072B675 /* Polyline.framework in Embed Frameworks */ = {isa = PBXBuildFile; fileRef = 354A01BC1E66259600D765C2 /* Polyline.framework */; settings = {ATTRIBUTES = (CodeSignOnCopy, RemoveHeadersOnCopy, ); }; };
		35CDA84F2190EFDA0072B675 /* MapboxDirections.framework in Frameworks */ = {isa = PBXBuildFile; fileRef = 354A01B81E66256600D765C2 /* MapboxDirections.framework */; };
		35CDA8502190EFDA0072B675 /* MapboxDirections.framework in Embed Frameworks */ = {isa = PBXBuildFile; fileRef = 354A01B81E66256600D765C2 /* MapboxDirections.framework */; settings = {ATTRIBUTES = (CodeSignOnCopy, RemoveHeadersOnCopy, ); }; };
		35CDA8522190EFDA0072B675 /* Mapbox.framework in Embed Frameworks */ = {isa = PBXBuildFile; fileRef = 35A1D3651E6624EF00A48FE8 /* Mapbox.framework */; settings = {ATTRIBUTES = (CodeSignOnCopy, RemoveHeadersOnCopy, ); }; };
		35CDA8572190F0670072B675 /* MapboxGeocoder.framework in Frameworks */ = {isa = PBXBuildFile; fileRef = 3507F9F92134305C0086B39E /* MapboxGeocoder.framework */; };
		35CDA8582190F0670072B675 /* MapboxGeocoder.framework in Embed Frameworks */ = {isa = PBXBuildFile; fileRef = 3507F9F92134305C0086B39E /* MapboxGeocoder.framework */; settings = {ATTRIBUTES = (CodeSignOnCopy, RemoveHeadersOnCopy, ); }; };
		35CDA86E2190F2A40072B675 /* TestHelper.h in Headers */ = {isa = PBXBuildFile; fileRef = 35CDA8602190F2A40072B675 /* TestHelper.h */; settings = {ATTRIBUTES = (Public, ); }; };
		35CDA8782190F2F00072B675 /* Fixture.swift in Sources */ = {isa = PBXBuildFile; fileRef = 35CDA8772190F2F00072B675 /* Fixture.swift */; };
		35CDA8792190F3460072B675 /* MapboxCoreNavigation.framework in Frameworks */ = {isa = PBXBuildFile; fileRef = C5ADFBC91DDCC7840011824B /* MapboxCoreNavigation.framework */; };
		35CDA87A2190F3460072B675 /* MapboxNavigation.framework in Frameworks */ = {isa = PBXBuildFile; fileRef = 351BEBD71E5BCC28006FE110 /* MapboxNavigation.framework */; };
		35CDA87B2190F3580072B675 /* MapboxDirections.framework in Frameworks */ = {isa = PBXBuildFile; fileRef = 354A01B81E66256600D765C2 /* MapboxDirections.framework */; };
		35CDA87C2190F3990072B675 /* TestHelper.framework in Frameworks */ = {isa = PBXBuildFile; fileRef = 35CDA85E2190F2A30072B675 /* TestHelper.framework */; };
		35CDA87E2190F3AC0072B675 /* TestHelper.framework in Embed Frameworks */ = {isa = PBXBuildFile; fileRef = 35CDA85E2190F2A30072B675 /* TestHelper.framework */; settings = {ATTRIBUTES = (CodeSignOnCopy, RemoveHeadersOnCopy, ); }; };
		35CDA88D2190F5210072B675 /* DCA-Arboretum.json in Resources */ = {isa = PBXBuildFile; fileRef = 35CDA8862190F50C0072B675 /* DCA-Arboretum.json */; };
		35CDA88F2190F6980072B675 /* EmptyStyle.json in Resources */ = {isa = PBXBuildFile; fileRef = 35CDA88A2190F5120072B675 /* EmptyStyle.json */; };
		35CDA8902190F6980072B675 /* route-doubling-back.json in Resources */ = {isa = PBXBuildFile; fileRef = 35CDA8842190F5090072B675 /* route-doubling-back.json */; };
		35CDA8912190F6980072B675 /* route-for-lane-testing.json in Resources */ = {isa = PBXBuildFile; fileRef = 35CDA8822190F5080072B675 /* route-for-lane-testing.json */; };
		35CDA8922190F6980072B675 /* route-with-banner-instructions.json in Resources */ = {isa = PBXBuildFile; fileRef = 35CDA88C2190F5140072B675 /* route-with-banner-instructions.json */; };
		35CDA8932190F6980072B675 /* route-with-instructions.json in Resources */ = {isa = PBXBuildFile; fileRef = 35CDA8892190F5110072B675 /* route-with-instructions.json */; };
		35CDA8942190F6980072B675 /* route-with-lanes.json in Resources */ = {isa = PBXBuildFile; fileRef = 35CDA8832190F5090072B675 /* route-with-lanes.json */; };
		35CDA8952190F6980072B675 /* route-with-straight-roundabout.json in Resources */ = {isa = PBXBuildFile; fileRef = 35CDA8872190F50D0072B675 /* route-with-straight-roundabout.json */; };
		35CDA8962190F6980072B675 /* sthlm-double-back-replay.json in Resources */ = {isa = PBXBuildFile; fileRef = 35CDA8882190F5100072B675 /* sthlm-double-back-replay.json */; };
		35CDA8972190F6980072B675 /* sthlm-double-back.json in Resources */ = {isa = PBXBuildFile; fileRef = 35CDA8852190F50A0072B675 /* sthlm-double-back.json */; };
		35CDA8982190F6980072B675 /* turn_left.data in Resources */ = {isa = PBXBuildFile; fileRef = 35CDA8812190F5080072B675 /* turn_left.data */; };
		35CDA8992190F6980072B675 /* UnionSquare-to-GGPark.route in Resources */ = {isa = PBXBuildFile; fileRef = 35CDA88B2190F5130072B675 /* UnionSquare-to-GGPark.route */; };
		35CF34B11F0A733200C2692E /* UIFont.swift in Sources */ = {isa = PBXBuildFile; fileRef = 35CF34B01F0A733200C2692E /* UIFont.swift */; };
		35D428291FA0B61F00176028 /* InstructionsBannerViewLayout.swift in Sources */ = {isa = PBXBuildFile; fileRef = 35D428281FA0B61F00176028 /* InstructionsBannerViewLayout.swift */; };
		35D4282B1FA0DF1D00176028 /* MapboxNavigation.framework in Embed Frameworks */ = {isa = PBXBuildFile; fileRef = 351BEBD71E5BCC28006FE110 /* MapboxNavigation.framework */; settings = {ATTRIBUTES = (CodeSignOnCopy, RemoveHeadersOnCopy, ); }; };
		35D457A71E2D253100A89946 /* MBRouteController.h in Headers */ = {isa = PBXBuildFile; fileRef = 35D457A61E2D253100A89946 /* MBRouteController.h */; settings = {ATTRIBUTES = (Public, ); }; };
		35D825FC1E6A2DBE0088F83B /* MGLMapView+MGLNavigationAdditions.m in Sources */ = {isa = PBXBuildFile; fileRef = 35D825FA1E6A2DBE0088F83B /* MGLMapView+MGLNavigationAdditions.m */; };
		35D825FE1E6A2EC60088F83B /* MapboxNavigation.h in Headers */ = {isa = PBXBuildFile; fileRef = 35D825FD1E6A2EC60088F83B /* MapboxNavigation.h */; settings = {ATTRIBUTES = (Public, ); }; };
		35DA85791FC45787004092EC /* StatusView.swift in Sources */ = {isa = PBXBuildFile; fileRef = 35DA85781FC45787004092EC /* StatusView.swift */; };
		35DC585D1FABC61100B5A956 /* InstructionsBannerViewIntegrationTests.swift in Sources */ = {isa = PBXBuildFile; fileRef = 35DC585C1FABC61100B5A956 /* InstructionsBannerViewIntegrationTests.swift */; };
		35DC9D8F1F4321CC001ECD64 /* route-with-lanes.json in Resources */ = {isa = PBXBuildFile; fileRef = 35DC9D8E1F4321CC001ECD64 /* route-with-lanes.json */; };
		35DC9D911F4323AA001ECD64 /* LanesView.swift in Sources */ = {isa = PBXBuildFile; fileRef = 35DC9D901F4323AA001ECD64 /* LanesView.swift */; };
		35E407681F5625FF00EFC814 /* StyleKitMarker.swift in Sources */ = {isa = PBXBuildFile; fileRef = 35E407671F5625FF00EFC814 /* StyleKitMarker.swift */; };
		35E9B0AD1F9E0F8F00BF84AB /* MapboxNavigation.framework in Frameworks */ = {isa = PBXBuildFile; fileRef = 351BEBD71E5BCC28006FE110 /* MapboxNavigation.framework */; };
		35EB9A6A20A1AB7C00CB1225 /* turn_left.data in Resources */ = {isa = PBXBuildFile; fileRef = 35EB9A6920A1A89500CB1225 /* turn_left.data */; };
		35ECAF2D2092275100DC3BC3 /* UIImage.swift in Sources */ = {isa = PBXBuildFile; fileRef = 35ECAF2C2092275100DC3BC3 /* UIImage.swift */; };
		35EF782A212C324E001B4BB5 /* TunnelAuthorityTests.swift in Sources */ = {isa = PBXBuildFile; fileRef = AE8B1B96207D2B2B003050F6 /* TunnelAuthorityTests.swift */; };
		35EFD009207CA5E800BF3873 /* ManeuverViewTests.swift in Sources */ = {isa = PBXBuildFile; fileRef = 3540514E1F73F3F300ED572D /* ManeuverViewTests.swift */; };
		35F1F5931FD57EFD00F8E502 /* StyleManagerTests.swift in Sources */ = {isa = PBXBuildFile; fileRef = 35F1F5921FD57EFD00F8E502 /* StyleManagerTests.swift */; };
		35F520C01FB482A200FC9C37 /* NextBannerView.swift in Sources */ = {isa = PBXBuildFile; fileRef = 35F520BF1FB482A200FC9C37 /* NextBannerView.swift */; };
		35F611C41F1E1C0500C43249 /* FeedbackViewController.swift in Sources */ = {isa = PBXBuildFile; fileRef = 35F611C31F1E1C0500C43249 /* FeedbackViewController.swift */; };
		3EA9301B03F8679BEDD4795F /* Cache.swift in Sources */ = {isa = PBXBuildFile; fileRef = 3EA93A10227A7DAF1861D9F5 /* Cache.swift */; };
		3EA9369C33A8F10DAE9043AA /* ImageDownloader.swift in Sources */ = {isa = PBXBuildFile; fileRef = 3EA934C5D8DBAA19DB0F5271 /* ImageDownloader.swift */; };
		3EA9371104016CD402547F1A /* ImageCache.swift in Sources */ = {isa = PBXBuildFile; fileRef = 3EA938479CF48D7AD1B6369B /* ImageCache.swift */; };
		3EA937B1F4DF73EB004BA6BE /* InstructionPresenter.swift in Sources */ = {isa = PBXBuildFile; fileRef = 3EA93230997B8D59E3B76C8C /* InstructionPresenter.swift */; };
		3EA93A1FEFDDB709DE84BED9 /* ImageRepository.swift in Sources */ = {isa = PBXBuildFile; fileRef = 3EA938BE5468824787100228 /* ImageRepository.swift */; };
		492B6F84213703D10076D2C6 /* MapboxGeocoder.framework in Frameworks */ = {isa = PBXBuildFile; fileRef = 3507F9F92134305C0086B39E /* MapboxGeocoder.framework */; };
		492B6F85213703EE0076D2C6 /* MapboxGeocoder.framework in Embed Frameworks */ = {isa = PBXBuildFile; fileRef = 3507F9F92134305C0086B39E /* MapboxGeocoder.framework */; settings = {ATTRIBUTES = (CodeSignOnCopy, RemoveHeadersOnCopy, ); }; };
		6441B16A1EFC64E50076499F /* WaypointConfirmationViewController.swift in Sources */ = {isa = PBXBuildFile; fileRef = 6441B1691EFC64E50076499F /* WaypointConfirmationViewController.swift */; };
		64847A041F04629D003F3A69 /* Feedback.swift in Sources */ = {isa = PBXBuildFile; fileRef = 64847A031F04629D003F3A69 /* Feedback.swift */; };
		8D07C5A820B612310093D779 /* EmptyStyle.json in Resources */ = {isa = PBXBuildFile; fileRef = 8D07C5A720B612310093D779 /* EmptyStyle.json */; };
		8D1A5CD2212DDFCD0059BA4A /* DispatchTimer.swift in Sources */ = {isa = PBXBuildFile; fileRef = 8D1A5CD1212DDFCD0059BA4A /* DispatchTimer.swift */; };
		8D24A2F62040960C0098CBF8 /* UIEdgeInsets.swift in Sources */ = {isa = PBXBuildFile; fileRef = 8D24A2F52040960C0098CBF8 /* UIEdgeInsets.swift */; };
		8D24A2F820409A890098CBF8 /* CGSize.swift in Sources */ = {isa = PBXBuildFile; fileRef = 8D24A2F720409A890098CBF8 /* CGSize.swift */; };
		8D24A2FA20449B430098CBF8 /* Dictionary.swift in Sources */ = {isa = PBXBuildFile; fileRef = 8D24A2F920449B430098CBF8 /* Dictionary.swift */; };
		8D2AA745211CDD4000EB7F72 /* NavigationService.swift in Sources */ = {isa = PBXBuildFile; fileRef = 8D2AA744211CDD4000EB7F72 /* NavigationService.swift */; };
		8D391CE21FD71E78006BB91F /* Waypoint.swift in Sources */ = {isa = PBXBuildFile; fileRef = 8D391CE11FD71E78006BB91F /* Waypoint.swift */; };
		8D424F28215ECAF200432491 /* CoreLocation.framework in Frameworks */ = {isa = PBXBuildFile; fileRef = 8D424F26215ECA5D00432491 /* CoreLocation.framework */; };
		8D4B60E7219CBEB300C41906 /* CarPlayManagerDelegate.swift in Sources */ = {isa = PBXBuildFile; fileRef = 8D4B60E6219CBEB300C41906 /* CarPlayManagerDelegate.swift */; };
		8D4CF9C621349FFB009C3FEE /* NavigationServiceDelegate.swift in Sources */ = {isa = PBXBuildFile; fileRef = 8D4CF9C521349FFB009C3FEE /* NavigationServiceDelegate.swift */; };
		8D53136B20653FA20044891E /* ExitView.swift in Sources */ = {isa = PBXBuildFile; fileRef = 8D53136A20653FA20044891E /* ExitView.swift */; };
		8D54F14A206ECF720038736D /* InstructionPresenterTests.swift in Sources */ = {isa = PBXBuildFile; fileRef = 8D54F149206ECF720038736D /* InstructionPresenterTests.swift */; };
		8D5CF3B0215054AF005592D6 /* FBSnapshotTestCase.swift in Sources */ = {isa = PBXBuildFile; fileRef = 8D5CF3AF215054AF005592D6 /* FBSnapshotTestCase.swift */; };
		8D5DFFF1207C04840093765A /* NSAttributedString.swift in Sources */ = {isa = PBXBuildFile; fileRef = 8D5DFFF0207C04840093765A /* NSAttributedString.swift */; };
		8D75F991212B5C7F00F99CF3 /* TunnelAuthority.swift in Sources */ = {isa = PBXBuildFile; fileRef = 8D75F990212B5C7F00F99CF3 /* TunnelAuthority.swift */; };
		8D86AE8921C31C640064A304 /* waypoint-after-turn.json in Resources */ = {isa = PBXBuildFile; fileRef = 8D86AE8821C31C640064A304 /* waypoint-after-turn.json */; };
		8D86AE8B21C31CC80064A304 /* ManeuverArrowTests.swift in Sources */ = {isa = PBXBuildFile; fileRef = 8D86AE8A21C31CC80064A304 /* ManeuverArrowTests.swift */; };
		8D86AE8C21C31F210064A304 /* waypoint-after-turn.json in Resources */ = {isa = PBXBuildFile; fileRef = 8D86AE8821C31C640064A304 /* waypoint-after-turn.json */; };
		8D8EA9BC20575CD80077F478 /* FeedbackCollectionViewCell.swift in Sources */ = {isa = PBXBuildFile; fileRef = 8D8EA9BB20575CD80077F478 /* FeedbackCollectionViewCell.swift */; };
		8D9ADEA720A0C61A0067E845 /* GenericRouteShield.swift in Sources */ = {isa = PBXBuildFile; fileRef = 8D9ADEA620A0C61A0067E845 /* GenericRouteShield.swift */; };
		8D9CD7FF20880581004DC4B3 /* XCTestCase.swift in Sources */ = {isa = PBXBuildFile; fileRef = 8D9CD7FD20880581004DC4B3 /* XCTestCase.swift */; };
		8DB45E90201698EB001EA6A3 /* UIStackView.swift in Sources */ = {isa = PBXBuildFile; fileRef = 8DB45E8F201698EB001EA6A3 /* UIStackView.swift */; };
		8DB63A3A1FBBCA2200928389 /* RatingControl.swift in Sources */ = {isa = PBXBuildFile; fileRef = 8DB63A391FBBCA2200928389 /* RatingControl.swift */; };
		8DB7EF6A2176674800DA83A3 /* MapboxNavigationServiceSpec.swift in Sources */ = {isa = PBXBuildFile; fileRef = 8DB7EF692176674800DA83A3 /* MapboxNavigationServiceSpec.swift */; };
		8DB7EF6B2176680E00DA83A3 /* Cedar.framework in Frameworks */ = {isa = PBXBuildFile; fileRef = 1603C890214351EE00167D95 /* Cedar.framework */; };
		8DB7EF6C2176688D00DA83A3 /* LeakTest.swift in Sources */ = {isa = PBXBuildFile; fileRef = 35B1AEBD20AD9C7800C8544E /* LeakTest.swift */; };
		8DCB4248218A540A00D6FCAD /* NavigationComponent.swift in Sources */ = {isa = PBXBuildFile; fileRef = 8DCB4247218A540A00D6FCAD /* NavigationComponent.swift */; };
		8DCE1050210FC5880048B0FB /* EndOfRouteFeedback.swift in Sources */ = {isa = PBXBuildFile; fileRef = 8DCE104F210FC5880048B0FB /* EndOfRouteFeedback.swift */; };
		8DE879661FBB9980002F06C0 /* EndOfRouteViewController.swift in Sources */ = {isa = PBXBuildFile; fileRef = 8DE879651FBB9980002F06C0 /* EndOfRouteViewController.swift */; };
		8DF399B21FB257B30034904C /* UIGestureRecognizer.swift in Sources */ = {isa = PBXBuildFile; fileRef = 8DF399B11FB257B30034904C /* UIGestureRecognizer.swift */; };
		AE00A73A209A2C38006A3DC7 /* StepsViewControllerTests.swift in Sources */ = {isa = PBXBuildFile; fileRef = AE00A739209A2C38006A3DC7 /* StepsViewControllerTests.swift */; };
		AE291FFF20975A7E00F23DFC /* NavigationViewControllerTests.swift in Sources */ = {isa = PBXBuildFile; fileRef = AED2156E208F7FEA009AA673 /* NavigationViewControllerTests.swift */; };
		AE46F95520EA735B00537AC2 /* VisualInstruction.swift in Sources */ = {isa = PBXBuildFile; fileRef = AE46F95420EA735B00537AC2 /* VisualInstruction.swift */; };
		AE5F8771209A082500F58FDB /* route-with-banner-instructions.json in Resources */ = {isa = PBXBuildFile; fileRef = AE5F8770209A082500F58FDB /* route-with-banner-instructions.json */; };
		AE7DE6C421A47A03002653D1 /* CarPlaySearchController.swift in Sources */ = {isa = PBXBuildFile; fileRef = AE7DE6C321A47A03002653D1 /* CarPlaySearchController.swift */; };
		AE7DE6C621A47A23002653D1 /* CarPlaySearchController+ CPSearchTemplateDelegate.swift in Sources */ = {isa = PBXBuildFile; fileRef = AE7DE6C521A47A23002653D1 /* CarPlaySearchController+ CPSearchTemplateDelegate.swift */; };
		AE997D2221137B8B00EB0AAB /* String+LocalizedConstants.swift in Sources */ = {isa = PBXBuildFile; fileRef = AE997D2121137B8B00EB0AAB /* String+LocalizedConstants.swift */; };
		AEC3AC9A2106703100A26F34 /* HighwayShield.swift in Sources */ = {isa = PBXBuildFile; fileRef = AEC3AC992106703100A26F34 /* HighwayShield.swift */; };
		C51511D120EAC89D00372A91 /* CPMapTemplate.swift in Sources */ = {isa = PBXBuildFile; fileRef = C51511D020EAC89D00372A91 /* CPMapTemplate.swift */; };
		C51DF8661F38C31C006C6A15 /* Locale.swift in Sources */ = {isa = PBXBuildFile; fileRef = C51DF8651F38C31C006C6A15 /* Locale.swift */; };
		C51DF8671F38C337006C6A15 /* Date.swift in Sources */ = {isa = PBXBuildFile; fileRef = C5D9800E1EFBCDAD006DBF2E /* Date.swift */; };
		C51FC31720F689F800400CE7 /* CustomStyles.swift in Sources */ = {isa = PBXBuildFile; fileRef = C51FC31620F689F800400CE7 /* CustomStyles.swift */; };
		C520EE901EBB84F9008805BC /* Navigation.storyboard in Resources */ = {isa = PBXBuildFile; fileRef = C520EE921EBB84F9008805BC /* Navigation.storyboard */; };
		C52AC1261DF0E48600396B9F /* RouteProgressTests.swift in Sources */ = {isa = PBXBuildFile; fileRef = C52AC1251DF0E48600396B9F /* RouteProgressTests.swift */; };
		C53208AB1E81FFB900910266 /* NavigationMapView.swift in Sources */ = {isa = PBXBuildFile; fileRef = C53208AA1E81FFB900910266 /* NavigationMapView.swift */; };
		C5381F02204E03B600A5493E /* UIDevice.swift in Sources */ = {isa = PBXBuildFile; fileRef = C5381F01204E03B600A5493E /* UIDevice.swift */; };
		C5381F03204E052A00A5493E /* UIDevice.swift in Sources */ = {isa = PBXBuildFile; fileRef = C5381F01204E03B600A5493E /* UIDevice.swift */; };
		C53C196D1F38EA25008DB406 /* Localizable.strings in Resources */ = {isa = PBXBuildFile; fileRef = C53C196F1F38EA25008DB406 /* Localizable.strings */; };
		C53F2EE420EBC95600D9798F /* ViewController.swift in Sources */ = {isa = PBXBuildFile; fileRef = 358D14671E5E3B7700ADE590 /* ViewController.swift */; };
		C53F2EE520EBC95600D9798F /* CustomViewController.swift in Sources */ = {isa = PBXBuildFile; fileRef = C5D9800C1EFA8BA9006DBF2E /* CustomViewController.swift */; };
		C53F2EE720EBC95600D9798F /* WaypointConfirmationViewController.swift in Sources */ = {isa = PBXBuildFile; fileRef = 6441B1691EFC64E50076499F /* WaypointConfirmationViewController.swift */; };
		C53F2EE820EBC95600D9798F /* AppDelegate.swift in Sources */ = {isa = PBXBuildFile; fileRef = 358D14651E5E3B7700ADE590 /* AppDelegate.swift */; };
		C53F2EEA20EBC95600D9798F /* MapboxNavigation.framework in Frameworks */ = {isa = PBXBuildFile; fileRef = 351BEBD71E5BCC28006FE110 /* MapboxNavigation.framework */; };
		C53F2EEB20EBC95600D9798F /* MapboxDirections.framework in Frameworks */ = {isa = PBXBuildFile; fileRef = 354A01B81E66256600D765C2 /* MapboxDirections.framework */; };
		C53F2EEC20EBC95600D9798F /* Solar.framework in Frameworks */ = {isa = PBXBuildFile; fileRef = C57607B01F4CC97D00C27423 /* Solar.framework */; };
		C53F2EED20EBC95600D9798F /* MapboxMobileEvents.framework in Frameworks */ = {isa = PBXBuildFile; fileRef = C549F8311F17F2C5001A0A2D /* MapboxMobileEvents.framework */; };
		C53F2EEE20EBC95600D9798F /* Turf.framework in Frameworks */ = {isa = PBXBuildFile; fileRef = 35CC14141F799496009E872A /* Turf.framework */; };
		C53F2EEF20EBC95600D9798F /* Polyline.framework in Frameworks */ = {isa = PBXBuildFile; fileRef = 354A01BC1E66259600D765C2 /* Polyline.framework */; };
		C53F2EF020EBC95600D9798F /* MapboxSpeech.framework in Frameworks */ = {isa = PBXBuildFile; fileRef = C5A9DDBD202E12EE007D52DA /* MapboxSpeech.framework */; };
		C53F2EF120EBC95600D9798F /* Mapbox.framework in Frameworks */ = {isa = PBXBuildFile; fileRef = 35A1D3651E6624EF00A48FE8 /* Mapbox.framework */; };
		C53F2EF320EBC95600D9798F /* Entitlements.plist in Resources */ = {isa = PBXBuildFile; fileRef = C57AD98920EAA39A0087B24B /* Entitlements.plist */; };
		C53F2EF420EBC95600D9798F /* Main.storyboard in Resources */ = {isa = PBXBuildFile; fileRef = 35002D661E5F6B1B0090E733 /* Main.storyboard */; };
		C53F2EF620EBC95600D9798F /* Assets.xcassets in Resources */ = {isa = PBXBuildFile; fileRef = 35002D5F1E5F6ADB0090E733 /* Assets.xcassets */; };
		C53F2EFA20EBC95600D9798F /* MapboxMobileEvents.framework in Embed Frameworks */ = {isa = PBXBuildFile; fileRef = C549F8311F17F2C5001A0A2D /* MapboxMobileEvents.framework */; settings = {ATTRIBUTES = (CodeSignOnCopy, RemoveHeadersOnCopy, ); }; };
		C53F2EFB20EBC95600D9798F /* Turf.framework in Embed Frameworks */ = {isa = PBXBuildFile; fileRef = 35CC14141F799496009E872A /* Turf.framework */; settings = {ATTRIBUTES = (CodeSignOnCopy, RemoveHeadersOnCopy, ); }; };
		C53F2EFC20EBC95600D9798F /* MapboxCoreNavigation.framework in Embed Frameworks */ = {isa = PBXBuildFile; fileRef = C5ADFBC91DDCC7840011824B /* MapboxCoreNavigation.framework */; settings = {ATTRIBUTES = (CodeSignOnCopy, RemoveHeadersOnCopy, ); }; };
		C53F2EFD20EBC95600D9798F /* Solar.framework in Embed Frameworks */ = {isa = PBXBuildFile; fileRef = C57607B01F4CC97D00C27423 /* Solar.framework */; settings = {ATTRIBUTES = (CodeSignOnCopy, RemoveHeadersOnCopy, ); }; };
		C53F2EFE20EBC95600D9798F /* MapboxDirections.framework in Embed Frameworks */ = {isa = PBXBuildFile; fileRef = 354A01B81E66256600D765C2 /* MapboxDirections.framework */; settings = {ATTRIBUTES = (CodeSignOnCopy, RemoveHeadersOnCopy, ); }; };
		C53F2EFF20EBC95600D9798F /* MapboxNavigation.framework in Embed Frameworks */ = {isa = PBXBuildFile; fileRef = 351BEBD71E5BCC28006FE110 /* MapboxNavigation.framework */; settings = {ATTRIBUTES = (CodeSignOnCopy, RemoveHeadersOnCopy, ); }; };
		C53F2F0020EBC95600D9798F /* MapboxSpeech.framework in Embed Frameworks */ = {isa = PBXBuildFile; fileRef = C5A9DDBD202E12EE007D52DA /* MapboxSpeech.framework */; settings = {ATTRIBUTES = (CodeSignOnCopy, RemoveHeadersOnCopy, ); }; };
		C53F2F0120EBC95600D9798F /* Polyline.framework in Embed Frameworks */ = {isa = PBXBuildFile; fileRef = 354A01BC1E66259600D765C2 /* Polyline.framework */; settings = {ATTRIBUTES = (CodeSignOnCopy, RemoveHeadersOnCopy, ); }; };
		C53F2F0220EBC95600D9798F /* Mapbox.framework in Embed Frameworks */ = {isa = PBXBuildFile; fileRef = 35A1D3651E6624EF00A48FE8 /* Mapbox.framework */; settings = {ATTRIBUTES = (CodeSignOnCopy, RemoveHeadersOnCopy, ); }; };
		C549F8321F17F2C5001A0A2D /* MapboxMobileEvents.framework in Frameworks */ = {isa = PBXBuildFile; fileRef = C549F8311F17F2C5001A0A2D /* MapboxMobileEvents.framework */; };
		C549F8331F17F2C5001A0A2D /* MapboxMobileEvents.framework in Embed Frameworks */ = {isa = PBXBuildFile; fileRef = C549F8311F17F2C5001A0A2D /* MapboxMobileEvents.framework */; settings = {ATTRIBUTES = (CodeSignOnCopy, RemoveHeadersOnCopy, ); }; };
		C54C655220336F2600D338E0 /* Constants.swift in Sources */ = {isa = PBXBuildFile; fileRef = C54C655120336F2600D338E0 /* Constants.swift */; };
		C551B0E620D42222009A986F /* NavigationLocationManagerTests.swift in Sources */ = {isa = PBXBuildFile; fileRef = C551B0E520D42222009A986F /* NavigationLocationManagerTests.swift */; };
		C55C299920D2E2F600B0406C /* NavigationMapViewTests.swift in Sources */ = {isa = PBXBuildFile; fileRef = C55C299820D2E2F600B0406C /* NavigationMapViewTests.swift */; };
		C561735B1F182113005954F6 /* RouteStep.swift in Sources */ = {isa = PBXBuildFile; fileRef = C561735A1F182113005954F6 /* RouteStep.swift */; };
		C565168B1FE1E23E00A0AD18 /* MapboxVoiceController.swift in Sources */ = {isa = PBXBuildFile; fileRef = C565168A1FE1E23E00A0AD18 /* MapboxVoiceController.swift */; };
		C57491DF1FACC42F006F97BC /* CGPoint.swift in Sources */ = {isa = PBXBuildFile; fileRef = C57491DE1FACC42F006F97BC /* CGPoint.swift */; };
		C57607B11F4CC9E800C27423 /* Solar.framework in Frameworks */ = {isa = PBXBuildFile; fileRef = C57607B01F4CC97D00C27423 /* Solar.framework */; };
		C57607B21F4CC9E800C27423 /* Solar.framework in Embed Frameworks */ = {isa = PBXBuildFile; fileRef = C57607B01F4CC97D00C27423 /* Solar.framework */; settings = {ATTRIBUTES = (CodeSignOnCopy, RemoveHeadersOnCopy, ); }; };
		C578DA081EFD0FFF0052079F /* ProcessInfo.swift in Sources */ = {isa = PBXBuildFile; fileRef = C578DA071EFD0FFF0052079F /* ProcessInfo.swift */; };
		C57AD98A20EAA39A0087B24B /* Entitlements.plist in Resources */ = {isa = PBXBuildFile; fileRef = C57AD98920EAA39A0087B24B /* Entitlements.plist */; };
		C58159011EA6D02700FC6C3D /* MGLVectorTileSource.swift in Sources */ = {isa = PBXBuildFile; fileRef = C58159001EA6D02700FC6C3D /* MGLVectorTileSource.swift */; };
		C582BA2C2073E77E00647DAA /* StringTests.swift in Sources */ = {isa = PBXBuildFile; fileRef = C582BA2B2073E77E00647DAA /* StringTests.swift */; };
		C582FD5F203626E900A9086E /* CLLocationDirection.swift in Sources */ = {isa = PBXBuildFile; fileRef = C582FD5E203626E900A9086E /* CLLocationDirection.swift */; };
		C58822001FB0F0D7008B0A2D /* Error.swift in Sources */ = {isa = PBXBuildFile; fileRef = C58821FF1FB0F0D7008B0A2D /* Error.swift */; };
		C588C3C21F33882100520EF2 /* String.swift in Sources */ = {isa = PBXBuildFile; fileRef = 35BF8CA31F28EBD8003F6125 /* String.swift */; };
		C58D6BAD1DDCF2AE00387F53 /* Constants.swift in Sources */ = {isa = PBXBuildFile; fileRef = C58D6BAC1DDCF2AE00387F53 /* Constants.swift */; };
		C5A60ECC20A25BC900C21178 /* MD5Tests.swift in Sources */ = {isa = PBXBuildFile; fileRef = C5A60EC820A2417200C21178 /* MD5Tests.swift */; };
		C5A60ECD20A25DA100C21178 /* md5_crazy_strings.txt in Resources */ = {isa = PBXBuildFile; fileRef = C5A60ECA20A241B600C21178 /* md5_crazy_strings.txt */; };
		C5A6B2DD1F4CE8E8004260EA /* StyleType.swift in Sources */ = {isa = PBXBuildFile; fileRef = C5A6B2DC1F4CE8E8004260EA /* StyleType.swift */; };
		C5A7EC5C1FD610A80008B9BA /* VisualInstructionComponent.swift in Sources */ = {isa = PBXBuildFile; fileRef = C5A7EC5B1FD610A80008B9BA /* VisualInstructionComponent.swift */; };
		C5ABB50E20408D2C00AFA92C /* NavigationServiceTests.swift in Sources */ = {isa = PBXBuildFile; fileRef = C5ABB50D20408D2C00AFA92C /* NavigationServiceTests.swift */; };
		C5ADFBD81DDCC7840011824B /* MapboxCoreNavigationTests.swift in Sources */ = {isa = PBXBuildFile; fileRef = C5ADFBD71DDCC7840011824B /* MapboxCoreNavigationTests.swift */; };
		C5C94C1B1DDCD22B0097296A /* MapboxCoreNavigation.h in Headers */ = {isa = PBXBuildFile; fileRef = C5ADFBCC1DDCC7840011824B /* MapboxCoreNavigation.h */; settings = {ATTRIBUTES = (Public, ); }; };
		C5C94C1C1DDCD2340097296A /* RouteController.swift in Sources */ = {isa = PBXBuildFile; fileRef = C5ADFBF91DDCC9580011824B /* RouteController.swift */; };
		C5C94C1D1DDCD2370097296A /* RouteProgress.swift in Sources */ = {isa = PBXBuildFile; fileRef = C5ADFBFB1DDCC9AD0011824B /* RouteProgress.swift */; };
		C5CFE4881EF2FD4C006F48E8 /* MMEEventsManager.swift in Sources */ = {isa = PBXBuildFile; fileRef = C5CFE4871EF2FD4C006F48E8 /* MMEEventsManager.swift */; };
		C5D1C9941FB236900067C619 /* ErrorCode.swift in Sources */ = {isa = PBXBuildFile; fileRef = C5D1C9931FB236900067C619 /* ErrorCode.swift */; };
		C5D9800D1EFA8BA9006DBF2E /* CustomViewController.swift in Sources */ = {isa = PBXBuildFile; fileRef = C5D9800C1EFA8BA9006DBF2E /* CustomViewController.swift */; };
		C5D9800F1EFBCDAD006DBF2E /* Date.swift in Sources */ = {isa = PBXBuildFile; fileRef = C5D9800E1EFBCDAD006DBF2E /* Date.swift */; };
		C5DE4B6220F6B6B3007AFBE6 /* CustomStyles.swift in Sources */ = {isa = PBXBuildFile; fileRef = C51FC31620F689F800400CE7 /* CustomStyles.swift */; };
		C5E7A31C1F4F6828001CB015 /* NavigationRouteOptions.swift in Sources */ = {isa = PBXBuildFile; fileRef = C5E7A31B1F4F6828001CB015 /* NavigationRouteOptions.swift */; };
		C5EA98721F19414C00C8AA16 /* MapboxMobileEvents.framework in Frameworks */ = {isa = PBXBuildFile; fileRef = C549F8311F17F2C5001A0A2D /* MapboxMobileEvents.framework */; };
		C5F2DCA0206DBF5E002F99F6 /* Sequence.swift in Sources */ = {isa = PBXBuildFile; fileRef = C5F2DC9F206DBF5E002F99F6 /* Sequence.swift */; };
		C5F2DCA1206DBF5E002F99F6 /* Sequence.swift in Sources */ = {isa = PBXBuildFile; fileRef = C5F2DC9F206DBF5E002F99F6 /* Sequence.swift */; };
		C5F4D21920DC468B0059FABF /* CongestionLevel.swift in Sources */ = {isa = PBXBuildFile; fileRef = C5F4D21820DC468B0059FABF /* CongestionLevel.swift */; };
		C5FFAC1520D96F5C009E7F98 /* CarPlayNavigationViewController.swift in Sources */ = {isa = PBXBuildFile; fileRef = C5FFAC1420D96F5B009E7F98 /* CarPlayNavigationViewController.swift */; };
		CFD47D9020FD85EC00BC1E49 /* MGLAccountManager.swift in Sources */ = {isa = PBXBuildFile; fileRef = CFD47D8F20FD85EC00BC1E49 /* MGLAccountManager.swift */; };
		DA0557232154FFB200A1F2AA /* Route.swift in Sources */ = {isa = PBXBuildFile; fileRef = DA0557202154EF4700A1F2AA /* Route.swift */; };
		DA0557252155040700A1F2AA /* RouteTests.swift in Sources */ = {isa = PBXBuildFile; fileRef = DA0557242155040700A1F2AA /* RouteTests.swift */; };
		DA23C9611F4FC05C00BA9522 /* MGLMapView+MGLNavigationAdditions.h in Headers */ = {isa = PBXBuildFile; fileRef = 35D825F91E6A2DBE0088F83B /* MGLMapView+MGLNavigationAdditions.h */; settings = {ATTRIBUTES = (Public, ); }; };
		DA303C9521B728DD00F921DC /* Localizable.strings in Resources */ = {isa = PBXBuildFile; fileRef = DA303C9321B728DD00F921DC /* Localizable.strings */; };
		DA303C9621B728DD00F921DC /* Localizable.strings in Resources */ = {isa = PBXBuildFile; fileRef = DA303C9321B728DD00F921DC /* Localizable.strings */; };
		DA303C9F21B76B5C00F921DC /* LaunchScreen.storyboard in Resources */ = {isa = PBXBuildFile; fileRef = DA303C9D21B76B5C00F921DC /* LaunchScreen.storyboard */; };
		DA303CA021B76B5C00F921DC /* LaunchScreen.storyboard in Resources */ = {isa = PBXBuildFile; fileRef = DA303C9D21B76B5C00F921DC /* LaunchScreen.storyboard */; };
		DA303CA421B76CB000F921DC /* Localizable.stringsdict in Resources */ = {isa = PBXBuildFile; fileRef = DA303CA221B76CB000F921DC /* Localizable.stringsdict */; };
		DA303CA521B76CB000F921DC /* Localizable.stringsdict in Resources */ = {isa = PBXBuildFile; fileRef = DA303CA221B76CB000F921DC /* Localizable.stringsdict */; };
		DA303CA621B7A90100F921DC /* UIViewController.swift in Sources */ = {isa = PBXBuildFile; fileRef = 3529FCF521A5C5D900AEA9AA /* UIViewController.swift */; };
		DA303CA721B7A91C00F921DC /* SettingsViewController.swift in Sources */ = {isa = PBXBuildFile; fileRef = 3529FCF721A5C62400AEA9AA /* SettingsViewController.swift */; };
		DA303CA821B7A92E00F921DC /* Settings.swift in Sources */ = {isa = PBXBuildFile; fileRef = 3529FCEF21A5C59400AEA9AA /* Settings.swift */; };
		DA303CA921B7A93100F921DC /* SettingsItems.swift in Sources */ = {isa = PBXBuildFile; fileRef = 3529FCF321A5C5C600AEA9AA /* SettingsItems.swift */; };
		DA303CAA21B7A93400F921DC /* ResizableView.swift in Sources */ = {isa = PBXBuildFile; fileRef = 3529FCF121A5C5B300AEA9AA /* ResizableView.swift */; };
		DA303CAB21B7A93B00F921DC /* OfflineViewController.swift in Sources */ = {isa = PBXBuildFile; fileRef = 3529FCF921A5C63A00AEA9AA /* OfflineViewController.swift */; };
		DA3525702010A5210048DDFC /* Localizable.stringsdict in Resources */ = {isa = PBXBuildFile; fileRef = DA35256E2010A5200048DDFC /* Localizable.stringsdict */; };
		DAA96D18215A961D00BEF703 /* route-doubling-back.json in Resources */ = {isa = PBXBuildFile; fileRef = DAA96D17215A961D00BEF703 /* route-doubling-back.json */; };
		DAAE5F301EAE4C4700832871 /* Localizable.strings in Resources */ = {isa = PBXBuildFile; fileRef = DAAE5F321EAE4C4700832871 /* Localizable.strings */; };
		DAD17202214DB12B009C8161 /* CPMapTemplateTests.swift in Sources */ = {isa = PBXBuildFile; fileRef = DAD17201214DB12B009C8161 /* CPMapTemplateTests.swift */; };
		DADAD828203504C6002E25CA /* MBNavigationSettings.h in Headers */ = {isa = PBXBuildFile; fileRef = DADAD826203504C6002E25CA /* MBNavigationSettings.h */; settings = {ATTRIBUTES = (Public, ); }; };
		DADAD829203504C6002E25CA /* MBNavigationSettings.m in Sources */ = {isa = PBXBuildFile; fileRef = DADAD827203504C6002E25CA /* MBNavigationSettings.m */; };
		DADAD82E20350849002E25CA /* MBRouteVoiceController.h in Headers */ = {isa = PBXBuildFile; fileRef = DADAD82C20350849002E25CA /* MBRouteVoiceController.h */; settings = {ATTRIBUTES = (Public, ); }; };
		DADAD82F20350849002E25CA /* MBRouteVoiceController.m in Sources */ = {isa = PBXBuildFile; fileRef = DADAD82D20350849002E25CA /* MBRouteVoiceController.m */; };
		DADD82802161EC0300B8B47D /* UIViewAnimationOptionsTests.swift in Sources */ = {isa = PBXBuildFile; fileRef = DADD827F2161EC0300B8B47D /* UIViewAnimationOptionsTests.swift */; };
		DAE22A2921C9DEDA00CA269D /* MGLVectorTileSourceTests.swift in Sources */ = {isa = PBXBuildFile; fileRef = DAE22A2821C9DEDA00CA269D /* MGLVectorTileSourceTests.swift */; };
		DAFA92071F01735000A7FB09 /* DistanceFormatter.swift in Sources */ = {isa = PBXBuildFile; fileRef = 351BEC0B1E5BCC72006FE110 /* DistanceFormatter.swift */; };
/* End PBXBuildFile section */

/* Begin PBXContainerItemProxy section */
		3525449B1E663D2C004C8F1C /* PBXContainerItemProxy */ = {
			isa = PBXContainerItemProxy;
			containerPortal = C5ADFBC01DDCC7840011824B /* Project object */;
			proxyType = 1;
			remoteGlobalIDString = C5ADFBC81DDCC7840011824B;
			remoteInfo = MapboxCoreNavigation;
		};
		352BBC4C1E5E78D700703DF1 /* PBXContainerItemProxy */ = {
			isa = PBXContainerItemProxy;
			containerPortal = C5ADFBC01DDCC7840011824B /* Project object */;
			proxyType = 1;
			remoteGlobalIDString = 358D14621E5E3B7700ADE590;
			remoteInfo = "Example-Swift";
		};
		354A01D11E66268400D765C2 /* PBXContainerItemProxy */ = {
			isa = PBXContainerItemProxy;
			containerPortal = C5ADFBC01DDCC7840011824B /* Project object */;
			proxyType = 1;
			remoteGlobalIDString = 351BEBD61E5BCC28006FE110;
			remoteInfo = MapboxNavigation;
		};
		354A01D31E66268800D765C2 /* PBXContainerItemProxy */ = {
			isa = PBXContainerItemProxy;
			containerPortal = C5ADFBC01DDCC7840011824B /* Project object */;
			proxyType = 1;
			remoteGlobalIDString = C5ADFBC81DDCC7840011824B;
			remoteInfo = MapboxCoreNavigation;
		};
		3595FE4A219191FE0035B765 /* PBXContainerItemProxy */ = {
			isa = PBXContainerItemProxy;
			containerPortal = C5ADFBC01DDCC7840011824B /* Project object */;
			proxyType = 1;
			remoteGlobalIDString = 35CDA85D2190F2A30072B675;
			remoteInfo = TestHelper;
		};
		35B711D51E5E7AD2001EDA8D /* PBXContainerItemProxy */ = {
			isa = PBXContainerItemProxy;
			containerPortal = C5ADFBC01DDCC7840011824B /* Project object */;
			proxyType = 1;
			remoteGlobalIDString = 351BEBD61E5BCC28006FE110;
			remoteInfo = MapboxNavigation;
		};
		35C8DBF2219193180053328C /* PBXContainerItemProxy */ = {
			isa = PBXContainerItemProxy;
			containerPortal = C5ADFBC01DDCC7840011824B /* Project object */;
			proxyType = 1;
			remoteGlobalIDString = 358D14621E5E3B7700ADE590;
			remoteInfo = Example;
		};
		35C8DBFF2191DA470053328C /* PBXContainerItemProxy */ = {
			isa = PBXContainerItemProxy;
			containerPortal = C5ADFBC01DDCC7840011824B /* Project object */;
			proxyType = 1;
			remoteGlobalIDString = C5ADFBC81DDCC7840011824B;
			remoteInfo = MapboxCoreNavigation;
		};
		35C8DC012191DA470053328C /* PBXContainerItemProxy */ = {
			isa = PBXContainerItemProxy;
			containerPortal = C5ADFBC01DDCC7840011824B /* Project object */;
			proxyType = 1;
			remoteGlobalIDString = 351BEBD61E5BCC28006FE110;
			remoteInfo = MapboxNavigation;
		};
		35C8DC032191DA470053328C /* PBXContainerItemProxy */ = {
			isa = PBXContainerItemProxy;
			containerPortal = C5ADFBC01DDCC7840011824B /* Project object */;
			proxyType = 1;
			remoteGlobalIDString = 35CDA85D2190F2A30072B675;
			remoteInfo = TestHelper;
		};
		35C8DC182191EC800053328C /* PBXContainerItemProxy */ = {
			isa = PBXContainerItemProxy;
			containerPortal = C5ADFBC01DDCC7840011824B /* Project object */;
			proxyType = 1;
			remoteGlobalIDString = 35CDA85D2190F2A30072B675;
			remoteInfo = TestHelper;
		};
		35CDA81A21908F320072B675 /* PBXContainerItemProxy */ = {
			isa = PBXContainerItemProxy;
			containerPortal = C5ADFBC01DDCC7840011824B /* Project object */;
			proxyType = 1;
			remoteGlobalIDString = 35CDA80521908F2F0072B675;
			remoteInfo = Bench;
		};
		35CDA82521908F320072B675 /* PBXContainerItemProxy */ = {
			isa = PBXContainerItemProxy;
			containerPortal = C5ADFBC01DDCC7840011824B /* Project object */;
			proxyType = 1;
			remoteGlobalIDString = 35CDA80521908F2F0072B675;
			remoteInfo = Bench;
		};
		35CDA8532190F03D0072B675 /* PBXContainerItemProxy */ = {
			isa = PBXContainerItemProxy;
			containerPortal = C5ADFBC01DDCC7840011824B /* Project object */;
			proxyType = 1;
			remoteGlobalIDString = C5ADFBC81DDCC7840011824B;
			remoteInfo = MapboxCoreNavigation;
		};
		35CDA8552190F03D0072B675 /* PBXContainerItemProxy */ = {
			isa = PBXContainerItemProxy;
			containerPortal = C5ADFBC01DDCC7840011824B /* Project object */;
			proxyType = 1;
			remoteGlobalIDString = 351BEBD61E5BCC28006FE110;
			remoteInfo = MapboxNavigation;
		};
		35CDA87F2190F3AC0072B675 /* PBXContainerItemProxy */ = {
			isa = PBXContainerItemProxy;
			containerPortal = C5ADFBC01DDCC7840011824B /* Project object */;
			proxyType = 1;
			remoteGlobalIDString = 35CDA85D2190F2A30072B675;
			remoteInfo = TestHelper;
		};
		35CEA3571E5CEBBC009F2255 /* PBXContainerItemProxy */ = {
			isa = PBXContainerItemProxy;
			containerPortal = C5ADFBC01DDCC7840011824B /* Project object */;
			proxyType = 1;
			remoteGlobalIDString = C5ADFBC81DDCC7840011824B;
			remoteInfo = MapboxCoreNavigation;
		};
		8DBCA7772080174600981EB2 /* PBXContainerItemProxy */ = {
			isa = PBXContainerItemProxy;
			containerPortal = C5ADFBC01DDCC7840011824B /* Project object */;
			proxyType = 1;
			remoteGlobalIDString = 358D14621E5E3B7700ADE590;
			remoteInfo = "Example-Swift";
		};
		C53F2EE020EBC95600D9798F /* PBXContainerItemProxy */ = {
			isa = PBXContainerItemProxy;
			containerPortal = C5ADFBC01DDCC7840011824B /* Project object */;
			proxyType = 1;
			remoteGlobalIDString = C5ADFBC81DDCC7840011824B;
			remoteInfo = MapboxCoreNavigation;
		};
		C53F2EE220EBC95600D9798F /* PBXContainerItemProxy */ = {
			isa = PBXContainerItemProxy;
			containerPortal = C5ADFBC01DDCC7840011824B /* Project object */;
			proxyType = 1;
			remoteGlobalIDString = 351BEBD61E5BCC28006FE110;
			remoteInfo = MapboxNavigation;
		};
		C5ADFBD41DDCC7840011824B /* PBXContainerItemProxy */ = {
			isa = PBXContainerItemProxy;
			containerPortal = C5ADFBC01DDCC7840011824B /* Project object */;
			proxyType = 1;
			remoteGlobalIDString = C5ADFBC81DDCC7840011824B;
			remoteInfo = MapboxCoreNavigation;
		};
/* End PBXContainerItemProxy section */

/* Begin PBXCopyFilesBuildPhase section */
		354A01C41E66265100D765C2 /* Embed Frameworks */ = {
			isa = PBXCopyFilesBuildPhase;
			buildActionMask = 2147483647;
			dstPath = "";
			dstSubfolderSpec = 10;
			files = (
				C549F8331F17F2C5001A0A2D /* MapboxMobileEvents.framework in Embed Frameworks */,
				35CC14181F79A434009E872A /* Turf.framework in Embed Frameworks */,
				492B6F85213703EE0076D2C6 /* MapboxGeocoder.framework in Embed Frameworks */,
				354A01D51E6626AC00D765C2 /* MapboxCoreNavigation.framework in Embed Frameworks */,
				C57607B21F4CC9E800C27423 /* Solar.framework in Embed Frameworks */,
				35636E04215D621E00463343 /* MapboxNavigationNative.framework in Embed Frameworks */,
				354A01D01E66266100D765C2 /* MapboxDirections.framework in Embed Frameworks */,
				35D4282B1FA0DF1D00176028 /* MapboxNavigation.framework in Embed Frameworks */,
				35C714B1203B251F00F0C2AE /* MapboxSpeech.framework in Embed Frameworks */,
				354A01CA1E66265B00D765C2 /* Polyline.framework in Embed Frameworks */,
				354A01C31E66265100D765C2 /* Mapbox.framework in Embed Frameworks */,
			);
			name = "Embed Frameworks";
			runOnlyForDeploymentPostprocessing = 0;
		};
		35CDA8442190EFCC0072B675 /* Embed Frameworks */ = {
			isa = PBXCopyFilesBuildPhase;
			buildActionMask = 2147483647;
			dstPath = "";
			dstSubfolderSpec = 10;
			files = (
				35CDA84E2190EFDA0072B675 /* Polyline.framework in Embed Frameworks */,
				35CDA84A2190EFDA0072B675 /* Solar.framework in Embed Frameworks */,
				35CDA87E2190F3AC0072B675 /* TestHelper.framework in Embed Frameworks */,
				35CDA8502190EFDA0072B675 /* MapboxDirections.framework in Embed Frameworks */,
				35CDA8522190EFDA0072B675 /* Mapbox.framework in Embed Frameworks */,
				35CDA84C2190EFDA0072B675 /* MapboxMobileEvents.framework in Embed Frameworks */,
				35CDA8482190EFDA0072B675 /* Turf.framework in Embed Frameworks */,
				35CDA8582190F0670072B675 /* MapboxGeocoder.framework in Embed Frameworks */,
				35CDA8432190EFCC0072B675 /* MapboxNavigationNative.framework in Embed Frameworks */,
				35CDA8462190EFDA0072B675 /* MapboxSpeech.framework in Embed Frameworks */,
			);
			name = "Embed Frameworks";
			runOnlyForDeploymentPostprocessing = 0;
		};
		C53F2EF920EBC95600D9798F /* Embed Frameworks */ = {
			isa = PBXCopyFilesBuildPhase;
			buildActionMask = 2147483647;
			dstPath = "";
			dstSubfolderSpec = 10;
			files = (
				C53F2EFA20EBC95600D9798F /* MapboxMobileEvents.framework in Embed Frameworks */,
				C53F2EFB20EBC95600D9798F /* Turf.framework in Embed Frameworks */,
				C53F2EFC20EBC95600D9798F /* MapboxCoreNavigation.framework in Embed Frameworks */,
				C53F2EFD20EBC95600D9798F /* Solar.framework in Embed Frameworks */,
				C53F2EFE20EBC95600D9798F /* MapboxDirections.framework in Embed Frameworks */,
				3507F9FC2134309E0086B39E /* MapboxGeocoder.framework in Embed Frameworks */,
				C53F2EFF20EBC95600D9798F /* MapboxNavigation.framework in Embed Frameworks */,
				1622E883215D7824006A2E5F /* MapboxNavigationNative.framework in Embed Frameworks */,
				C53F2F0020EBC95600D9798F /* MapboxSpeech.framework in Embed Frameworks */,
				C53F2F0120EBC95600D9798F /* Polyline.framework in Embed Frameworks */,
				C53F2F0220EBC95600D9798F /* Mapbox.framework in Embed Frameworks */,
			);
			name = "Embed Frameworks";
			runOnlyForDeploymentPostprocessing = 0;
		};
/* End PBXCopyFilesBuildPhase section */

/* Begin PBXFileReference section */
		1603C890214351EE00167D95 /* Cedar.framework */ = {isa = PBXFileReference; lastKnownFileType = wrapper.framework; name = Cedar.framework; path = Carthage/Build/iOS/Cedar.framework; sourceTree = "<group>"; };
		160A4A68212791010028B070 /* CPBarButton+MBTestable.h */ = {isa = PBXFileReference; lastKnownFileType = sourcecode.c.h; path = "CPBarButton+MBTestable.h"; sourceTree = "<group>"; };
		160A4A69212791010028B070 /* CPBarButton+MBTestable.m */ = {isa = PBXFileReference; lastKnownFileType = sourcecode.c.objc; path = "CPBarButton+MBTestable.m"; sourceTree = "<group>"; };
		160D8278205996DA00D278D6 /* DataCache.swift */ = {isa = PBXFileReference; lastKnownFileType = sourcecode.swift; path = DataCache.swift; sourceTree = "<group>"; };
		160D827A2059973C00D278D6 /* DataCacheTests.swift */ = {isa = PBXFileReference; lastKnownFileType = sourcecode.swift; path = DataCacheTests.swift; sourceTree = "<group>"; };
		16120A4C20645D6E007EA21D /* NavigationEventsManagerTestDoubles.swift */ = {isa = PBXFileReference; lastKnownFileType = sourcecode.swift; path = NavigationEventsManagerTestDoubles.swift; sourceTree = "<group>"; };
		162039CE216C348500875F5C /* NavigationEventsManagerTests.swift */ = {isa = PBXFileReference; lastKnownFileType = sourcecode.swift; path = NavigationEventsManagerTests.swift; sourceTree = "<group>"; };
		16435E04206EE37800AF48B6 /* DummyURLSessionDataTask.swift */ = {isa = PBXFileReference; lastKnownFileType = sourcecode.swift; path = DummyURLSessionDataTask.swift; sourceTree = "<group>"; };
		166224442025699600EA4824 /* ImageRepositoryTests.swift */ = {isa = PBXFileReference; lastKnownFileType = sourcecode.swift; path = ImageRepositoryTests.swift; sourceTree = "<group>"; };
		1662244620256C0700EA4824 /* ImageLoadingURLProtocolSpy.swift */ = {isa = PBXFileReference; lastKnownFileType = sourcecode.swift; path = ImageLoadingURLProtocolSpy.swift; sourceTree = "<group>"; };
		1662244A2029059C00EA4824 /* ImageCacheTests.swift */ = {isa = PBXFileReference; lastKnownFileType = sourcecode.swift; path = ImageCacheTests.swift; sourceTree = "<group>"; };
		169A9709216440820082A6A0 /* NavigationViewControllerTestDoubles.swift */ = {isa = PBXFileReference; lastKnownFileType = sourcecode.swift; path = NavigationViewControllerTestDoubles.swift; sourceTree = "<group>"; };
		16A509D4202A87B20011D788 /* ImageDownloaderTests.swift */ = {isa = PBXFileReference; lastKnownFileType = sourcecode.swift; path = ImageDownloaderTests.swift; sourceTree = "<group>"; };
		16A509D6202BC0CA0011D788 /* ImageDownload.swift */ = {isa = PBXFileReference; lastKnownFileType = sourcecode.swift; path = ImageDownload.swift; sourceTree = "<group>"; };
		16AC9D0F212E356200CECE44 /* CPMapTemplate+MBTestable.h */ = {isa = PBXFileReference; lastKnownFileType = sourcecode.c.h; path = "CPMapTemplate+MBTestable.h"; sourceTree = "<group>"; };
		16AC9D10212E356200CECE44 /* CPMapTemplate+MBTestable.mm */ = {isa = PBXFileReference; lastKnownFileType = sourcecode.cpp.objcpp; path = "CPMapTemplate+MBTestable.mm"; sourceTree = "<group>"; };
		16B63DCC205C8EEF002D56D4 /* route-with-instructions.json */ = {isa = PBXFileReference; fileEncoding = 4; lastKnownFileType = text.json; path = "route-with-instructions.json"; sourceTree = "<group>"; };
		16C2A420211526EE00FE6E68 /* CarPlayManager.swift */ = {isa = PBXFileReference; lastKnownFileType = sourcecode.swift; path = CarPlayManager.swift; sourceTree = "<group>"; };
		16E11B54212B40A900027CD3 /* MapboxNavigationTests-Bridging.h */ = {isa = PBXFileReference; lastKnownFileType = sourcecode.c.h; path = "MapboxNavigationTests-Bridging.h"; sourceTree = "<group>"; };
		16E3625B201265D600DF0592 /* ImageDownloadOperationSpy.swift */ = {isa = PBXFileReference; lastKnownFileType = sourcecode.swift; path = ImageDownloadOperationSpy.swift; sourceTree = "<group>"; };
		16E4F97E205B05FE00531791 /* MapboxVoiceControllerTests.swift */ = {isa = PBXFileReference; lastKnownFileType = sourcecode.swift; path = MapboxVoiceControllerTests.swift; sourceTree = "<group>"; };
		16EF6C1D21193A9600AA580B /* CarPlayManagerTests.swift */ = {isa = PBXFileReference; lastKnownFileType = sourcecode.swift; path = CarPlayManagerTests.swift; sourceTree = "<group>"; };
		16EF6C21211BA4B300AA580B /* CarPlayMapViewController.swift */ = {isa = PBXFileReference; lastKnownFileType = sourcecode.swift; path = CarPlayMapViewController.swift; sourceTree = "<group>"; };
		35002D5D1E5F6ABB0090E733 /* Info.plist */ = {isa = PBXFileReference; fileEncoding = 4; lastKnownFileType = text.plist.xml; path = Info.plist; sourceTree = "<group>"; };
		35002D5F1E5F6ADB0090E733 /* Assets.xcassets */ = {isa = PBXFileReference; lastKnownFileType = folder.assetcatalog; path = Assets.xcassets; sourceTree = "<group>"; };
		35002D671E5F6B1B0090E733 /* Base */ = {isa = PBXFileReference; lastKnownFileType = file.storyboard; name = Base; path = Base.lproj/Main.storyboard; sourceTree = "<group>"; };
		35022319205BC94E00E1449A /* Constants.swift */ = {isa = PBXFileReference; lastKnownFileType = sourcecode.swift; path = Constants.swift; sourceTree = "<group>"; };
		35025F3E1F051DD2002BA3EA /* DialogViewController.swift */ = {isa = PBXFileReference; lastKnownFileType = sourcecode.swift; path = DialogViewController.swift; sourceTree = "<group>"; };
		3506DE39216E2ADE007DA352 /* OfflineRoutingTests.swift */ = {isa = PBXFileReference; lastKnownFileType = sourcecode.swift; path = OfflineRoutingTests.swift; sourceTree = "<group>"; };
		3507F9F92134305C0086B39E /* MapboxGeocoder.framework */ = {isa = PBXFileReference; lastKnownFileType = wrapper.framework; name = MapboxGeocoder.framework; path = Carthage/Build/iOS/MapboxGeocoder.framework; sourceTree = "<group>"; };
		3510300E1F54B67000E3B7E7 /* LaneTests.swift */ = {isa = PBXFileReference; lastKnownFileType = sourcecode.swift; path = LaneTests.swift; sourceTree = "<group>"; };
		351030101F54B72000E3B7E7 /* route-for-lane-testing.json */ = {isa = PBXFileReference; lastKnownFileType = text.json; path = "route-for-lane-testing.json"; sourceTree = "<group>"; };
		351174F31EF1C0530065E248 /* ReplayLocationManager.swift */ = {isa = PBXFileReference; lastKnownFileType = sourcecode.swift; path = ReplayLocationManager.swift; sourceTree = "<group>"; };
		3512C7C71FB0A0C100CDD2A3 /* UIViewController.swift */ = {isa = PBXFileReference; lastKnownFileType = sourcecode.swift; path = UIViewController.swift; sourceTree = "<group>"; };
		35190E911F461A32007C1393 /* ru */ = {isa = PBXFileReference; lastKnownFileType = text.plist.strings; name = ru; path = ru.lproj/Main.strings; sourceTree = "<group>"; };
		35190E931F461A32007C1393 /* ru */ = {isa = PBXFileReference; lastKnownFileType = text.plist.strings; name = ru; path = ru.lproj/Navigation.strings; sourceTree = "<group>"; };
		351927351F0FA072003A702D /* ScreenCapture.swift */ = {isa = PBXFileReference; fileEncoding = 4; lastKnownFileType = sourcecode.swift; path = ScreenCapture.swift; sourceTree = "<group>"; };
		351BEBD71E5BCC28006FE110 /* MapboxNavigation.framework */ = {isa = PBXFileReference; explicitFileType = wrapper.framework; includeInIndex = 0; path = MapboxNavigation.framework; sourceTree = BUILT_PRODUCTS_DIR; };
		351BEBDA1E5BCC28006FE110 /* Info.plist */ = {isa = PBXFileReference; lastKnownFileType = text.plist.xml; path = Info.plist; sourceTree = "<group>"; };
		351BEBDF1E5BCC63006FE110 /* MGLMapView.swift */ = {isa = PBXFileReference; fileEncoding = 4; lastKnownFileType = sourcecode.swift; path = MGLMapView.swift; sourceTree = "<group>"; };
		351BEBE01E5BCC63006FE110 /* Style.swift */ = {isa = PBXFileReference; fileEncoding = 4; lastKnownFileType = sourcecode.swift; path = Style.swift; sourceTree = "<group>"; };
		351BEBE41E5BCC63006FE110 /* RouteMapViewController.swift */ = {isa = PBXFileReference; fileEncoding = 4; lastKnownFileType = sourcecode.swift; lineEnding = 0; path = RouteMapViewController.swift; sourceTree = "<group>"; };
		351BEBEA1E5BCC63006FE110 /* NavigationViewController.swift */ = {isa = PBXFileReference; fileEncoding = 4; lastKnownFileType = sourcecode.swift; lineEnding = 0; path = NavigationViewController.swift; sourceTree = "<group>"; };
		351BEBED1E5BCC63006FE110 /* ManeuversStyleKit.swift */ = {isa = PBXFileReference; fileEncoding = 4; lastKnownFileType = sourcecode.swift; path = ManeuversStyleKit.swift; sourceTree = "<group>"; };
		351BEBEF1E5BCC63006FE110 /* ManeuverView.swift */ = {isa = PBXFileReference; fileEncoding = 4; lastKnownFileType = sourcecode.swift; path = ManeuverView.swift; sourceTree = "<group>"; };
		351BEBF01E5BCC63006FE110 /* UIView.swift */ = {isa = PBXFileReference; fileEncoding = 4; lastKnownFileType = sourcecode.swift; path = UIView.swift; sourceTree = "<group>"; };
		351BEC031E5BCC6C006FE110 /* LaneView.swift */ = {isa = PBXFileReference; fileEncoding = 4; lastKnownFileType = sourcecode.swift; path = LaneView.swift; sourceTree = "<group>"; };
		351BEC041E5BCC6C006FE110 /* ManeuverDirection.swift */ = {isa = PBXFileReference; fileEncoding = 4; lastKnownFileType = sourcecode.swift; path = ManeuverDirection.swift; sourceTree = "<group>"; };
		351BEC081E5BCC72006FE110 /* Bundle.swift */ = {isa = PBXFileReference; fileEncoding = 4; lastKnownFileType = sourcecode.swift; path = Bundle.swift; sourceTree = "<group>"; };
		351BEC091E5BCC72006FE110 /* DashedLineView.swift */ = {isa = PBXFileReference; fileEncoding = 4; lastKnownFileType = sourcecode.swift; path = DashedLineView.swift; sourceTree = "<group>"; };
		351BEC0B1E5BCC72006FE110 /* DistanceFormatter.swift */ = {isa = PBXFileReference; fileEncoding = 4; lastKnownFileType = sourcecode.swift; path = DistanceFormatter.swift; sourceTree = "<group>"; };
		351BEC281E5BD530006FE110 /* Assets.xcassets */ = {isa = PBXFileReference; lastKnownFileType = folder.assetcatalog; name = Assets.xcassets; path = Resources/Assets.xcassets; sourceTree = "<group>"; };
		35213DAD1EC456CF00A62B21 /* FBSnapshotTestCase.framework */ = {isa = PBXFileReference; lastKnownFileType = wrapper.framework; name = FBSnapshotTestCase.framework; path = Carthage/Build/iOS/FBSnapshotTestCase.framework; sourceTree = "<group>"; };
		3527D2B61EC45FBD00C07FC9 /* Fixtures.xcassets */ = {isa = PBXFileReference; lastKnownFileType = folder.assetcatalog; path = Fixtures.xcassets; sourceTree = "<group>"; };
		3529FCEF21A5C59400AEA9AA /* Settings.swift */ = {isa = PBXFileReference; fileEncoding = 4; lastKnownFileType = sourcecode.swift; name = Settings.swift; path = Example/Settings.swift; sourceTree = "<group>"; };
		3529FCF121A5C5B300AEA9AA /* ResizableView.swift */ = {isa = PBXFileReference; fileEncoding = 4; lastKnownFileType = sourcecode.swift; name = ResizableView.swift; path = Example/ResizableView.swift; sourceTree = "<group>"; };
		3529FCF321A5C5C600AEA9AA /* SettingsItems.swift */ = {isa = PBXFileReference; fileEncoding = 4; lastKnownFileType = sourcecode.swift; name = SettingsItems.swift; path = Example/SettingsItems.swift; sourceTree = "<group>"; };
		3529FCF521A5C5D900AEA9AA /* UIViewController.swift */ = {isa = PBXFileReference; fileEncoding = 4; lastKnownFileType = sourcecode.swift; name = UIViewController.swift; path = Example/UIViewController.swift; sourceTree = "<group>"; };
		3529FCF721A5C62400AEA9AA /* SettingsViewController.swift */ = {isa = PBXFileReference; fileEncoding = 4; lastKnownFileType = sourcecode.swift; name = SettingsViewController.swift; path = Example/SettingsViewController.swift; sourceTree = "<group>"; };
		3529FCF921A5C63A00AEA9AA /* OfflineViewController.swift */ = {isa = PBXFileReference; fileEncoding = 4; lastKnownFileType = sourcecode.swift; name = OfflineViewController.swift; path = Example/OfflineViewController.swift; sourceTree = "<group>"; };
		3529FCFB21A5C66700AEA9AA /* OfflineDirections.swift */ = {isa = PBXFileReference; fileEncoding = 4; lastKnownFileType = sourcecode.swift; path = OfflineDirections.swift; sourceTree = "<group>"; };
		352AFFA22139986E00EB3567 /* UIViewController.swift */ = {isa = PBXFileReference; lastKnownFileType = sourcecode.swift; path = UIViewController.swift; sourceTree = "<group>"; };
		352BBC471E5E78D700703DF1 /* Example-SwiftTests.xctest */ = {isa = PBXFileReference; explicitFileType = wrapper.cfbundle; includeInIndex = 0; path = "Example-SwiftTests.xctest"; sourceTree = BUILT_PRODUCTS_DIR; };
		352C35BF2134958F00D77796 /* RecentItem.swift */ = {isa = PBXFileReference; lastKnownFileType = sourcecode.swift; path = RecentItem.swift; sourceTree = "<group>"; };
		352F464C20EB74C200147886 /* NavigationEventsManager.swift */ = {isa = PBXFileReference; lastKnownFileType = sourcecode.swift; path = NavigationEventsManager.swift; sourceTree = "<group>"; };
		3531C2671F9DDC6E00D92F9A /* pt-BR */ = {isa = PBXFileReference; lastKnownFileType = text.plist.strings; name = "pt-BR"; path = "pt-BR.lproj/Main.strings"; sourceTree = "<group>"; };
		3531C2691F9DDC6F00D92F9A /* pt-BR */ = {isa = PBXFileReference; lastKnownFileType = text.plist.strings; name = "pt-BR"; path = "pt-BR.lproj/Navigation.strings"; sourceTree = "<group>"; };
		3531C26A1F9DDC6F00D92F9A /* pt-BR */ = {isa = PBXFileReference; lastKnownFileType = text.plist.strings; name = "pt-BR"; path = "pt-BR.lproj/Localizable.strings"; sourceTree = "<group>"; };
		3531C26B1F9DDC6F00D92F9A /* pt-BR */ = {isa = PBXFileReference; lastKnownFileType = text.plist.strings; name = "pt-BR"; path = "pt-BR.lproj/Localizable.strings"; sourceTree = "<group>"; };
		3531C26F1F9E095400D92F9A /* InstructionsBannerView.swift */ = {isa = PBXFileReference; lastKnownFileType = sourcecode.swift; path = InstructionsBannerView.swift; sourceTree = "<group>"; };
		353280A01FA72871005175F3 /* InstructionLabel.swift */ = {isa = PBXFileReference; lastKnownFileType = sourcecode.swift; path = InstructionLabel.swift; sourceTree = "<group>"; };
		353610CD1FAB6A8F00FB1746 /* BottomBannerView.swift */ = {isa = PBXFileReference; lastKnownFileType = sourcecode.swift; path = BottomBannerView.swift; sourceTree = "<group>"; };
		35375EC01F31FA86004CE727 /* NavigationSettings.swift */ = {isa = PBXFileReference; fileEncoding = 4; lastKnownFileType = sourcecode.swift; path = NavigationSettings.swift; sourceTree = "<group>"; };
		35379CFB21480BFB00FD402E /* AppDelegate+CarPlay.swift */ = {isa = PBXFileReference; lastKnownFileType = sourcecode.swift; name = "AppDelegate+CarPlay.swift"; path = "Example/AppDelegate+CarPlay.swift"; sourceTree = "<group>"; };
		353AA55F1FCEF583009F0384 /* StyleManager.swift */ = {isa = PBXFileReference; lastKnownFileType = sourcecode.swift; path = StyleManager.swift; sourceTree = "<group>"; };
		353E3C8E20A3501C00FD1789 /* MGLStyle.swift */ = {isa = PBXFileReference; lastKnownFileType = sourcecode.swift; path = MGLStyle.swift; sourceTree = "<group>"; };
		353E68FB1EF0B7F8007B2AE5 /* NavigationLocationManager.swift */ = {isa = PBXFileReference; lastKnownFileType = sourcecode.swift; path = NavigationLocationManager.swift; sourceTree = "<group>"; };
		353E68FD1EF0B985007B2AE5 /* BundleAdditions.swift */ = {isa = PBXFileReference; lastKnownFileType = sourcecode.swift; path = BundleAdditions.swift; sourceTree = "<group>"; };
		353E69031EF0C4E5007B2AE5 /* SimulatedLocationManager.swift */ = {isa = PBXFileReference; lastKnownFileType = sourcecode.swift; path = SimulatedLocationManager.swift; sourceTree = "<group>"; };
		353EC9D61FB09708002EB0AB /* StepsViewController.swift */ = {isa = PBXFileReference; lastKnownFileType = sourcecode.swift; path = StepsViewController.swift; sourceTree = "<group>"; };
		3540514C1F73F3BB00ED572D /* route-with-straight-roundabout.json */ = {isa = PBXFileReference; lastKnownFileType = text.json; path = "route-with-straight-roundabout.json"; sourceTree = "<group>"; };
		3540514E1F73F3F300ED572D /* ManeuverViewTests.swift */ = {isa = PBXFileReference; lastKnownFileType = sourcecode.swift; path = ManeuverViewTests.swift; sourceTree = "<group>"; };
		354A01B81E66256600D765C2 /* MapboxDirections.framework */ = {isa = PBXFileReference; lastKnownFileType = wrapper.framework; name = MapboxDirections.framework; path = Carthage/Build/iOS/MapboxDirections.framework; sourceTree = "<group>"; };
		354A01BC1E66259600D765C2 /* Polyline.framework */ = {isa = PBXFileReference; lastKnownFileType = wrapper.framework; name = Polyline.framework; path = Carthage/Build/iOS/Polyline.framework; sourceTree = "<group>"; };
		354A9BC520EA991900F03325 /* SessionState.swift */ = {isa = PBXFileReference; lastKnownFileType = sourcecode.swift; path = SessionState.swift; sourceTree = "<group>"; };
		354A9BCA20EA9BDA00F03325 /* EventDetails.swift */ = {isa = PBXFileReference; lastKnownFileType = sourcecode.swift; path = EventDetails.swift; sourceTree = "<group>"; };
		354A9BCC20EA9C8100F03325 /* CoreFeedbackEvent.swift */ = {isa = PBXFileReference; lastKnownFileType = sourcecode.swift; path = CoreFeedbackEvent.swift; sourceTree = "<group>"; };
		3557506C21A827E800AEF9B6 /* li.tar */ = {isa = PBXFileReference; lastKnownFileType = archive.tar; path = li.tar; sourceTree = "<group>"; };
		3557506E21A8293E00AEF9B6 /* tiles */ = {isa = PBXFileReference; lastKnownFileType = folder; path = tiles; sourceTree = "<group>"; };
		355832AA2192F60800141922 /* PipeFittersUnion-FourSeasonsBoston.json */ = {isa = PBXFileReference; lastKnownFileType = text.json; path = "PipeFittersUnion-FourSeasonsBoston.json"; sourceTree = "<group>"; };
		355832AC2192F7E300141922 /* PipeFittersUnion-FourSeasonsBoston.trace.json */ = {isa = PBXFileReference; lastKnownFileType = text.json; path = "PipeFittersUnion-FourSeasonsBoston.trace.json"; sourceTree = "<group>"; };
		3559FE4E21C3195700B6613F /* NavigationPlotter.swift */ = {isa = PBXFileReference; fileEncoding = 4; lastKnownFileType = sourcecode.swift; path = NavigationPlotter.swift; sourceTree = "<group>"; };
		355DB5741EFA78070091BFB7 /* GGPark-to-BernalHeights.route */ = {isa = PBXFileReference; lastKnownFileType = file.bplist; path = "GGPark-to-BernalHeights.route"; sourceTree = "<group>"; };
		355DB5761EFA780E0091BFB7 /* UnionSquare-to-GGPark.route */ = {isa = PBXFileReference; lastKnownFileType = file.bplist; path = "UnionSquare-to-GGPark.route"; sourceTree = "<group>"; };
		355ED36F1FAB724F00BCE1B8 /* BottomBannerViewLayout.swift */ = {isa = PBXFileReference; lastKnownFileType = sourcecode.swift; path = BottomBannerViewLayout.swift; sourceTree = "<group>"; };
		356B7D8A1EE166E100FE5B89 /* scripts */ = {isa = PBXFileReference; lastKnownFileType = folder; path = scripts; sourceTree = SOURCE_ROOT; };
		35726EE71F0856E900AFA1B6 /* DayStyle.swift */ = {isa = PBXFileReference; lastKnownFileType = sourcecode.swift; path = DayStyle.swift; sourceTree = "<group>"; };
		3573EA70215A5A9F009899D7 /* RouteControllerSnapshotTests.swift */ = {isa = PBXFileReference; lastKnownFileType = sourcecode.swift; path = RouteControllerSnapshotTests.swift; sourceTree = "<group>"; };
		3577B877214FF35800094294 /* FavoritesList.swift */ = {isa = PBXFileReference; lastKnownFileType = sourcecode.swift; name = FavoritesList.swift; path = Example/FavoritesList.swift; sourceTree = "<group>"; };
		357F0DF01EB9D99F00A0B53C /* sv */ = {isa = PBXFileReference; fileEncoding = 4; lastKnownFileType = text.plist.strings; name = sv; path = sv.lproj/Localizable.strings; sourceTree = "<group>"; };
		357F0DF11EB9DAB400A0B53C /* vi */ = {isa = PBXFileReference; fileEncoding = 4; lastKnownFileType = text.plist.strings; name = vi; path = vi.lproj/Localizable.strings; sourceTree = "<group>"; };
		3582A24F20EEC46B0029C5DE /* Router.swift */ = {isa = PBXFileReference; lastKnownFileType = sourcecode.swift; path = Router.swift; sourceTree = "<group>"; };
		3582A25120EFA9680029C5DE /* RouterDelegate.swift */ = {isa = PBXFileReference; lastKnownFileType = sourcecode.swift; path = RouterDelegate.swift; sourceTree = "<group>"; };
		358D14631E5E3B7700ADE590 /* Example.app */ = {isa = PBXFileReference; explicitFileType = wrapper.application; includeInIndex = 0; path = Example.app; sourceTree = BUILT_PRODUCTS_DIR; };
		358D14651E5E3B7700ADE590 /* AppDelegate.swift */ = {isa = PBXFileReference; lastKnownFileType = sourcecode.swift; name = AppDelegate.swift; path = Example/AppDelegate.swift; sourceTree = "<group>"; };
		358D14671E5E3B7700ADE590 /* ViewController.swift */ = {isa = PBXFileReference; lastKnownFileType = sourcecode.swift; lineEnding = 0; name = ViewController.swift; path = Example/ViewController.swift; sourceTree = "<group>"; xcLanguageSpecificationIdentifier = xcode.lang.swift; };
		359574A71F28CC3800838209 /* CLLocation.swift */ = {isa = PBXFileReference; lastKnownFileType = sourcecode.swift; name = CLLocation.swift; path = MapboxCoreNavigation/CLLocation.swift; sourceTree = SOURCE_ROOT; };
		359574A91F28CCBB00838209 /* LocationTests.swift */ = {isa = PBXFileReference; lastKnownFileType = sourcecode.swift; path = LocationTests.swift; sourceTree = "<group>"; };
		3595FE452190F78C0035B765 /* MBViewController.h */ = {isa = PBXFileReference; lastKnownFileType = sourcecode.c.h; name = MBViewController.h; path = Example/MBViewController.h; sourceTree = "<group>"; };
		3595FE462190F78C0035B765 /* MBViewController.m */ = {isa = PBXFileReference; lastKnownFileType = sourcecode.c.objc; name = MBViewController.m; path = Example/MBViewController.m; sourceTree = "<group>"; };
		3597ABCF21553B6F00C12785 /* SimulatedLocationManagerTests.swift */ = {isa = PBXFileReference; lastKnownFileType = sourcecode.swift; path = SimulatedLocationManagerTests.swift; sourceTree = "<group>"; };
		3597ABD321553F6800C12785 /* sthlm-double-back.json */ = {isa = PBXFileReference; lastKnownFileType = text.json; path = "sthlm-double-back.json"; sourceTree = "<group>"; };
		359A8AEC1FA78D3000BDB486 /* DistanceFormatterTests.swift */ = {isa = PBXFileReference; fileEncoding = 4; lastKnownFileType = sourcecode.swift; path = DistanceFormatterTests.swift; sourceTree = "<group>"; };
		359A8AEE1FA7B25800BDB486 /* LanesStyleKit.swift */ = {isa = PBXFileReference; fileEncoding = 4; lastKnownFileType = sourcecode.swift; path = LanesStyleKit.swift; sourceTree = "<group>"; };
		359D1B271FFE70D30052FA42 /* NavigationView.swift */ = {isa = PBXFileReference; lastKnownFileType = sourcecode.swift; path = NavigationView.swift; sourceTree = "<group>"; };
		359D283B1F9DC14F00FDE9C9 /* UICollectionView.swift */ = {isa = PBXFileReference; lastKnownFileType = sourcecode.swift; path = UICollectionView.swift; sourceTree = "<group>"; };
		35A1D3651E6624EF00A48FE8 /* Mapbox.framework */ = {isa = PBXFileReference; lastKnownFileType = wrapper.framework; name = Mapbox.framework; path = Carthage/Build/iOS/Mapbox.framework; sourceTree = "<group>"; };
		35A262B82050A5CD00AEFF6D /* InstructionsBannerViewSnapshotTests.swift */ = {isa = PBXFileReference; lastKnownFileType = sourcecode.swift; path = InstructionsBannerViewSnapshotTests.swift; sourceTree = "<group>"; };
		35A5413A1EFC052700E49846 /* RouteOptions.swift */ = {isa = PBXFileReference; lastKnownFileType = sourcecode.swift; path = RouteOptions.swift; sourceTree = "<group>"; };
		35B1AEB920AD9AE600C8544E /* Quick.framework */ = {isa = PBXFileReference; lastKnownFileType = wrapper.framework; name = Quick.framework; path = Carthage/Build/iOS/Quick.framework; sourceTree = "<group>"; };
		35B1AEBA20AD9AEC00C8544E /* Nimble.framework */ = {isa = PBXFileReference; lastKnownFileType = wrapper.framework; name = Nimble.framework; path = Carthage/Build/iOS/Nimble.framework; sourceTree = "<group>"; };
		35B1AEBB20AD9B3C00C8544E /* LeaksSpec.swift */ = {isa = PBXFileReference; lastKnownFileType = sourcecode.swift; path = LeaksSpec.swift; sourceTree = "<group>"; };
		35B1AEBD20AD9C7800C8544E /* LeakTest.swift */ = {isa = PBXFileReference; lastKnownFileType = sourcecode.swift; path = LeakTest.swift; sourceTree = "<group>"; };
		35B1E2941F1FF8EC00A13D32 /* UserCourseView.swift */ = {isa = PBXFileReference; lastKnownFileType = sourcecode.swift; path = UserCourseView.swift; sourceTree = "<group>"; };
		35B5A47D1FFFDCE5000A3C8D /* NavigationViewLayout.swift */ = {isa = PBXFileReference; lastKnownFileType = sourcecode.swift; path = NavigationViewLayout.swift; sourceTree = "<group>"; };
		35B711CF1E5E7AD2001EDA8D /* MapboxNavigationTests.xctest */ = {isa = PBXFileReference; explicitFileType = wrapper.cfbundle; includeInIndex = 0; path = MapboxNavigationTests.xctest; sourceTree = BUILT_PRODUCTS_DIR; };
		35B711D31E5E7AD2001EDA8D /* Info.plist */ = {isa = PBXFileReference; lastKnownFileType = text.plist.xml; path = Info.plist; sourceTree = "<group>"; };
		35B7837D1F9547B300291F9A /* Transitioning.swift */ = {isa = PBXFileReference; lastKnownFileType = sourcecode.swift; path = Transitioning.swift; sourceTree = "<group>"; };
		35B839481E2E3D5D0045A868 /* MBRouteController.m */ = {isa = PBXFileReference; fileEncoding = 4; lastKnownFileType = sourcecode.c.objc; path = MBRouteController.m; sourceTree = "<group>"; };
		35BA8238214BDBBD00468349 /* Locale.swift */ = {isa = PBXFileReference; lastKnownFileType = sourcecode.swift; path = Locale.swift; sourceTree = "<group>"; };
		35BF8CA11F28EB60003F6125 /* Array.swift */ = {isa = PBXFileReference; lastKnownFileType = sourcecode.swift; path = Array.swift; sourceTree = "<group>"; };
		35BF8CA31F28EBD8003F6125 /* String.swift */ = {isa = PBXFileReference; lastKnownFileType = sourcecode.swift; path = String.swift; sourceTree = "<group>"; };
		35C11358215BADF800CC2929 /* sthlm-double-back-replay.json */ = {isa = PBXFileReference; fileEncoding = 4; lastKnownFileType = text.json; path = "sthlm-double-back-replay.json"; sourceTree = "<group>"; };
		35C57D69208DD4A200BDD2A6 /* BridgingTests.m */ = {isa = PBXFileReference; lastKnownFileType = sourcecode.c.objc; path = BridgingTests.m; sourceTree = "<group>"; };
		35C6ED9A1EBB1DE400A27EF8 /* ca */ = {isa = PBXFileReference; fileEncoding = 4; lastKnownFileType = text.plist.strings; name = ca; path = ca.lproj/Localizable.strings; sourceTree = "<group>"; };
		35C6ED9C1EBB224A00A27EF8 /* zh-Hans */ = {isa = PBXFileReference; lastKnownFileType = text.plist.strings; name = "zh-Hans"; path = "zh-Hans.lproj/Main.strings"; sourceTree = "<group>"; };
		35C6ED9E1EBB224D00A27EF8 /* sv */ = {isa = PBXFileReference; fileEncoding = 4; lastKnownFileType = text.plist.strings; name = sv; path = sv.lproj/Main.strings; sourceTree = "<group>"; };
		35C6EDA01EBB224E00A27EF8 /* vi */ = {isa = PBXFileReference; lastKnownFileType = text.plist.strings; name = vi; path = vi.lproj/Main.strings; sourceTree = "<group>"; };
		35C6EDA21EBB224F00A27EF8 /* ca */ = {isa = PBXFileReference; lastKnownFileType = text.plist.strings; name = ca; path = ca.lproj/Main.strings; sourceTree = "<group>"; };
		35C6EDAD1EBB266300A27EF8 /* en */ = {isa = PBXFileReference; lastKnownFileType = text.plist.strings; name = en; path = en.lproj/Main.strings; sourceTree = "<group>"; };
		35C8DBF7219198310053328C /* route.json */ = {isa = PBXFileReference; fileEncoding = 4; lastKnownFileType = text.json; path = route.json; sourceTree = "<group>"; };
		35C8DBFC2191D0370053328C /* CoreLocation.swift */ = {isa = PBXFileReference; lastKnownFileType = sourcecode.swift; path = CoreLocation.swift; sourceTree = "<group>"; };
		35C8DC0E2191DE940053328C /* DCA-Arboretum.trace.json */ = {isa = PBXFileReference; lastKnownFileType = text.json; path = "DCA-Arboretum.trace.json"; sourceTree = "<group>"; };
		35C8DC102191E1140053328C /* DirectionsSpy.swift */ = {isa = PBXFileReference; lastKnownFileType = sourcecode.swift; path = DirectionsSpy.swift; sourceTree = "<group>"; };
		35C98730212E02B500808B82 /* PortableRouteController.swift */ = {isa = PBXFileReference; lastKnownFileType = sourcecode.swift; path = PortableRouteController.swift; sourceTree = "<group>"; };
		35C98732212E037900808B82 /* MBFixLocation.swift */ = {isa = PBXFileReference; lastKnownFileType = sourcecode.swift; path = MBFixLocation.swift; sourceTree = "<group>"; };
		35C98734212E042C00808B82 /* MapboxNavigationNative.framework */ = {isa = PBXFileReference; lastKnownFileType = wrapper.framework; name = MapboxNavigationNative.framework; path = Carthage/Build/iOS/MapboxNavigationNative.framework; sourceTree = "<group>"; };
		35C9973E1E732C1B00544D1C /* RouteVoiceController.swift */ = {isa = PBXFileReference; fileEncoding = 4; lastKnownFileType = sourcecode.swift; path = RouteVoiceController.swift; sourceTree = "<group>"; };
		35CB1E121F97DD740011CC44 /* FeedbackItem.swift */ = {isa = PBXFileReference; lastKnownFileType = sourcecode.swift; path = FeedbackItem.swift; sourceTree = "<group>"; };
		35CC14141F799496009E872A /* Turf.framework */ = {isa = PBXFileReference; lastKnownFileType = wrapper.framework; name = Turf.framework; path = Carthage/Build/iOS/Turf.framework; sourceTree = "<group>"; };
		35CDA80621908F2F0072B675 /* Bench.app */ = {isa = PBXFileReference; explicitFileType = wrapper.application; includeInIndex = 0; path = Bench.app; sourceTree = BUILT_PRODUCTS_DIR; };
		35CDA80821908F2F0072B675 /* AppDelegate.swift */ = {isa = PBXFileReference; lastKnownFileType = sourcecode.swift; path = AppDelegate.swift; sourceTree = "<group>"; };
		35CDA80A21908F2F0072B675 /* BenchViewController.swift */ = {isa = PBXFileReference; lastKnownFileType = sourcecode.swift; path = BenchViewController.swift; sourceTree = "<group>"; };
		35CDA80F21908F310072B675 /* Assets.xcassets */ = {isa = PBXFileReference; lastKnownFileType = folder.assetcatalog; path = Assets.xcassets; sourceTree = "<group>"; };
		35CDA81221908F310072B675 /* Base */ = {isa = PBXFileReference; lastKnownFileType = file.storyboard; name = Base; path = Base.lproj/LaunchScreen.storyboard; sourceTree = "<group>"; };
		35CDA81421908F310072B675 /* Info.plist */ = {isa = PBXFileReference; lastKnownFileType = text.plist.xml; path = Info.plist; sourceTree = "<group>"; };
		35CDA81921908F320072B675 /* BenchTests.xctest */ = {isa = PBXFileReference; explicitFileType = wrapper.cfbundle; includeInIndex = 0; path = BenchTests.xctest; sourceTree = BUILT_PRODUCTS_DIR; };
		35CDA81D21908F320072B675 /* BenchTests.swift */ = {isa = PBXFileReference; lastKnownFileType = sourcecode.swift; path = BenchTests.swift; sourceTree = "<group>"; };
		35CDA81F21908F320072B675 /* Info.plist */ = {isa = PBXFileReference; lastKnownFileType = text.plist.xml; path = Info.plist; sourceTree = "<group>"; };
		35CDA82421908F320072B675 /* BenchUITests.xctest */ = {isa = PBXFileReference; explicitFileType = wrapper.cfbundle; includeInIndex = 0; path = BenchUITests.xctest; sourceTree = BUILT_PRODUCTS_DIR; };
		35CDA82821908F320072B675 /* BenchUITests.swift */ = {isa = PBXFileReference; lastKnownFileType = sourcecode.swift; path = BenchUITests.swift; sourceTree = "<group>"; };
		35CDA82A21908F320072B675 /* Info.plist */ = {isa = PBXFileReference; lastKnownFileType = text.plist.xml; path = Info.plist; sourceTree = "<group>"; };
		35CDA8352190ADD80072B675 /* ControlRouteViewController.swift */ = {isa = PBXFileReference; lastKnownFileType = sourcecode.swift; path = ControlRouteViewController.swift; sourceTree = "<group>"; };
		35CDA85E2190F2A30072B675 /* TestHelper.framework */ = {isa = PBXFileReference; explicitFileType = wrapper.framework; includeInIndex = 0; path = TestHelper.framework; sourceTree = BUILT_PRODUCTS_DIR; };
		35CDA8602190F2A40072B675 /* TestHelper.h */ = {isa = PBXFileReference; lastKnownFileType = sourcecode.c.h; path = TestHelper.h; sourceTree = "<group>"; };
		35CDA8612190F2A40072B675 /* Info.plist */ = {isa = PBXFileReference; lastKnownFileType = text.plist.xml; path = Info.plist; sourceTree = "<group>"; };
		35CDA8772190F2F00072B675 /* Fixture.swift */ = {isa = PBXFileReference; lastKnownFileType = sourcecode.swift; path = Fixture.swift; sourceTree = "<group>"; };
		35CDA8812190F5080072B675 /* turn_left.data */ = {isa = PBXFileReference; lastKnownFileType = file; path = turn_left.data; sourceTree = "<group>"; };
		35CDA8822190F5080072B675 /* route-for-lane-testing.json */ = {isa = PBXFileReference; lastKnownFileType = text.json; path = "route-for-lane-testing.json"; sourceTree = "<group>"; };
		35CDA8832190F5090072B675 /* route-with-lanes.json */ = {isa = PBXFileReference; lastKnownFileType = text.json; path = "route-with-lanes.json"; sourceTree = "<group>"; };
		35CDA8842190F5090072B675 /* route-doubling-back.json */ = {isa = PBXFileReference; lastKnownFileType = text.json; path = "route-doubling-back.json"; sourceTree = "<group>"; };
		35CDA8852190F50A0072B675 /* sthlm-double-back.json */ = {isa = PBXFileReference; lastKnownFileType = text.json; path = "sthlm-double-back.json"; sourceTree = "<group>"; };
		35CDA8862190F50C0072B675 /* DCA-Arboretum.json */ = {isa = PBXFileReference; lastKnownFileType = text.json; path = "DCA-Arboretum.json"; sourceTree = "<group>"; };
		35CDA8872190F50D0072B675 /* route-with-straight-roundabout.json */ = {isa = PBXFileReference; lastKnownFileType = text.json; path = "route-with-straight-roundabout.json"; sourceTree = "<group>"; };
		35CDA8882190F5100072B675 /* sthlm-double-back-replay.json */ = {isa = PBXFileReference; lastKnownFileType = text.json; path = "sthlm-double-back-replay.json"; sourceTree = "<group>"; };
		35CDA8892190F5110072B675 /* route-with-instructions.json */ = {isa = PBXFileReference; lastKnownFileType = text.json; path = "route-with-instructions.json"; sourceTree = "<group>"; };
		35CDA88A2190F5120072B675 /* EmptyStyle.json */ = {isa = PBXFileReference; lastKnownFileType = text.json; path = EmptyStyle.json; sourceTree = "<group>"; };
		35CDA88B2190F5130072B675 /* UnionSquare-to-GGPark.route */ = {isa = PBXFileReference; lastKnownFileType = file.bplist; path = "UnionSquare-to-GGPark.route"; sourceTree = "<group>"; };
		35CDA88C2190F5140072B675 /* route-with-banner-instructions.json */ = {isa = PBXFileReference; lastKnownFileType = text.json; path = "route-with-banner-instructions.json"; sourceTree = "<group>"; };
		35CF34B01F0A733200C2692E /* UIFont.swift */ = {isa = PBXFileReference; lastKnownFileType = sourcecode.swift; path = UIFont.swift; sourceTree = "<group>"; };
		35D428281FA0B61F00176028 /* InstructionsBannerViewLayout.swift */ = {isa = PBXFileReference; lastKnownFileType = sourcecode.swift; path = InstructionsBannerViewLayout.swift; sourceTree = "<group>"; };
		35D457A61E2D253100A89946 /* MBRouteController.h */ = {isa = PBXFileReference; fileEncoding = 4; lastKnownFileType = sourcecode.c.h; path = MBRouteController.h; sourceTree = "<group>"; };
		35D825F91E6A2DBE0088F83B /* MGLMapView+MGLNavigationAdditions.h */ = {isa = PBXFileReference; fileEncoding = 4; lastKnownFileType = sourcecode.c.h; path = "MGLMapView+MGLNavigationAdditions.h"; sourceTree = "<group>"; };
		35D825FA1E6A2DBE0088F83B /* MGLMapView+MGLNavigationAdditions.m */ = {isa = PBXFileReference; fileEncoding = 4; lastKnownFileType = sourcecode.c.objc; path = "MGLMapView+MGLNavigationAdditions.m"; sourceTree = "<group>"; };
		35D825FD1E6A2EC60088F83B /* MapboxNavigation.h */ = {isa = PBXFileReference; fileEncoding = 4; lastKnownFileType = sourcecode.c.h; path = MapboxNavigation.h; sourceTree = "<group>"; };
		35DA85781FC45787004092EC /* StatusView.swift */ = {isa = PBXFileReference; lastKnownFileType = sourcecode.swift; path = StatusView.swift; sourceTree = "<group>"; };
		35DC585C1FABC61100B5A956 /* InstructionsBannerViewIntegrationTests.swift */ = {isa = PBXFileReference; lastKnownFileType = sourcecode.swift; path = InstructionsBannerViewIntegrationTests.swift; sourceTree = "<group>"; };
		35DC9D8E1F4321CC001ECD64 /* route-with-lanes.json */ = {isa = PBXFileReference; lastKnownFileType = text.json; path = "route-with-lanes.json"; sourceTree = "<group>"; };
		35DC9D901F4323AA001ECD64 /* LanesView.swift */ = {isa = PBXFileReference; lastKnownFileType = sourcecode.swift; path = LanesView.swift; sourceTree = "<group>"; };
		35E102652166360300A07109 /* OfflineDirections.swift */ = {isa = PBXFileReference; lastKnownFileType = sourcecode.swift; path = OfflineDirections.swift; sourceTree = "<group>"; };
		35E407671F5625FF00EFC814 /* StyleKitMarker.swift */ = {isa = PBXFileReference; lastKnownFileType = sourcecode.swift; path = StyleKitMarker.swift; sourceTree = "<group>"; };
		35EB9A6920A1A89500CB1225 /* turn_left.data */ = {isa = PBXFileReference; lastKnownFileType = file; path = turn_left.data; sourceTree = "<group>"; };
		35ECAF2C2092275100DC3BC3 /* UIImage.swift */ = {isa = PBXFileReference; lastKnownFileType = sourcecode.swift; path = UIImage.swift; sourceTree = "<group>"; };
		35F1F5921FD57EFD00F8E502 /* StyleManagerTests.swift */ = {isa = PBXFileReference; lastKnownFileType = sourcecode.swift; path = StyleManagerTests.swift; sourceTree = "<group>"; };
		35F520BF1FB482A200FC9C37 /* NextBannerView.swift */ = {isa = PBXFileReference; lastKnownFileType = sourcecode.swift; path = NextBannerView.swift; sourceTree = "<group>"; };
		35F611C31F1E1C0500C43249 /* FeedbackViewController.swift */ = {isa = PBXFileReference; lastKnownFileType = sourcecode.swift; path = FeedbackViewController.swift; sourceTree = "<group>"; };
		3EA93170CB959F3065ACFFC3 /* SpeechAPISpy.swift */ = {isa = PBXFileReference; fileEncoding = 4; lastKnownFileType = sourcecode.swift; path = SpeechAPISpy.swift; sourceTree = "<group>"; };
		3EA93230997B8D59E3B76C8C /* InstructionPresenter.swift */ = {isa = PBXFileReference; fileEncoding = 4; lastKnownFileType = sourcecode.swift; path = InstructionPresenter.swift; sourceTree = "<group>"; };
		3EA934C5D8DBAA19DB0F5271 /* ImageDownloader.swift */ = {isa = PBXFileReference; fileEncoding = 4; lastKnownFileType = sourcecode.swift; path = ImageDownloader.swift; sourceTree = "<group>"; };
		3EA938479CF48D7AD1B6369B /* ImageCache.swift */ = {isa = PBXFileReference; fileEncoding = 4; lastKnownFileType = sourcecode.swift; path = ImageCache.swift; sourceTree = "<group>"; };
		3EA938BE5468824787100228 /* ImageRepository.swift */ = {isa = PBXFileReference; fileEncoding = 4; lastKnownFileType = sourcecode.swift; path = ImageRepository.swift; sourceTree = "<group>"; };
		3EA93A10227A7DAF1861D9F5 /* Cache.swift */ = {isa = PBXFileReference; fileEncoding = 4; lastKnownFileType = sourcecode.swift; path = Cache.swift; sourceTree = "<group>"; };
		3EA93EBD6E6BEC966BBE51D6 /* NavigationServiceTestDoubles.swift */ = {isa = PBXFileReference; fileEncoding = 4; lastKnownFileType = sourcecode.swift; path = NavigationServiceTestDoubles.swift; sourceTree = "<group>"; };
		6441B1691EFC64E50076499F /* WaypointConfirmationViewController.swift */ = {isa = PBXFileReference; fileEncoding = 4; lastKnownFileType = sourcecode.swift; name = WaypointConfirmationViewController.swift; path = Example/WaypointConfirmationViewController.swift; sourceTree = "<group>"; };
		64847A031F04629D003F3A69 /* Feedback.swift */ = {isa = PBXFileReference; fileEncoding = 4; lastKnownFileType = sourcecode.swift; path = Feedback.swift; sourceTree = "<group>"; };
		8D07C5A720B612310093D779 /* EmptyStyle.json */ = {isa = PBXFileReference; lastKnownFileType = text.json; path = EmptyStyle.json; sourceTree = "<group>"; };
		8D1A5CD1212DDFCD0059BA4A /* DispatchTimer.swift */ = {isa = PBXFileReference; lastKnownFileType = sourcecode.swift; path = DispatchTimer.swift; sourceTree = "<group>"; };
		8D24A2F52040960C0098CBF8 /* UIEdgeInsets.swift */ = {isa = PBXFileReference; lastKnownFileType = sourcecode.swift; path = UIEdgeInsets.swift; sourceTree = "<group>"; };
		8D24A2F720409A890098CBF8 /* CGSize.swift */ = {isa = PBXFileReference; lastKnownFileType = sourcecode.swift; path = CGSize.swift; sourceTree = "<group>"; };
		8D24A2F920449B430098CBF8 /* Dictionary.swift */ = {isa = PBXFileReference; fileEncoding = 4; lastKnownFileType = sourcecode.swift; path = Dictionary.swift; sourceTree = "<group>"; };
		8D2AA744211CDD4000EB7F72 /* NavigationService.swift */ = {isa = PBXFileReference; lastKnownFileType = sourcecode.swift; path = NavigationService.swift; sourceTree = "<group>"; };
		8D391CE11FD71E78006BB91F /* Waypoint.swift */ = {isa = PBXFileReference; lastKnownFileType = sourcecode.swift; path = Waypoint.swift; sourceTree = "<group>"; };
		8D424F26215ECA5D00432491 /* CoreLocation.framework */ = {isa = PBXFileReference; lastKnownFileType = wrapper.framework; name = CoreLocation.framework; path = System/Library/Frameworks/CoreLocation.framework; sourceTree = SDKROOT; };
		8D4B60E6219CBEB300C41906 /* CarPlayManagerDelegate.swift */ = {isa = PBXFileReference; lastKnownFileType = sourcecode.swift; path = CarPlayManagerDelegate.swift; sourceTree = "<group>"; };
		8D4CF9C521349FFB009C3FEE /* NavigationServiceDelegate.swift */ = {isa = PBXFileReference; lastKnownFileType = sourcecode.swift; path = NavigationServiceDelegate.swift; sourceTree = "<group>"; };
		8D53136A20653FA20044891E /* ExitView.swift */ = {isa = PBXFileReference; lastKnownFileType = sourcecode.swift; path = ExitView.swift; sourceTree = "<group>"; };
		8D54F149206ECF720038736D /* InstructionPresenterTests.swift */ = {isa = PBXFileReference; lastKnownFileType = sourcecode.swift; path = InstructionPresenterTests.swift; sourceTree = "<group>"; };
		8D5CF3AF215054AF005592D6 /* FBSnapshotTestCase.swift */ = {isa = PBXFileReference; lastKnownFileType = sourcecode.swift; path = FBSnapshotTestCase.swift; sourceTree = "<group>"; };
		8D5DFFF0207C04840093765A /* NSAttributedString.swift */ = {isa = PBXFileReference; lastKnownFileType = sourcecode.swift; path = NSAttributedString.swift; sourceTree = "<group>"; };
		8D75F990212B5C7F00F99CF3 /* TunnelAuthority.swift */ = {isa = PBXFileReference; lastKnownFileType = sourcecode.swift; path = TunnelAuthority.swift; sourceTree = "<group>"; };
		8D86AE8821C31C640064A304 /* waypoint-after-turn.json */ = {isa = PBXFileReference; lastKnownFileType = text.json; path = "waypoint-after-turn.json"; sourceTree = "<group>"; };
		8D86AE8A21C31CC80064A304 /* ManeuverArrowTests.swift */ = {isa = PBXFileReference; lastKnownFileType = sourcecode.swift; path = ManeuverArrowTests.swift; sourceTree = "<group>"; };
		8D8EA9BB20575CD80077F478 /* FeedbackCollectionViewCell.swift */ = {isa = PBXFileReference; lastKnownFileType = sourcecode.swift; path = FeedbackCollectionViewCell.swift; sourceTree = "<group>"; };
		8D9ADEA620A0C61A0067E845 /* GenericRouteShield.swift */ = {isa = PBXFileReference; lastKnownFileType = sourcecode.swift; path = GenericRouteShield.swift; sourceTree = "<group>"; };
		8D9CD7FD20880581004DC4B3 /* XCTestCase.swift */ = {isa = PBXFileReference; lastKnownFileType = sourcecode.swift; path = XCTestCase.swift; sourceTree = "<group>"; };
		8DB45E8F201698EB001EA6A3 /* UIStackView.swift */ = {isa = PBXFileReference; lastKnownFileType = sourcecode.swift; path = UIStackView.swift; sourceTree = "<group>"; };
		8DB63A391FBBCA2200928389 /* RatingControl.swift */ = {isa = PBXFileReference; lastKnownFileType = sourcecode.swift; path = RatingControl.swift; sourceTree = "<group>"; };
		8DB7EF692176674800DA83A3 /* MapboxNavigationServiceSpec.swift */ = {isa = PBXFileReference; lastKnownFileType = sourcecode.swift; path = MapboxNavigationServiceSpec.swift; sourceTree = "<group>"; };
		8DCB4247218A540A00D6FCAD /* NavigationComponent.swift */ = {isa = PBXFileReference; lastKnownFileType = sourcecode.swift; path = NavigationComponent.swift; sourceTree = "<group>"; };
		8DCE104F210FC5880048B0FB /* EndOfRouteFeedback.swift */ = {isa = PBXFileReference; lastKnownFileType = sourcecode.swift; path = EndOfRouteFeedback.swift; sourceTree = "<group>"; };
		8DE879651FBB9980002F06C0 /* EndOfRouteViewController.swift */ = {isa = PBXFileReference; lastKnownFileType = sourcecode.swift; path = EndOfRouteViewController.swift; sourceTree = "<group>"; };
		8DF399B11FB257B30034904C /* UIGestureRecognizer.swift */ = {isa = PBXFileReference; lastKnownFileType = sourcecode.swift; path = UIGestureRecognizer.swift; sourceTree = "<group>"; };
		AE00A739209A2C38006A3DC7 /* StepsViewControllerTests.swift */ = {isa = PBXFileReference; lastKnownFileType = sourcecode.swift; path = StepsViewControllerTests.swift; sourceTree = "<group>"; };
		AE46F95420EA735B00537AC2 /* VisualInstruction.swift */ = {isa = PBXFileReference; lastKnownFileType = sourcecode.swift; path = VisualInstruction.swift; sourceTree = "<group>"; };
		AE5F8770209A082500F58FDB /* route-with-banner-instructions.json */ = {isa = PBXFileReference; fileEncoding = 4; lastKnownFileType = text.json; path = "route-with-banner-instructions.json"; sourceTree = "<group>"; };
		AE7DE6C321A47A03002653D1 /* CarPlaySearchController.swift */ = {isa = PBXFileReference; lastKnownFileType = sourcecode.swift; path = CarPlaySearchController.swift; sourceTree = "<group>"; };
		AE7DE6C521A47A23002653D1 /* CarPlaySearchController+ CPSearchTemplateDelegate.swift */ = {isa = PBXFileReference; lastKnownFileType = sourcecode.swift; path = "CarPlaySearchController+ CPSearchTemplateDelegate.swift"; sourceTree = "<group>"; };
		AE8B1B96207D2B2B003050F6 /* TunnelAuthorityTests.swift */ = {isa = PBXFileReference; lastKnownFileType = sourcecode.swift; path = TunnelAuthorityTests.swift; sourceTree = "<group>"; };
		AE997D2121137B8B00EB0AAB /* String+LocalizedConstants.swift */ = {isa = PBXFileReference; fileEncoding = 4; lastKnownFileType = sourcecode.swift; path = "String+LocalizedConstants.swift"; sourceTree = "<group>"; };
		AEC3AC992106703100A26F34 /* HighwayShield.swift */ = {isa = PBXFileReference; lastKnownFileType = sourcecode.swift; path = HighwayShield.swift; sourceTree = "<group>"; };
		AED2156E208F7FEA009AA673 /* NavigationViewControllerTests.swift */ = {isa = PBXFileReference; lastKnownFileType = sourcecode.swift; path = NavigationViewControllerTests.swift; sourceTree = "<group>"; };
		AEF2C8F12072B603007B061F /* routeWithTunnels_9thStreetDC.json */ = {isa = PBXFileReference; fileEncoding = 4; lastKnownFileType = text.json; path = routeWithTunnels_9thStreetDC.json; sourceTree = "<group>"; };
		C51511D020EAC89D00372A91 /* CPMapTemplate.swift */ = {isa = PBXFileReference; lastKnownFileType = sourcecode.swift; path = CPMapTemplate.swift; sourceTree = "<group>"; };
		C51DF8651F38C31C006C6A15 /* Locale.swift */ = {isa = PBXFileReference; fileEncoding = 4; lastKnownFileType = sourcecode.swift; path = Locale.swift; sourceTree = "<group>"; };
		C51FC31620F689F800400CE7 /* CustomStyles.swift */ = {isa = PBXFileReference; lastKnownFileType = sourcecode.swift; name = CustomStyles.swift; path = Example/CustomStyles.swift; sourceTree = "<group>"; };
		C520EE911EBB84F9008805BC /* Base */ = {isa = PBXFileReference; lastKnownFileType = file.storyboard; name = Base; path = Base.lproj/Navigation.storyboard; sourceTree = "<group>"; };
		C520EE941EBBBD55008805BC /* en */ = {isa = PBXFileReference; lastKnownFileType = text.plist.strings; name = en; path = Base.lproj/Navigation.strings; sourceTree = "<group>"; };
		C52AC1251DF0E48600396B9F /* RouteProgressTests.swift */ = {isa = PBXFileReference; fileEncoding = 4; lastKnownFileType = sourcecode.swift; path = RouteProgressTests.swift; sourceTree = "<group>"; };
		C53208AA1E81FFB900910266 /* NavigationMapView.swift */ = {isa = PBXFileReference; fileEncoding = 4; lastKnownFileType = sourcecode.swift; lineEnding = 0; path = NavigationMapView.swift; sourceTree = "<group>"; };
		C5381F01204E03B600A5493E /* UIDevice.swift */ = {isa = PBXFileReference; lastKnownFileType = sourcecode.swift; path = UIDevice.swift; sourceTree = "<group>"; };
		C5387A9C1F8FDB13000D2E93 /* routeWithInstructions.json */ = {isa = PBXFileReference; fileEncoding = 4; lastKnownFileType = text.json; path = routeWithInstructions.json; sourceTree = "<group>"; };
		C53C19701F38EACD008DB406 /* zh-Hans */ = {isa = PBXFileReference; lastKnownFileType = text.plist.strings; name = "zh-Hans"; path = "zh-Hans.lproj/Localizable.strings"; sourceTree = "<group>"; };
		C53C19711F38EADB008DB406 /* it */ = {isa = PBXFileReference; lastKnownFileType = text.plist.strings; name = it; path = it.lproj/Localizable.strings; sourceTree = "<group>"; };
		C53C19721F38EADB008DB406 /* es */ = {isa = PBXFileReference; fileEncoding = 4; lastKnownFileType = text.plist.strings; name = es; path = es.lproj/Localizable.strings; sourceTree = "<group>"; };
		C53C19731F38EADC008DB406 /* lt */ = {isa = PBXFileReference; fileEncoding = 4; lastKnownFileType = text.plist.strings; name = lt; path = lt.lproj/Localizable.strings; sourceTree = "<group>"; };
		C53C19751F38EADE008DB406 /* fr */ = {isa = PBXFileReference; lastKnownFileType = text.plist.strings; name = fr; path = fr.lproj/Localizable.strings; sourceTree = "<group>"; };
		C53C19771F38EAE4008DB406 /* ca */ = {isa = PBXFileReference; fileEncoding = 4; lastKnownFileType = text.plist.strings; name = ca; path = ca.lproj/Localizable.strings; sourceTree = "<group>"; };
		C53C197A1F38EAEA008DB406 /* Base */ = {isa = PBXFileReference; lastKnownFileType = text.plist.strings; name = Base; path = Base.lproj/Localizable.strings; sourceTree = "<group>"; };
		C53F2F0720EBC95600D9798F /* Example-CarPlay.app */ = {isa = PBXFileReference; explicitFileType = wrapper.application; includeInIndex = 0; path = "Example-CarPlay.app"; sourceTree = BUILT_PRODUCTS_DIR; };
		C549F8311F17F2C5001A0A2D /* MapboxMobileEvents.framework */ = {isa = PBXFileReference; lastKnownFileType = wrapper.framework; name = MapboxMobileEvents.framework; path = Carthage/Build/iOS/MapboxMobileEvents.framework; sourceTree = "<group>"; };
		C54C655120336F2600D338E0 /* Constants.swift */ = {isa = PBXFileReference; lastKnownFileType = sourcecode.swift; path = Constants.swift; sourceTree = "<group>"; };
		C551B0E520D42222009A986F /* NavigationLocationManagerTests.swift */ = {isa = PBXFileReference; lastKnownFileType = sourcecode.swift; path = NavigationLocationManagerTests.swift; sourceTree = "<group>"; };
		C55C299820D2E2F600B0406C /* NavigationMapViewTests.swift */ = {isa = PBXFileReference; lastKnownFileType = sourcecode.swift; path = NavigationMapViewTests.swift; sourceTree = "<group>"; };
		C561735A1F182113005954F6 /* RouteStep.swift */ = {isa = PBXFileReference; fileEncoding = 4; lastKnownFileType = sourcecode.swift; path = RouteStep.swift; sourceTree = "<group>"; };
		C565168A1FE1E23E00A0AD18 /* MapboxVoiceController.swift */ = {isa = PBXFileReference; lastKnownFileType = sourcecode.swift; path = MapboxVoiceController.swift; sourceTree = "<group>"; };
		C57491DE1FACC42F006F97BC /* CGPoint.swift */ = {isa = PBXFileReference; lastKnownFileType = sourcecode.swift; name = CGPoint.swift; path = ../MapboxNavigation/CGPoint.swift; sourceTree = "<group>"; };
		C57607B01F4CC97D00C27423 /* Solar.framework */ = {isa = PBXFileReference; lastKnownFileType = wrapper.framework; name = Solar.framework; path = Carthage/Build/iOS/Solar.framework; sourceTree = "<group>"; };
		C578DA071EFD0FFF0052079F /* ProcessInfo.swift */ = {isa = PBXFileReference; fileEncoding = 4; lastKnownFileType = sourcecode.swift; path = ProcessInfo.swift; sourceTree = "<group>"; };
		C57AD98920EAA39A0087B24B /* Entitlements.plist */ = {isa = PBXFileReference; fileEncoding = 4; lastKnownFileType = text.plist.xml; path = Entitlements.plist; sourceTree = "<group>"; };
		C58159001EA6D02700FC6C3D /* MGLVectorTileSource.swift */ = {isa = PBXFileReference; fileEncoding = 4; lastKnownFileType = sourcecode.swift; path = MGLVectorTileSource.swift; sourceTree = "<group>"; };
		C582BA2B2073E77E00647DAA /* StringTests.swift */ = {isa = PBXFileReference; lastKnownFileType = sourcecode.swift; path = StringTests.swift; sourceTree = "<group>"; };
		C582FD5E203626E900A9086E /* CLLocationDirection.swift */ = {isa = PBXFileReference; lastKnownFileType = sourcecode.swift; path = CLLocationDirection.swift; sourceTree = "<group>"; };
		C58821FF1FB0F0D7008B0A2D /* Error.swift */ = {isa = PBXFileReference; lastKnownFileType = sourcecode.swift; path = Error.swift; sourceTree = "<group>"; };
		C58D6BAC1DDCF2AE00387F53 /* Constants.swift */ = {isa = PBXFileReference; fileEncoding = 4; lastKnownFileType = sourcecode.swift; path = Constants.swift; sourceTree = "<group>"; };
		C5A60EC820A2417200C21178 /* MD5Tests.swift */ = {isa = PBXFileReference; lastKnownFileType = sourcecode.swift; path = MD5Tests.swift; sourceTree = "<group>"; };
		C5A60ECA20A241B600C21178 /* md5_crazy_strings.txt */ = {isa = PBXFileReference; lastKnownFileType = text; path = md5_crazy_strings.txt; sourceTree = "<group>"; };
		C5A6B2DC1F4CE8E8004260EA /* StyleType.swift */ = {isa = PBXFileReference; lastKnownFileType = sourcecode.swift; path = StyleType.swift; sourceTree = "<group>"; };
		C5A7EC5B1FD610A80008B9BA /* VisualInstructionComponent.swift */ = {isa = PBXFileReference; lastKnownFileType = sourcecode.swift; path = VisualInstructionComponent.swift; sourceTree = "<group>"; };
		C5A9DDBD202E12EE007D52DA /* MapboxSpeech.framework */ = {isa = PBXFileReference; lastKnownFileType = wrapper.framework; name = MapboxSpeech.framework; path = Carthage/Build/iOS/MapboxSpeech.framework; sourceTree = "<group>"; };
		C5ABB50D20408D2C00AFA92C /* NavigationServiceTests.swift */ = {isa = PBXFileReference; lastKnownFileType = sourcecode.swift; path = NavigationServiceTests.swift; sourceTree = "<group>"; };
		C5ADFBC91DDCC7840011824B /* MapboxCoreNavigation.framework */ = {isa = PBXFileReference; explicitFileType = wrapper.framework; includeInIndex = 0; path = MapboxCoreNavigation.framework; sourceTree = BUILT_PRODUCTS_DIR; };
		C5ADFBCC1DDCC7840011824B /* MapboxCoreNavigation.h */ = {isa = PBXFileReference; lastKnownFileType = sourcecode.c.h; path = MapboxCoreNavigation.h; sourceTree = "<group>"; };
		C5ADFBCD1DDCC7840011824B /* Info.plist */ = {isa = PBXFileReference; lastKnownFileType = text.plist.xml; path = Info.plist; sourceTree = "<group>"; };
		C5ADFBD21DDCC7840011824B /* MapboxCoreNavigationTests.xctest */ = {isa = PBXFileReference; explicitFileType = wrapper.cfbundle; includeInIndex = 0; path = MapboxCoreNavigationTests.xctest; sourceTree = BUILT_PRODUCTS_DIR; };
		C5ADFBD71DDCC7840011824B /* MapboxCoreNavigationTests.swift */ = {isa = PBXFileReference; lastKnownFileType = sourcecode.swift; path = MapboxCoreNavigationTests.swift; sourceTree = "<group>"; };
		C5ADFBD91DDCC7840011824B /* Info.plist */ = {isa = PBXFileReference; lastKnownFileType = text.plist.xml; path = Info.plist; sourceTree = "<group>"; };
		C5ADFBF91DDCC9580011824B /* RouteController.swift */ = {isa = PBXFileReference; fileEncoding = 4; lastKnownFileType = sourcecode.swift; path = RouteController.swift; sourceTree = "<group>"; };
		C5ADFBFB1DDCC9AD0011824B /* RouteProgress.swift */ = {isa = PBXFileReference; fileEncoding = 4; lastKnownFileType = sourcecode.swift; path = RouteProgress.swift; sourceTree = "<group>"; };
		C5BF7370206AB0DE00CDBB6D /* MapboxCoreNavigationTests-Bridging-Header.h */ = {isa = PBXFileReference; lastKnownFileType = sourcecode.c.h; path = "MapboxCoreNavigationTests-Bridging-Header.h"; sourceTree = "<group>"; };
		C5BF7371206AB0DF00CDBB6D /* CLHeadingPrivate.h */ = {isa = PBXFileReference; lastKnownFileType = sourcecode.c.h; path = CLHeadingPrivate.h; sourceTree = "<group>"; };
		C5CFE4871EF2FD4C006F48E8 /* MMEEventsManager.swift */ = {isa = PBXFileReference; fileEncoding = 4; lastKnownFileType = sourcecode.swift; path = MMEEventsManager.swift; sourceTree = "<group>"; };
		C5D1C9931FB236900067C619 /* ErrorCode.swift */ = {isa = PBXFileReference; lastKnownFileType = sourcecode.swift; path = ErrorCode.swift; sourceTree = "<group>"; };
		C5D9800C1EFA8BA9006DBF2E /* CustomViewController.swift */ = {isa = PBXFileReference; fileEncoding = 4; lastKnownFileType = sourcecode.swift; name = CustomViewController.swift; path = Example/CustomViewController.swift; sourceTree = "<group>"; };
		C5D9800E1EFBCDAD006DBF2E /* Date.swift */ = {isa = PBXFileReference; fileEncoding = 4; lastKnownFileType = sourcecode.swift; path = Date.swift; sourceTree = "<group>"; };
		C5E7A31B1F4F6828001CB015 /* NavigationRouteOptions.swift */ = {isa = PBXFileReference; lastKnownFileType = sourcecode.swift; path = NavigationRouteOptions.swift; sourceTree = "<group>"; };
		C5EF397420599120009A2C50 /* straight-line.json */ = {isa = PBXFileReference; lastKnownFileType = text.json; path = "straight-line.json"; sourceTree = "<group>"; };
		C5F2DC9F206DBF5E002F99F6 /* Sequence.swift */ = {isa = PBXFileReference; lastKnownFileType = sourcecode.swift; path = Sequence.swift; sourceTree = "<group>"; };
		C5F4D21820DC468B0059FABF /* CongestionLevel.swift */ = {isa = PBXFileReference; lastKnownFileType = sourcecode.swift; path = CongestionLevel.swift; sourceTree = "<group>"; };
		C5FFAC1420D96F5B009E7F98 /* CarPlayNavigationViewController.swift */ = {isa = PBXFileReference; fileEncoding = 4; lastKnownFileType = sourcecode.swift; path = CarPlayNavigationViewController.swift; sourceTree = "<group>"; };
		CFD47D8F20FD85EC00BC1E49 /* MGLAccountManager.swift */ = {isa = PBXFileReference; fileEncoding = 4; lastKnownFileType = sourcecode.swift; path = MGLAccountManager.swift; sourceTree = "<group>"; };
		DA0557202154EF4700A1F2AA /* Route.swift */ = {isa = PBXFileReference; lastKnownFileType = sourcecode.swift; path = Route.swift; sourceTree = "<group>"; };
		DA0557242155040700A1F2AA /* RouteTests.swift */ = {isa = PBXFileReference; lastKnownFileType = sourcecode.swift; path = RouteTests.swift; sourceTree = "<group>"; };
		DA1811FE20128B0900C91918 /* he */ = {isa = PBXFileReference; lastKnownFileType = text.plist.strings; name = he; path = he.lproj/Navigation.strings; sourceTree = "<group>"; };
		DA18120120128B7B00C91918 /* he */ = {isa = PBXFileReference; lastKnownFileType = text.plist.strings; name = he; path = he.lproj/Localizable.strings; sourceTree = "<group>"; };
		DA18120320128E9400C91918 /* fr */ = {isa = PBXFileReference; lastKnownFileType = text.plist.strings; name = fr; path = fr.lproj/Localizable.strings; sourceTree = "<group>"; };
		DA181204201290FC00C91918 /* es */ = {isa = PBXFileReference; lastKnownFileType = text.plist.stringsdict; name = es; path = Resources/es.lproj/Localizable.stringsdict; sourceTree = "<group>"; };
		DA1812052012910000C91918 /* vi */ = {isa = PBXFileReference; lastKnownFileType = text.plist.stringsdict; name = vi; path = Resources/vi.lproj/Localizable.stringsdict; sourceTree = "<group>"; };
		DA181207201292E700C91918 /* fr */ = {isa = PBXFileReference; lastKnownFileType = text.plist.stringsdict; name = fr; path = Resources/fr.lproj/Localizable.stringsdict; sourceTree = "<group>"; };
		DA303C9421B728DD00F921DC /* Base */ = {isa = PBXFileReference; lastKnownFileType = text.plist.strings; name = Base; path = Base.lproj/Localizable.strings; sourceTree = "<group>"; };
		DA303C9E21B76B5C00F921DC /* Base */ = {isa = PBXFileReference; lastKnownFileType = file.storyboard; name = Base; path = Base.lproj/LaunchScreen.storyboard; sourceTree = "<group>"; };
		DA303CA321B76CB000F921DC /* en */ = {isa = PBXFileReference; lastKnownFileType = text.plist.stringsdict; name = en; path = en.lproj/Localizable.stringsdict; sourceTree = "<group>"; };
		DA3327391F50C6DA00C5EE88 /* sl */ = {isa = PBXFileReference; fileEncoding = 4; lastKnownFileType = text.plist.strings; name = sl; path = sl.lproj/Main.strings; sourceTree = "<group>"; };
		DA33273B1F50C70E00C5EE88 /* sl */ = {isa = PBXFileReference; fileEncoding = 4; lastKnownFileType = text.plist.strings; name = sl; path = sl.lproj/Navigation.strings; sourceTree = "<group>"; };
		DA33273D1F50C7CA00C5EE88 /* uk */ = {isa = PBXFileReference; fileEncoding = 4; lastKnownFileType = text.plist.strings; name = uk; path = uk.lproj/Main.strings; sourceTree = "<group>"; };
		DA33273F1F50C7E400C5EE88 /* uk */ = {isa = PBXFileReference; fileEncoding = 4; lastKnownFileType = text.plist.strings; name = uk; path = uk.lproj/Navigation.strings; sourceTree = "<group>"; };
		DA35256F2010A5200048DDFC /* en */ = {isa = PBXFileReference; lastKnownFileType = text.plist.stringsdict; name = en; path = Resources/en.lproj/Localizable.stringsdict; sourceTree = "<group>"; };
		DA3525712011435E0048DDFC /* da */ = {isa = PBXFileReference; lastKnownFileType = text.plist.strings; name = da; path = da.lproj/Main.strings; sourceTree = "<group>"; };
		DA352572201143BA0048DDFC /* da */ = {isa = PBXFileReference; lastKnownFileType = text.plist.strings; name = da; path = da.lproj/Navigation.strings; sourceTree = "<group>"; };
		DA352573201143D30048DDFC /* da */ = {isa = PBXFileReference; lastKnownFileType = text.plist.strings; name = da; path = da.lproj/Localizable.strings; sourceTree = "<group>"; };
		DA545ABA1FA993DF0090908E /* de */ = {isa = PBXFileReference; lastKnownFileType = text.plist.strings; name = de; path = de.lproj/Main.strings; sourceTree = "<group>"; };
		DA545ABC1FA9941F0090908E /* de */ = {isa = PBXFileReference; lastKnownFileType = text.plist.strings; name = de; path = de.lproj/Localizable.strings; sourceTree = "<group>"; };
		DA545ABE1FA9A1370090908E /* nl */ = {isa = PBXFileReference; lastKnownFileType = text.plist.strings; name = nl; path = nl.lproj/Main.strings; sourceTree = "<group>"; };
		DA545AC01FA9A15A0090908E /* nl */ = {isa = PBXFileReference; lastKnownFileType = text.plist.strings; name = nl; path = nl.lproj/Localizable.strings; sourceTree = "<group>"; };
		DA545AC21FA9A16D0090908E /* nl */ = {isa = PBXFileReference; lastKnownFileType = text.plist.strings; name = nl; path = nl.lproj/Localizable.strings; sourceTree = "<group>"; };
		DA545AC31FAA86350090908E /* de */ = {isa = PBXFileReference; lastKnownFileType = text.plist.strings; name = de; path = de.lproj/Navigation.strings; sourceTree = "<group>"; };
		DA545AC41FAA86450090908E /* de */ = {isa = PBXFileReference; lastKnownFileType = text.plist.strings; name = de; path = de.lproj/Localizable.strings; sourceTree = "<group>"; };
		DA5AD03C1FEBA03700FC7D7B /* bg */ = {isa = PBXFileReference; lastKnownFileType = text.plist.strings; name = bg; path = bg.lproj/Main.strings; sourceTree = "<group>"; };
		DA5AD0401FEBA23200FC7D7B /* bg */ = {isa = PBXFileReference; lastKnownFileType = text.plist.strings; name = bg; path = bg.lproj/Localizable.strings; sourceTree = "<group>"; };
		DA625E901F10557300FBE176 /* fa */ = {isa = PBXFileReference; fileEncoding = 4; lastKnownFileType = text.plist.strings; name = fa; path = fa.lproj/Main.strings; sourceTree = "<group>"; };
		DA625E921F1055DE00FBE176 /* fa */ = {isa = PBXFileReference; fileEncoding = 4; lastKnownFileType = text.plist.strings; name = fa; path = fa.lproj/Navigation.strings; sourceTree = "<group>"; };
		DA625E931F105B1900FBE176 /* fr */ = {isa = PBXFileReference; lastKnownFileType = text.plist.strings; name = fr; path = fr.lproj/Main.strings; sourceTree = "<group>"; };
		DA625E951F105B1A00FBE176 /* fr */ = {isa = PBXFileReference; fileEncoding = 4; lastKnownFileType = text.plist.strings; name = fr; path = fr.lproj/Navigation.strings; sourceTree = "<group>"; };
		DA625E981F105C1200FBE176 /* hu */ = {isa = PBXFileReference; lastKnownFileType = text.plist.strings; name = hu; path = hu.lproj/Main.strings; sourceTree = "<group>"; };
		DA625E9A1F105C1300FBE176 /* hu */ = {isa = PBXFileReference; fileEncoding = 4; lastKnownFileType = text.plist.strings; name = hu; path = hu.lproj/Navigation.strings; sourceTree = "<group>"; };
		DA625E9C1F105CB100FBE176 /* hu */ = {isa = PBXFileReference; fileEncoding = 4; lastKnownFileType = text.plist.strings; name = hu; path = hu.lproj/Localizable.strings; sourceTree = "<group>"; };
		DA625E9D1F105D1A00FBE176 /* lt */ = {isa = PBXFileReference; lastKnownFileType = text.plist.strings; name = lt; path = lt.lproj/Main.strings; sourceTree = "<group>"; };
		DA625EA41F1060E300FBE176 /* ca */ = {isa = PBXFileReference; fileEncoding = 4; lastKnownFileType = text.plist.strings; name = ca; path = ca.lproj/Navigation.strings; sourceTree = "<group>"; };
		DA625EA51F10614500FBE176 /* es */ = {isa = PBXFileReference; fileEncoding = 4; lastKnownFileType = text.plist.strings; name = es; path = es.lproj/Navigation.strings; sourceTree = "<group>"; };
		DA625EA71F10616600FBE176 /* es */ = {isa = PBXFileReference; fileEncoding = 4; lastKnownFileType = text.plist.strings; name = es; path = es.lproj/Localizable.strings; sourceTree = "<group>"; };
		DA625EA91F1061DA00FBE176 /* sv */ = {isa = PBXFileReference; fileEncoding = 4; lastKnownFileType = text.plist.strings; name = sv; path = sv.lproj/Navigation.strings; sourceTree = "<group>"; };
		DA625EAA1F10621A00FBE176 /* vi */ = {isa = PBXFileReference; fileEncoding = 4; lastKnownFileType = text.plist.strings; name = vi; path = vi.lproj/Navigation.strings; sourceTree = "<group>"; };
		DA678B7A1F6CEE6200F05913 /* ru */ = {isa = PBXFileReference; lastKnownFileType = text.plist.strings; name = ru; path = ru.lproj/Localizable.strings; sourceTree = "<group>"; };
		DA678B7B1F6CF46600F05913 /* hu */ = {isa = PBXFileReference; fileEncoding = 4; lastKnownFileType = text.plist.strings; name = hu; path = hu.lproj/Localizable.strings; sourceTree = "<group>"; };
		DA678B7C1F6CF47200F05913 /* sv */ = {isa = PBXFileReference; fileEncoding = 4; lastKnownFileType = text.plist.strings; name = sv; path = sv.lproj/Localizable.strings; sourceTree = "<group>"; };
		DA678B7D1F6CF47A00F05913 /* vi */ = {isa = PBXFileReference; fileEncoding = 4; lastKnownFileType = text.plist.strings; name = vi; path = vi.lproj/Localizable.strings; sourceTree = "<group>"; };
		DA73F87820BF851B0067649B /* de */ = {isa = PBXFileReference; lastKnownFileType = text.plist.stringsdict; name = de; path = Resources/de.lproj/Localizable.stringsdict; sourceTree = "<group>"; };
		DA8264851F2AAD8400454B24 /* zh-Hant */ = {isa = PBXFileReference; fileEncoding = 4; lastKnownFileType = text.plist.strings; name = "zh-Hant"; path = "zh-Hant.lproj/Main.strings"; sourceTree = "<group>"; };
		DA8264871F2AADC200454B24 /* zh-Hant */ = {isa = PBXFileReference; fileEncoding = 4; lastKnownFileType = text.plist.strings; name = "zh-Hant"; path = "zh-Hant.lproj/Navigation.strings"; sourceTree = "<group>"; };
		DAA292FF1F16CC2200D94613 /* lt */ = {isa = PBXFileReference; fileEncoding = 4; lastKnownFileType = text.plist.strings; name = lt; path = lt.lproj/Navigation.strings; sourceTree = "<group>"; };
		DAA293011F16DA0C00D94613 /* es */ = {isa = PBXFileReference; fileEncoding = 4; lastKnownFileType = text.plist.strings; name = es; path = es.lproj/Main.strings; sourceTree = "<group>"; };
		DAA96D17215A961D00BEF703 /* route-doubling-back.json */ = {isa = PBXFileReference; fileEncoding = 4; lastKnownFileType = text.json; path = "route-doubling-back.json"; sourceTree = "<group>"; };
		DAAE5F311EAE4C4700832871 /* Base */ = {isa = PBXFileReference; fileEncoding = 4; lastKnownFileType = text.plist.strings; name = Base; path = Base.lproj/Localizable.strings; sourceTree = "<group>"; };
		DAAE5F331EAE4C5A00832871 /* zh-Hans */ = {isa = PBXFileReference; fileEncoding = 4; lastKnownFileType = text.plist.strings; name = "zh-Hans"; path = "zh-Hans.lproj/Localizable.strings"; sourceTree = "<group>"; };
		DAC049BE201715D5004C2217 /* ru */ = {isa = PBXFileReference; lastKnownFileType = text.plist.strings; name = ru; path = ru.lproj/Localizable.strings; sourceTree = "<group>"; };
		DAC049BF201715EA004C2217 /* ru */ = {isa = PBXFileReference; lastKnownFileType = text.plist.stringsdict; name = ru; path = Resources/ru.lproj/Localizable.stringsdict; sourceTree = "<group>"; };
		DAC049C020171886004C2217 /* he */ = {isa = PBXFileReference; lastKnownFileType = text.plist.strings; name = he; path = he.lproj/Main.strings; sourceTree = "<group>"; };
		DAC049C1201718AC004C2217 /* he */ = {isa = PBXFileReference; lastKnownFileType = text.plist.strings; name = he; path = he.lproj/Localizable.strings; sourceTree = "<group>"; };
		DACCD9CD1F1FE05C00BB09A1 /* Example-Swift-BridgingHeader.h */ = {isa = PBXFileReference; fileEncoding = 4; lastKnownFileType = sourcecode.c.h; path = "Example-Swift-BridgingHeader.h"; sourceTree = "<group>"; };
		DAD17201214DB12B009C8161 /* CPMapTemplateTests.swift */ = {isa = PBXFileReference; lastKnownFileType = sourcecode.swift; path = CPMapTemplateTests.swift; sourceTree = "<group>"; };
		DAD88E00202AC7AA00AAA536 /* uk */ = {isa = PBXFileReference; lastKnownFileType = text.plist.stringsdict; name = uk; path = Resources/uk.lproj/Localizable.stringsdict; sourceTree = "<group>"; };
		DAD88E01202AC80100AAA536 /* uk */ = {isa = PBXFileReference; lastKnownFileType = text.plist.strings; name = uk; path = uk.lproj/Localizable.strings; sourceTree = "<group>"; };
		DAD88E02202AC81F00AAA536 /* da */ = {isa = PBXFileReference; lastKnownFileType = text.plist.stringsdict; name = da; path = Resources/da.lproj/Localizable.stringsdict; sourceTree = "<group>"; };
		DADAD826203504C6002E25CA /* MBNavigationSettings.h */ = {isa = PBXFileReference; lastKnownFileType = sourcecode.c.h; path = MBNavigationSettings.h; sourceTree = "<group>"; };
		DADAD827203504C6002E25CA /* MBNavigationSettings.m */ = {isa = PBXFileReference; lastKnownFileType = sourcecode.c.objc; path = MBNavigationSettings.m; sourceTree = "<group>"; };
		DADAD82C20350849002E25CA /* MBRouteVoiceController.h */ = {isa = PBXFileReference; lastKnownFileType = sourcecode.c.h; path = MBRouteVoiceController.h; sourceTree = "<group>"; };
		DADAD82D20350849002E25CA /* MBRouteVoiceController.m */ = {isa = PBXFileReference; lastKnownFileType = sourcecode.c.objc; path = MBRouteVoiceController.m; sourceTree = "<group>"; };
		DADD827F2161EC0300B8B47D /* UIViewAnimationOptionsTests.swift */ = {isa = PBXFileReference; lastKnownFileType = sourcecode.swift; path = UIViewAnimationOptionsTests.swift; sourceTree = "<group>"; };
		DAE22A2821C9DEDA00CA269D /* MGLVectorTileSourceTests.swift */ = {isa = PBXFileReference; lastKnownFileType = sourcecode.swift; path = MGLVectorTileSourceTests.swift; sourceTree = "<group>"; };
		DAE26B1A20644047001D6E1F /* ar */ = {isa = PBXFileReference; lastKnownFileType = text.plist.strings; name = ar; path = ar.lproj/Main.strings; sourceTree = "<group>"; };
		DAE26B1C20644047001D6E1F /* ar */ = {isa = PBXFileReference; lastKnownFileType = text.plist.strings; name = ar; path = ar.lproj/Navigation.strings; sourceTree = "<group>"; };
		DAE26B1F2064407D001D6E1F /* ar */ = {isa = PBXFileReference; lastKnownFileType = text.plist.strings; name = ar; path = ar.lproj/Localizable.strings; sourceTree = "<group>"; };
		DAE26B20206441D8001D6E1F /* pt-PT */ = {isa = PBXFileReference; lastKnownFileType = text.plist.strings; name = "pt-PT"; path = "pt-PT.lproj/Main.strings"; sourceTree = "<group>"; };
		DAE26B22206441D9001D6E1F /* pt-PT */ = {isa = PBXFileReference; lastKnownFileType = text.plist.strings; name = "pt-PT"; path = "pt-PT.lproj/Navigation.strings"; sourceTree = "<group>"; };
		DAE26B23206441F7001D6E1F /* pt-PT */ = {isa = PBXFileReference; lastKnownFileType = text.plist.strings; name = "pt-PT"; path = "pt-PT.lproj/Localizable.strings"; sourceTree = "<group>"; };
		DAE26B2420644215001D6E1F /* pt-PT */ = {isa = PBXFileReference; lastKnownFileType = text.plist.strings; name = "pt-PT"; path = "pt-PT.lproj/Localizable.strings"; sourceTree = "<group>"; };
		DAE26B2520644225001D6E1F /* pt-PT */ = {isa = PBXFileReference; lastKnownFileType = text.plist.stringsdict; name = "pt-PT"; path = "Resources/pt-PT.lproj/Localizable.stringsdict"; sourceTree = "<group>"; };
		DAE26B272064742F001D6E1F /* ar */ = {isa = PBXFileReference; lastKnownFileType = text.plist.strings; name = ar; path = ar.lproj/Localizable.strings; sourceTree = "<group>"; };
		DAE26B2820647A82001D6E1F /* he */ = {isa = PBXFileReference; lastKnownFileType = text.plist.stringsdict; name = he; path = Resources/he.lproj/Localizable.stringsdict; sourceTree = "<group>"; };
		DAE7114C1F22E94E009AED76 /* it */ = {isa = PBXFileReference; fileEncoding = 4; lastKnownFileType = text.plist.strings; name = it; path = it.lproj/Main.strings; sourceTree = "<group>"; };
		DAE7114E1F22E977009AED76 /* it */ = {isa = PBXFileReference; fileEncoding = 4; lastKnownFileType = text.plist.strings; name = it; path = it.lproj/Navigation.strings; sourceTree = "<group>"; };
		DAF257122017C1E800367EF5 /* sv */ = {isa = PBXFileReference; lastKnownFileType = text.plist.stringsdict; name = sv; path = Resources/sv.lproj/Localizable.stringsdict; sourceTree = "<group>"; };
		DAFEB36A2093A0D800A86A83 /* ko */ = {isa = PBXFileReference; lastKnownFileType = text.plist.strings; name = ko; path = ko.lproj/Navigation.strings; sourceTree = "<group>"; };
		DAFEB36D2093A11F00A86A83 /* ko */ = {isa = PBXFileReference; lastKnownFileType = text.plist.strings; name = ko; path = ko.lproj/Localizable.strings; sourceTree = "<group>"; };
		DAFEB36E2093A3E000A86A83 /* ko */ = {isa = PBXFileReference; lastKnownFileType = text.plist.strings; name = ko; path = ko.lproj/Localizable.strings; sourceTree = "<group>"; };
		DAFEB36F2093A3EF00A86A83 /* ko */ = {isa = PBXFileReference; lastKnownFileType = text.plist.stringsdict; name = ko; path = Resources/ko.lproj/Localizable.stringsdict; sourceTree = "<group>"; };
/* End PBXFileReference section */

/* Begin PBXFrameworksBuildPhase section */
		351BEBD31E5BCC28006FE110 /* Frameworks */ = {
			isa = PBXFrameworksBuildPhase;
			buildActionMask = 2147483647;
			files = (
				8D424F28215ECAF200432491 /* CoreLocation.framework in Frameworks */,
				354A01BF1E6625D100D765C2 /* Mapbox.framework in Frameworks */,
				35C98738212E045300808B82 /* MapboxNavigationNative.framework in Frameworks */,
				35CC14161F7994B1009E872A /* Turf.framework in Frameworks */,
			);
			runOnlyForDeploymentPostprocessing = 0;
		};
		352BBC441E5E78D700703DF1 /* Frameworks */ = {
			isa = PBXFrameworksBuildPhase;
			buildActionMask = 2147483647;
			files = (
			);
			runOnlyForDeploymentPostprocessing = 0;
		};
		358D14601E5E3B7700ADE590 /* Frameworks */ = {
			isa = PBXFrameworksBuildPhase;
			buildActionMask = 2147483647;
			files = (
				35E9B0AD1F9E0F8F00BF84AB /* MapboxNavigation.framework in Frameworks */,
				35C98736212E045200808B82 /* MapboxNavigationNative.framework in Frameworks */,
				354A01CF1E66266100D765C2 /* MapboxDirections.framework in Frameworks */,
				C57607B11F4CC9E800C27423 /* Solar.framework in Frameworks */,
				C549F8321F17F2C5001A0A2D /* MapboxMobileEvents.framework in Frameworks */,
				35CC14171F79A434009E872A /* Turf.framework in Frameworks */,
				354A01C91E66265B00D765C2 /* Polyline.framework in Frameworks */,
				492B6F84213703D10076D2C6 /* MapboxGeocoder.framework in Frameworks */,
				35C714B0203B251F00F0C2AE /* MapboxSpeech.framework in Frameworks */,
				354A01C21E66265100D765C2 /* Mapbox.framework in Frameworks */,
			);
			runOnlyForDeploymentPostprocessing = 0;
		};
		35A7DBEB1E3A1C59000BAB5C /* Frameworks */ = {
			isa = PBXFrameworksBuildPhase;
			buildActionMask = 2147483647;
			files = (
				C5EA98721F19414C00C8AA16 /* MapboxMobileEvents.framework in Frameworks */,
				354A01B91E66256600D765C2 /* MapboxDirections.framework in Frameworks */,
				35C98735212E042C00808B82 /* MapboxNavigationNative.framework in Frameworks */,
				359D00CF1E732D7100C2E770 /* Polyline.framework in Frameworks */,
				35CC14151F7994B0009E872A /* Turf.framework in Frameworks */,
			);
			runOnlyForDeploymentPostprocessing = 0;
		};
		35B711CC1E5E7AD2001EDA8D /* Frameworks */ = {
			isa = PBXFrameworksBuildPhase;
			buildActionMask = 2147483647;
			files = (
				3595FE49219190420035B765 /* TestHelper.framework in Frameworks */,
				3525449D1E663D32004C8F1C /* MapboxCoreNavigation.framework in Frameworks */,
				1603C891214351EE00167D95 /* Cedar.framework in Frameworks */,
				35B711D41E5E7AD2001EDA8D /* MapboxNavigation.framework in Frameworks */,
			);
			runOnlyForDeploymentPostprocessing = 0;
		};
		35CDA80321908F2F0072B675 /* Frameworks */ = {
			isa = PBXFrameworksBuildPhase;
			buildActionMask = 2147483647;
			files = (
				35CDA87C2190F3990072B675 /* TestHelper.framework in Frameworks */,
				35CDA8572190F0670072B675 /* MapboxGeocoder.framework in Frameworks */,
				35CDA84F2190EFDA0072B675 /* MapboxDirections.framework in Frameworks */,
				35CDA84B2190EFDA0072B675 /* MapboxMobileEvents.framework in Frameworks */,
			);
			runOnlyForDeploymentPostprocessing = 0;
		};
		35CDA81621908F320072B675 /* Frameworks */ = {
			isa = PBXFrameworksBuildPhase;
			buildActionMask = 2147483647;
			files = (
				35C8DC0B2191DAD20053328C /* MapboxCoreNavigation.framework in Frameworks */,
				35C8DC0C2191DAD20053328C /* MapboxNavigation.framework in Frameworks */,
				35C8DC0D2191DAD20053328C /* TestHelper.framework in Frameworks */,
			);
			runOnlyForDeploymentPostprocessing = 0;
		};
		35CDA82121908F320072B675 /* Frameworks */ = {
			isa = PBXFrameworksBuildPhase;
			buildActionMask = 2147483647;
			files = (
				35C8DC082191DA8C0053328C /* MapboxSpeech.framework in Frameworks */,
			);
			runOnlyForDeploymentPostprocessing = 0;
		};
		35CDA85B2190F2A30072B675 /* Frameworks */ = {
			isa = PBXFrameworksBuildPhase;
			buildActionMask = 2147483647;
			files = (
				35CDA87B2190F3580072B675 /* MapboxDirections.framework in Frameworks */,
				35CDA8792190F3460072B675 /* MapboxCoreNavigation.framework in Frameworks */,
				35CDA87A2190F3460072B675 /* MapboxNavigation.framework in Frameworks */,
				35C8DBFE2191D0BD0053328C /* Turf.framework in Frameworks */,
			);
			runOnlyForDeploymentPostprocessing = 0;
		};
		C53F2EE920EBC95600D9798F /* Frameworks */ = {
			isa = PBXFrameworksBuildPhase;
			buildActionMask = 2147483647;
			files = (
				C53F2EEA20EBC95600D9798F /* MapboxNavigation.framework in Frameworks */,
				C53F2EEB20EBC95600D9798F /* MapboxDirections.framework in Frameworks */,
				1622E882215D776C006A2E5F /* MapboxNavigationNative.framework in Frameworks */,
				C53F2EEC20EBC95600D9798F /* Solar.framework in Frameworks */,
				C53F2EED20EBC95600D9798F /* MapboxMobileEvents.framework in Frameworks */,
				C53F2EEE20EBC95600D9798F /* Turf.framework in Frameworks */,
				3507F9FB2134309E0086B39E /* MapboxGeocoder.framework in Frameworks */,
				C53F2EEF20EBC95600D9798F /* Polyline.framework in Frameworks */,
				C53F2EF020EBC95600D9798F /* MapboxSpeech.framework in Frameworks */,
				C53F2EF120EBC95600D9798F /* Mapbox.framework in Frameworks */,
			);
			runOnlyForDeploymentPostprocessing = 0;
		};
		C5ADFBCF1DDCC7840011824B /* Frameworks */ = {
			isa = PBXFrameworksBuildPhase;
			buildActionMask = 2147483647;
			files = (
				3595FE48219190400035B765 /* TestHelper.framework in Frameworks */,
				8DB7EF6B2176680E00DA83A3 /* Cedar.framework in Frameworks */,
				352BBC3B1E5E6A0C00703DF1 /* MapboxCoreNavigation.framework in Frameworks */,
			);
			runOnlyForDeploymentPostprocessing = 0;
		};
/* End PBXFrameworksBuildPhase section */

/* Begin PBXGroup section */
		160A4A6521278F2D0028B070 /* Templates */ = {
			isa = PBXGroup;
			children = (
			);
			name = Templates;
			sourceTree = "<group>";
		};
		16E11B53212B3D4700027CD3 /* Extensions and Categories */ = {
			isa = PBXGroup;
			children = (
				160A4A68212791010028B070 /* CPBarButton+MBTestable.h */,
				160A4A69212791010028B070 /* CPBarButton+MBTestable.m */,
				16AC9D0F212E356200CECE44 /* CPMapTemplate+MBTestable.h */,
				16AC9D10212E356200CECE44 /* CPMapTemplate+MBTestable.mm */,
				DAD17201214DB12B009C8161 /* CPMapTemplateTests.swift */,
				DA0557242155040700A1F2AA /* RouteTests.swift */,
				DADD827F2161EC0300B8B47D /* UIViewAnimationOptionsTests.swift */,
				DAE22A2821C9DEDA00CA269D /* MGLVectorTileSourceTests.swift */,
			);
			name = "Extensions and Categories";
			sourceTree = "<group>";
		};
		16E3625A2012656C00DF0592 /* Support */ = {
			isa = PBXGroup;
			children = (
				8D5CF3AF215054AF005592D6 /* FBSnapshotTestCase.swift */,
				16E3625B201265D600DF0592 /* ImageDownloadOperationSpy.swift */,
				1662244620256C0700EA4824 /* ImageLoadingURLProtocolSpy.swift */,
				169A9709216440820082A6A0 /* NavigationViewControllerTestDoubles.swift */,
			);
			path = Support;
			sourceTree = "<group>";
		};
		35002D721E5F6C830090E733 /* Supporting files */ = {
			isa = PBXGroup;
			children = (
				DACCD9CD1F1FE05C00BB09A1 /* Example-Swift-BridgingHeader.h */,
				DA303C9D21B76B5C00F921DC /* LaunchScreen.storyboard */,
				35002D661E5F6B1B0090E733 /* Main.storyboard */,
				35002D5F1E5F6ADB0090E733 /* Assets.xcassets */,
				35002D5D1E5F6ABB0090E733 /* Info.plist */,
				C57AD98920EAA39A0087B24B /* Entitlements.plist */,
				DA303C9321B728DD00F921DC /* Localizable.strings */,
				DA303CA221B76CB000F921DC /* Localizable.stringsdict */,
			);
			name = "Supporting files";
			path = Example;
			sourceTree = "<group>";
		};
		3507F9FD213430CB0086B39E /* CarPlay */ = {
			isa = PBXGroup;
			children = (
				16C2A420211526EE00FE6E68 /* CarPlayManager.swift */,
				AE7DE6C321A47A03002653D1 /* CarPlaySearchController.swift */,
				AE7DE6C521A47A23002653D1 /* CarPlaySearchController+ CPSearchTemplateDelegate.swift */,
				8D4B60E6219CBEB300C41906 /* CarPlayManagerDelegate.swift */,
				16EF6C21211BA4B300AA580B /* CarPlayMapViewController.swift */,
				C5FFAC1420D96F5B009E7F98 /* CarPlayNavigationViewController.swift */,
				352C35BF2134958F00D77796 /* RecentItem.swift */,
			);
			name = CarPlay;
			sourceTree = "<group>";
		};
		351BEBD81E5BCC28006FE110 /* MapboxNavigation */ = {
			isa = PBXGroup;
			children = (
				8DCB4246218A53F500D6FCAD /* Protocols */,
				3507F9FD213430CB0086B39E /* CarPlay */,
				C51923B41EA55C5E002AF9E1 /* Extensions */,
				356B7D8A1EE166E100FE5B89 /* scripts */,
				351BEC201E5BD4DC006FE110 /* Supporting files */,
				160A4A6521278F2D0028B070 /* Templates */,
				C51923B51EA55CD4002AF9E1 /* Views */,
				3EA93A10227A7DAF1861D9F5 /* Cache.swift */,
				C54C655120336F2600D338E0 /* Constants.swift */,
				160D8278205996DA00D278D6 /* DataCache.swift */,
				35726EE71F0856E900AFA1B6 /* DayStyle.swift */,
				35025F3E1F051DD2002BA3EA /* DialogViewController.swift */,
				8DE879651FBB9980002F06C0 /* EndOfRouteViewController.swift */,
				C58821FF1FB0F0D7008B0A2D /* Error.swift */,
				C5D1C9931FB236900067C619 /* ErrorCode.swift */,
				8D8EA9BB20575CD80077F478 /* FeedbackCollectionViewCell.swift */,
				35CB1E121F97DD740011CC44 /* FeedbackItem.swift */,
				35F611C31F1E1C0500C43249 /* FeedbackViewController.swift */,
				AEC3AC992106703100A26F34 /* HighwayShield.swift */,
				3EA938479CF48D7AD1B6369B /* ImageCache.swift */,
				16A509D6202BC0CA0011D788 /* ImageDownload.swift */,
				3EA934C5D8DBAA19DB0F5271 /* ImageDownloader.swift */,
				3EA938BE5468824787100228 /* ImageRepository.swift */,
				3EA93230997B8D59E3B76C8C /* InstructionPresenter.swift */,
				35D825FD1E6A2EC60088F83B /* MapboxNavigation.h */,
				C565168A1FE1E23E00A0AD18 /* MapboxVoiceController.swift */,
				DADAD82C20350849002E25CA /* MBRouteVoiceController.h */,
				DADAD82D20350849002E25CA /* MBRouteVoiceController.m */,
				CFD47D8F20FD85EC00BC1E49 /* MGLAccountManager.swift */,
				C53208AA1E81FFB900910266 /* NavigationMapView.swift */,
				359D1B271FFE70D30052FA42 /* NavigationView.swift */,
				351BEBEA1E5BCC63006FE110 /* NavigationViewController.swift */,
				351BEBE41E5BCC63006FE110 /* RouteMapViewController.swift */,
				35C9973E1E732C1B00544D1C /* RouteVoiceController.swift */,
				353EC9D61FB09708002EB0AB /* StepsViewController.swift */,
				351BEBE01E5BCC63006FE110 /* Style.swift */,
				353AA55F1FCEF583009F0384 /* StyleManager.swift */,
				C5A6B2DC1F4CE8E8004260EA /* StyleType.swift */,
				35B1E2941F1FF8EC00A13D32 /* UserCourseView.swift */,
			);
			path = MapboxNavigation;
			sourceTree = "<group>";
		};
		351BEC201E5BD4DC006FE110 /* Supporting files */ = {
			isa = PBXGroup;
			children = (
				351BEC211E5BD506006FE110 /* Resources */,
				351BEBDA1E5BCC28006FE110 /* Info.plist */,
			);
			name = "Supporting files";
			sourceTree = "<group>";
		};
		351BEC211E5BD506006FE110 /* Resources */ = {
			isa = PBXGroup;
			children = (
				351BEC281E5BD530006FE110 /* Assets.xcassets */,
				C520EE921EBB84F9008805BC /* Navigation.storyboard */,
				DAAE5F321EAE4C4700832871 /* Localizable.strings */,
				DA35256E2010A5200048DDFC /* Localizable.stringsdict */,
			);
			name = Resources;
			sourceTree = "<group>";
		};
		354A9BC920EA9BC100F03325 /* Events */ = {
			isa = PBXGroup;
			children = (
				354A9BCC20EA9C8100F03325 /* CoreFeedbackEvent.swift */,
				354A9BCA20EA9BDA00F03325 /* EventDetails.swift */,
				C5CFE4871EF2FD4C006F48E8 /* MMEEventsManager.swift */,
				352F464C20EB74C200147886 /* NavigationEventsManager.swift */,
				354A9BC520EA991900F03325 /* SessionState.swift */,
			);
			name = Events;
			sourceTree = "<group>";
		};
		355DB5731EFA73410091BFB7 /* Fixtures */ = {
			isa = PBXGroup;
			children = (
				35EB9A6920A1A89500CB1225 /* turn_left.data */,
				8D07C5A720B612310093D779 /* EmptyStyle.json */,
				355DB5741EFA78070091BFB7 /* GGPark-to-BernalHeights.route */,
				355DB5761EFA780E0091BFB7 /* UnionSquare-to-GGPark.route */,
				351030101F54B72000E3B7E7 /* route-for-lane-testing.json */,
				16B63DCC205C8EEF002D56D4 /* route-with-instructions.json */,
				35DC9D8E1F4321CC001ECD64 /* route-with-lanes.json */,
				3540514C1F73F3BB00ED572D /* route-with-straight-roundabout.json */,
				AE5F8770209A082500F58FDB /* route-with-banner-instructions.json */,
				3597ABD321553F6800C12785 /* sthlm-double-back.json */,
				35C11358215BADF800CC2929 /* sthlm-double-back-replay.json */,
				DAA96D17215A961D00BEF703 /* route-doubling-back.json */,
				8D86AE8821C31C640064A304 /* waypoint-after-turn.json */,
			);
			path = Fixtures;
			sourceTree = "<group>";
		};
		35B711D01E5E7AD2001EDA8D /* MapboxNavigationTests */ = {
			isa = PBXGroup;
			children = (
				16E11B53212B3D4700027CD3 /* Extensions and Categories */,
				355DB5731EFA73410091BFB7 /* Fixtures */,
				3527D2B61EC45FBD00C07FC9 /* Fixtures.xcassets */,
				16E3625A2012656C00DF0592 /* Support */,
				16EF6C1D21193A9600AA580B /* CarPlayManagerTests.swift */,
				35022319205BC94E00E1449A /* Constants.swift */,
				160D827A2059973C00D278D6 /* DataCacheTests.swift */,
				1662244A2029059C00EA4824 /* ImageCacheTests.swift */,
				16A509D4202A87B20011D788 /* ImageDownloaderTests.swift */,
				166224442025699600EA4824 /* ImageRepositoryTests.swift */,
				35B711D31E5E7AD2001EDA8D /* Info.plist */,
				8D54F149206ECF720038736D /* InstructionPresenterTests.swift */,
				35DC585C1FABC61100B5A956 /* InstructionsBannerViewIntegrationTests.swift */,
				35A262B82050A5CD00AEFF6D /* InstructionsBannerViewSnapshotTests.swift */,
				3510300E1F54B67000E3B7E7 /* LaneTests.swift */,
				35B1AEBB20AD9B3C00C8544E /* LeaksSpec.swift */,
				35B1AEBD20AD9C7800C8544E /* LeakTest.swift */,
				3540514E1F73F3F300ED572D /* ManeuverViewTests.swift */,
				8D86AE8A21C31CC80064A304 /* ManeuverArrowTests.swift */,
				16E11B54212B40A900027CD3 /* MapboxNavigationTests-Bridging.h */,
				16E4F97E205B05FE00531791 /* MapboxVoiceControllerTests.swift */,
				C55C299820D2E2F600B0406C /* NavigationMapViewTests.swift */,
				AED2156E208F7FEA009AA673 /* NavigationViewControllerTests.swift */,
				AE00A739209A2C38006A3DC7 /* StepsViewControllerTests.swift */,
				35F1F5921FD57EFD00F8E502 /* StyleManagerTests.swift */,
				8D9CD7FD20880581004DC4B3 /* XCTestCase.swift */,
				3597ABCF21553B6F00C12785 /* SimulatedLocationManagerTests.swift */,
				3573EA70215A5A9F009899D7 /* RouteControllerSnapshotTests.swift */,
			);
			path = MapboxNavigationTests;
			sourceTree = "<group>";
		};
		35B711DB1E5E7B70001EDA8D /* Example */ = {
			isa = PBXGroup;
			children = (
				35002D721E5F6C830090E733 /* Supporting files */,
				358D14651E5E3B7700ADE590 /* AppDelegate.swift */,
				35379CFB21480BFB00FD402E /* AppDelegate+CarPlay.swift */,
				358D14671E5E3B7700ADE590 /* ViewController.swift */,
				C5D9800C1EFA8BA9006DBF2E /* CustomViewController.swift */,
				6441B1691EFC64E50076499F /* WaypointConfirmationViewController.swift */,
				C51FC31620F689F800400CE7 /* CustomStyles.swift */,
				3577B877214FF35800094294 /* FavoritesList.swift */,
				3529FCEF21A5C59400AEA9AA /* Settings.swift */,
				3529FCF321A5C5C600AEA9AA /* SettingsItems.swift */,
				3529FCF121A5C5B300AEA9AA /* ResizableView.swift */,
				3529FCF521A5C5D900AEA9AA /* UIViewController.swift */,
				3529FCF721A5C62400AEA9AA /* SettingsViewController.swift */,
				3529FCF921A5C63A00AEA9AA /* OfflineViewController.swift */,
				3595FE452190F78C0035B765 /* MBViewController.h */,
				3595FE462190F78C0035B765 /* MBViewController.m */,
			);
			name = Example;
			sourceTree = "<group>";
		};
		35CDA80721908F2F0072B675 /* Bench */ = {
			isa = PBXGroup;
			children = (
				35CDA80821908F2F0072B675 /* AppDelegate.swift */,
				35CDA80A21908F2F0072B675 /* BenchViewController.swift */,
				35CDA8352190ADD80072B675 /* ControlRouteViewController.swift */,
				35CDA80F21908F310072B675 /* Assets.xcassets */,
				35CDA81121908F310072B675 /* LaunchScreen.storyboard */,
				35CDA81421908F310072B675 /* Info.plist */,
			);
			path = Bench;
			sourceTree = "<group>";
		};
		35CDA81C21908F320072B675 /* BenchTests */ = {
			isa = PBXGroup;
			children = (
				35CDA81D21908F320072B675 /* BenchTests.swift */,
				35CDA81F21908F320072B675 /* Info.plist */,
			);
			path = BenchTests;
			sourceTree = "<group>";
		};
		35CDA82721908F320072B675 /* BenchUITests */ = {
			isa = PBXGroup;
			children = (
				35CDA82821908F320072B675 /* BenchUITests.swift */,
				35CDA82A21908F320072B675 /* Info.plist */,
			);
			path = BenchUITests;
			sourceTree = "<group>";
		};
		35CDA85F2190F2A30072B675 /* TestHelper */ = {
			isa = PBXGroup;
			children = (
				3557506E21A8293E00AEF9B6 /* tiles */,
				35C8DBF7219198310053328C /* route.json */,
				AEF2C8F12072B603007B061F /* routeWithTunnels_9thStreetDC.json */,
				C5EF397420599120009A2C50 /* straight-line.json */,
				C5387A9C1F8FDB13000D2E93 /* routeWithInstructions.json */,
				35CDA8862190F50C0072B675 /* DCA-Arboretum.json */,
				35C8DC0E2191DE940053328C /* DCA-Arboretum.trace.json */,
				355832AA2192F60800141922 /* PipeFittersUnion-FourSeasonsBoston.json */,
				355832AC2192F7E300141922 /* PipeFittersUnion-FourSeasonsBoston.trace.json */,
				35CDA88A2190F5120072B675 /* EmptyStyle.json */,
				35CDA8842190F5090072B675 /* route-doubling-back.json */,
				35CDA8822190F5080072B675 /* route-for-lane-testing.json */,
				35CDA88C2190F5140072B675 /* route-with-banner-instructions.json */,
				35CDA8892190F5110072B675 /* route-with-instructions.json */,
				35CDA8832190F5090072B675 /* route-with-lanes.json */,
				35CDA8872190F50D0072B675 /* route-with-straight-roundabout.json */,
				35CDA8882190F5100072B675 /* sthlm-double-back-replay.json */,
				35CDA8852190F50A0072B675 /* sthlm-double-back.json */,
				3557506C21A827E800AEF9B6 /* li.tar */,
				16120A4C20645D6E007EA21D /* NavigationEventsManagerTestDoubles.swift */,
				3EA93EBD6E6BEC966BBE51D6 /* NavigationServiceTestDoubles.swift */,
				35CDA8812190F5080072B675 /* turn_left.data */,
				35CDA88B2190F5130072B675 /* UnionSquare-to-GGPark.route */,
				16435E04206EE37800AF48B6 /* DummyURLSessionDataTask.swift */,
				3559FE4E21C3195700B6613F /* NavigationPlotter.swift */,
				35CDA8602190F2A40072B675 /* TestHelper.h */,
				35CDA8612190F2A40072B675 /* Info.plist */,
				35CDA8772190F2F00072B675 /* Fixture.swift */,
				3EA93170CB959F3065ACFFC3 /* SpeechAPISpy.swift */,
				35C8DBFC2191D0370053328C /* CoreLocation.swift */,
				35C8DC102191E1140053328C /* DirectionsSpy.swift */,
			);
			path = TestHelper;
			sourceTree = "<group>";
		};
		8DCB4246218A53F500D6FCAD /* Protocols */ = {
			isa = PBXGroup;
			children = (
				8DCB4247218A540A00D6FCAD /* NavigationComponent.swift */,
			);
			name = Protocols;
			sourceTree = "<group>";
		};
		A9E2B43473B53369153F54C6 /* Frameworks */ = {
			isa = PBXGroup;
			children = (
				8D424F26215ECA5D00432491 /* CoreLocation.framework */,
				1603C890214351EE00167D95 /* Cedar.framework */,
				35C98734212E042C00808B82 /* MapboxNavigationNative.framework */,
				3507F9F92134305C0086B39E /* MapboxGeocoder.framework */,
				35B1AEBA20AD9AEC00C8544E /* Nimble.framework */,
				35B1AEB920AD9AE600C8544E /* Quick.framework */,
				C5A9DDBD202E12EE007D52DA /* MapboxSpeech.framework */,
				35CC14141F799496009E872A /* Turf.framework */,
				C57607B01F4CC97D00C27423 /* Solar.framework */,
				C549F8311F17F2C5001A0A2D /* MapboxMobileEvents.framework */,
				35213DAD1EC456CF00A62B21 /* FBSnapshotTestCase.framework */,
				354A01BC1E66259600D765C2 /* Polyline.framework */,
				354A01B81E66256600D765C2 /* MapboxDirections.framework */,
				35A1D3651E6624EF00A48FE8 /* Mapbox.framework */,
			);
			name = Frameworks;
			sourceTree = "<group>";
		};
		C51923B41EA55C5E002AF9E1 /* Extensions */ = {
			isa = PBXGroup;
			children = (
				352AFFA22139986E00EB3567 /* UIViewController.swift */,
				351BEC081E5BCC72006FE110 /* Bundle.swift */,
				8D24A2F720409A890098CBF8 /* CGSize.swift */,
				C5F4D21820DC468B0059FABF /* CongestionLevel.swift */,
				C51511D020EAC89D00372A91 /* CPMapTemplate.swift */,
				8D24A2F920449B430098CBF8 /* Dictionary.swift */,
				351BEC041E5BCC6C006FE110 /* ManeuverDirection.swift */,
				351BEBDF1E5BCC63006FE110 /* MGLMapView.swift */,
				35D825F91E6A2DBE0088F83B /* MGLMapView+MGLNavigationAdditions.h */,
				35D825FA1E6A2DBE0088F83B /* MGLMapView+MGLNavigationAdditions.m */,
				353E3C8E20A3501C00FD1789 /* MGLStyle.swift */,
				C58159001EA6D02700FC6C3D /* MGLVectorTileSource.swift */,
				8D5DFFF0207C04840093765A /* NSAttributedString.swift */,
				DA0557202154EF4700A1F2AA /* Route.swift */,
				AE997D2121137B8B00EB0AAB /* String+LocalizedConstants.swift */,
				35B7837D1F9547B300291F9A /* Transitioning.swift */,
				359D283B1F9DC14F00FDE9C9 /* UICollectionView.swift */,
				8D24A2F52040960C0098CBF8 /* UIEdgeInsets.swift */,
				35CF34B01F0A733200C2692E /* UIFont.swift */,
				8DF399B11FB257B30034904C /* UIGestureRecognizer.swift */,
				35ECAF2C2092275100DC3BC3 /* UIImage.swift */,
				8DB45E8F201698EB001EA6A3 /* UIStackView.swift */,
				351BEBF01E5BCC63006FE110 /* UIView.swift */,
				3512C7C71FB0A0C100CDD2A3 /* UIViewController.swift */,
				AE46F95420EA735B00537AC2 /* VisualInstruction.swift */,
				C5A7EC5B1FD610A80008B9BA /* VisualInstructionComponent.swift */,
				8D391CE11FD71E78006BB91F /* Waypoint.swift */,
				35BA8238214BDBBD00468349 /* Locale.swift */,
			);
			name = Extensions;
			sourceTree = "<group>";
		};
		C51923B51EA55CD4002AF9E1 /* Views */ = {
			isa = PBXGroup;
			children = (
				351BEC091E5BCC72006FE110 /* DashedLineView.swift */,
				8D53136A20653FA20044891E /* ExitView.swift */,
				8D9ADEA620A0C61A0067E845 /* GenericRouteShield.swift */,
				351BEC031E5BCC6C006FE110 /* LaneView.swift */,
				359A8AEE1FA7B25800BDB486 /* LanesStyleKit.swift */,
				351BEBED1E5BCC63006FE110 /* ManeuversStyleKit.swift */,
				351BEBEF1E5BCC63006FE110 /* ManeuverView.swift */,
				35DC9D901F4323AA001ECD64 /* LanesView.swift */,
				35E407671F5625FF00EFC814 /* StyleKitMarker.swift */,
				3531C26F1F9E095400D92F9A /* InstructionsBannerView.swift */,
				35D428281FA0B61F00176028 /* InstructionsBannerViewLayout.swift */,
				353280A01FA72871005175F3 /* InstructionLabel.swift */,
				353610CD1FAB6A8F00FB1746 /* BottomBannerView.swift */,
				355ED36F1FAB724F00BCE1B8 /* BottomBannerViewLayout.swift */,
				35F520BF1FB482A200FC9C37 /* NextBannerView.swift */,
				35DA85781FC45787004092EC /* StatusView.swift */,
				8DB63A391FBBCA2200928389 /* RatingControl.swift */,
				35B5A47D1FFFDCE5000A3C8D /* NavigationViewLayout.swift */,
			);
			name = Views;
			sourceTree = "<group>";
		};
		C52D09CF1DEF5E5F00BE3C5C /* Fixtures */ = {
			isa = PBXGroup;
			children = (
				C5A60ECA20A241B600C21178 /* md5_crazy_strings.txt */,
			);
			path = Fixtures;
			sourceTree = "<group>";
		};
		C53C196A1F38E9C1008DB406 /* Resources */ = {
			isa = PBXGroup;
			children = (
				C53C196F1F38EA25008DB406 /* Localizable.strings */,
			);
			name = Resources;
			sourceTree = "<group>";
		};
		C56173591F182103005954F6 /* Extensions */ = {
			isa = PBXGroup;
			children = (
				35BF8CA11F28EB60003F6125 /* Array.swift */,
				353E68FD1EF0B985007B2AE5 /* BundleAdditions.swift */,
				359574A71F28CC3800838209 /* CLLocation.swift */,
				C5D9800E1EFBCDAD006DBF2E /* Date.swift */,
				C51DF8651F38C31C006C6A15 /* Locale.swift */,
				C578DA071EFD0FFF0052079F /* ProcessInfo.swift */,
				C561735A1F182113005954F6 /* RouteStep.swift */,
				351927351F0FA072003A702D /* ScreenCapture.swift */,
				35BF8CA31F28EBD8003F6125 /* String.swift */,
				35A5413A1EFC052700E49846 /* RouteOptions.swift */,
				C57491DE1FACC42F006F97BC /* CGPoint.swift */,
				C582FD5E203626E900A9086E /* CLLocationDirection.swift */,
				C5381F01204E03B600A5493E /* UIDevice.swift */,
				C5F2DC9F206DBF5E002F99F6 /* Sequence.swift */,
				35C98732212E037900808B82 /* MBFixLocation.swift */,
			);
			name = Extensions;
			sourceTree = "<group>";
		};
		C5ADFBBF1DDCC7840011824B = {
			isa = PBXGroup;
			children = (
				35B711DB1E5E7B70001EDA8D /* Example */,
				C5ADFBCB1DDCC7840011824B /* MapboxCoreNavigation */,
				351BEBD81E5BCC28006FE110 /* MapboxNavigation */,
				C5ADFBD61DDCC7840011824B /* MapboxCoreNavigationTests */,
				35B711D01E5E7AD2001EDA8D /* MapboxNavigationTests */,
				35CDA80721908F2F0072B675 /* Bench */,
				35CDA81C21908F320072B675 /* BenchTests */,
				35CDA82721908F320072B675 /* BenchUITests */,
				35CDA85F2190F2A30072B675 /* TestHelper */,
				C5ADFBCA1DDCC7840011824B /* Products */,
				A9E2B43473B53369153F54C6 /* Frameworks */,
			);
			sourceTree = "<group>";
		};
		C5ADFBCA1DDCC7840011824B /* Products */ = {
			isa = PBXGroup;
			children = (
				C5ADFBC91DDCC7840011824B /* MapboxCoreNavigation.framework */,
				C5ADFBD21DDCC7840011824B /* MapboxCoreNavigationTests.xctest */,
				351BEBD71E5BCC28006FE110 /* MapboxNavigation.framework */,
				358D14631E5E3B7700ADE590 /* Example.app */,
				352BBC471E5E78D700703DF1 /* Example-SwiftTests.xctest */,
				35B711CF1E5E7AD2001EDA8D /* MapboxNavigationTests.xctest */,
				C53F2F0720EBC95600D9798F /* Example-CarPlay.app */,
				35CDA80621908F2F0072B675 /* Bench.app */,
				35CDA81921908F320072B675 /* BenchTests.xctest */,
				35CDA82421908F320072B675 /* BenchUITests.xctest */,
				35CDA85E2190F2A30072B675 /* TestHelper.framework */,
			);
			name = Products;
			sourceTree = "<group>";
		};
		C5ADFBCB1DDCC7840011824B /* MapboxCoreNavigation */ = {
			isa = PBXGroup;
			children = (
				354A9BC920EA9BC100F03325 /* Events */,
				C56173591F182103005954F6 /* Extensions */,
				C53C196A1F38E9C1008DB406 /* Resources */,
				C58D6BAC1DDCF2AE00387F53 /* Constants.swift */,
				351BEC0B1E5BCC72006FE110 /* DistanceFormatter.swift */,
				8DCE104F210FC5880048B0FB /* EndOfRouteFeedback.swift */,
				64847A031F04629D003F3A69 /* Feedback.swift */,
				C5ADFBCD1DDCC7840011824B /* Info.plist */,
				C5ADFBCC1DDCC7840011824B /* MapboxCoreNavigation.h */,
				DADAD826203504C6002E25CA /* MBNavigationSettings.h */,
				DADAD827203504C6002E25CA /* MBNavigationSettings.m */,
				35D457A61E2D253100A89946 /* MBRouteController.h */,
				35B839481E2E3D5D0045A868 /* MBRouteController.m */,
				353E68FB1EF0B7F8007B2AE5 /* NavigationLocationManager.swift */,
				C5E7A31B1F4F6828001CB015 /* NavigationRouteOptions.swift */,
				35375EC01F31FA86004CE727 /* NavigationSettings.swift */,
				3529FCFB21A5C66700AEA9AA /* OfflineDirections.swift */,
				351174F31EF1C0530065E248 /* ReplayLocationManager.swift */,
				C5ADFBF91DDCC9580011824B /* RouteController.swift */,
				8D2AA744211CDD4000EB7F72 /* NavigationService.swift */,
				8D4CF9C521349FFB009C3FEE /* NavigationServiceDelegate.swift */,
				8D1A5CD1212DDFCD0059BA4A /* DispatchTimer.swift */,
				8D75F990212B5C7F00F99CF3 /* TunnelAuthority.swift */,
				3582A25120EFA9680029C5DE /* RouterDelegate.swift */,
				C5ADFBFB1DDCC9AD0011824B /* RouteProgress.swift */,
				3582A24F20EEC46B0029C5DE /* Router.swift */,
				353E69031EF0C4E5007B2AE5 /* SimulatedLocationManager.swift */,
				35C98730212E02B500808B82 /* PortableRouteController.swift */,
				35E102652166360300A07109 /* OfflineDirections.swift */,
			);
			path = MapboxCoreNavigation;
			sourceTree = "<group>";
		};
		C5ADFBD61DDCC7840011824B /* MapboxCoreNavigationTests */ = {
			isa = PBXGroup;
			children = (
				C52D09CF1DEF5E5F00BE3C5C /* Fixtures */,
				35C57D69208DD4A200BDD2A6 /* BridgingTests.m */,
				C5BF7371206AB0DF00CDBB6D /* CLHeadingPrivate.h */,
				359A8AEC1FA78D3000BDB486 /* DistanceFormatterTests.swift */,
				C5ADFBD91DDCC7840011824B /* Info.plist */,
				359574A91F28CCBB00838209 /* LocationTests.swift */,
				C5BF7370206AB0DE00CDBB6D /* MapboxCoreNavigationTests-Bridging-Header.h */,
				C5ADFBD71DDCC7840011824B /* MapboxCoreNavigationTests.swift */,
				C5A60EC820A2417200C21178 /* MD5Tests.swift */,
				162039CE216C348500875F5C /* NavigationEventsManagerTests.swift */,
				C551B0E520D42222009A986F /* NavigationLocationManagerTests.swift */,
				C5ABB50D20408D2C00AFA92C /* NavigationServiceTests.swift */,
				8DB7EF692176674800DA83A3 /* MapboxNavigationServiceSpec.swift */,
				C52AC1251DF0E48600396B9F /* RouteProgressTests.swift */,
				C582BA2B2073E77E00647DAA /* StringTests.swift */,
				AE8B1B96207D2B2B003050F6 /* TunnelAuthorityTests.swift */,
				3506DE39216E2ADE007DA352 /* OfflineRoutingTests.swift */,
			);
			path = MapboxCoreNavigationTests;
			sourceTree = "<group>";
		};
/* End PBXGroup section */

/* Begin PBXHeadersBuildPhase section */
		351BEBD41E5BCC28006FE110 /* Headers */ = {
			isa = PBXHeadersBuildPhase;
			buildActionMask = 2147483647;
			files = (
				DA23C9611F4FC05C00BA9522 /* MGLMapView+MGLNavigationAdditions.h in Headers */,
				35D825FE1E6A2EC60088F83B /* MapboxNavigation.h in Headers */,
				DADAD82E20350849002E25CA /* MBRouteVoiceController.h in Headers */,
			);
			runOnlyForDeploymentPostprocessing = 0;
		};
		35CDA8592190F2A30072B675 /* Headers */ = {
			isa = PBXHeadersBuildPhase;
			buildActionMask = 2147483647;
			files = (
				35CDA86E2190F2A40072B675 /* TestHelper.h in Headers */,
			);
			runOnlyForDeploymentPostprocessing = 0;
		};
		C5ADFBC61DDCC7840011824B /* Headers */ = {
			isa = PBXHeadersBuildPhase;
			buildActionMask = 2147483647;
			files = (
				DADAD828203504C6002E25CA /* MBNavigationSettings.h in Headers */,
				35D457A71E2D253100A89946 /* MBRouteController.h in Headers */,
				C5C94C1B1DDCD22B0097296A /* MapboxCoreNavigation.h in Headers */,
			);
			runOnlyForDeploymentPostprocessing = 0;
		};
/* End PBXHeadersBuildPhase section */

/* Begin PBXNativeTarget section */
		351BEBD61E5BCC28006FE110 /* MapboxNavigation */ = {
			isa = PBXNativeTarget;
			buildConfigurationList = 351BEBDE1E5BCC28006FE110 /* Build configuration list for PBXNativeTarget "MapboxNavigation" */;
			buildPhases = (
				351BEBD21E5BCC28006FE110 /* Sources */,
				351BEBD41E5BCC28006FE110 /* Headers */,
				351BEBD51E5BCC28006FE110 /* Resources */,
				351BEBD31E5BCC28006FE110 /* Frameworks */,
			);
			buildRules = (
			);
			dependencies = (
				35CEA3581E5CEBBC009F2255 /* PBXTargetDependency */,
			);
			name = MapboxNavigation;
			productName = MapboxNavigation;
			productReference = 351BEBD71E5BCC28006FE110 /* MapboxNavigation.framework */;
			productType = "com.apple.product-type.framework";
		};
		352BBC461E5E78D700703DF1 /* Example-SwiftTests */ = {
			isa = PBXNativeTarget;
			buildConfigurationList = 352BBC4E1E5E78D700703DF1 /* Build configuration list for PBXNativeTarget "Example-SwiftTests" */;
			buildPhases = (
				352BBC431E5E78D700703DF1 /* Sources */,
				352BBC441E5E78D700703DF1 /* Frameworks */,
				352BBC451E5E78D700703DF1 /* Resources */,
			);
			buildRules = (
			);
			dependencies = (
				352BBC4D1E5E78D700703DF1 /* PBXTargetDependency */,
			);
			name = "Example-SwiftTests";
			productName = "Example-SwiftTests";
			productReference = 352BBC471E5E78D700703DF1 /* Example-SwiftTests.xctest */;
			productType = "com.apple.product-type.bundle.unit-test";
		};
		358D14621E5E3B7700ADE590 /* Example */ = {
			isa = PBXNativeTarget;
			buildConfigurationList = 358D14741E5E3B7700ADE590 /* Build configuration list for PBXNativeTarget "Example" */;
			buildPhases = (
				358D145F1E5E3B7700ADE590 /* Sources */,
				358D14601E5E3B7700ADE590 /* Frameworks */,
				358D14611E5E3B7700ADE590 /* Resources */,
				354A01C41E66265100D765C2 /* Embed Frameworks */,
				DA408F661FB3CA3C004D9661 /* Apply Mapbox Access Token */,
			);
			buildRules = (
			);
			dependencies = (
				354A01D41E66268800D765C2 /* PBXTargetDependency */,
				354A01D21E66268400D765C2 /* PBXTargetDependency */,
			);
			name = Example;
			productName = "Example-Swift";
			productReference = 358D14631E5E3B7700ADE590 /* Example.app */;
			productType = "com.apple.product-type.application";
		};
		35B711CE1E5E7AD2001EDA8D /* MapboxNavigationTests */ = {
			isa = PBXNativeTarget;
			buildConfigurationList = 35B711D71E5E7AD2001EDA8D /* Build configuration list for PBXNativeTarget "MapboxNavigationTests" */;
			buildPhases = (
				35B711CB1E5E7AD2001EDA8D /* Sources */,
				35B711CC1E5E7AD2001EDA8D /* Frameworks */,
				35B711CD1E5E7AD2001EDA8D /* Resources */,
				35B711DA1E5E7AEC001EDA8D /* Carthage copy frameworks */,
			);
			buildRules = (
			);
			dependencies = (
				35C8DC192191EC800053328C /* PBXTargetDependency */,
				3525449C1E663D2C004C8F1C /* PBXTargetDependency */,
				35B711D61E5E7AD2001EDA8D /* PBXTargetDependency */,
				8DBCA7782080174600981EB2 /* PBXTargetDependency */,
			);
			name = MapboxNavigationTests;
			productName = MapboxNavigationTests;
			productReference = 35B711CF1E5E7AD2001EDA8D /* MapboxNavigationTests.xctest */;
			productType = "com.apple.product-type.bundle.unit-test";
		};
		35CDA80521908F2F0072B675 /* Bench */ = {
			isa = PBXNativeTarget;
			buildConfigurationList = 35CDA83121908F320072B675 /* Build configuration list for PBXNativeTarget "Bench" */;
			buildPhases = (
				35CDA80221908F2F0072B675 /* Sources */,
				35CDA80321908F2F0072B675 /* Frameworks */,
				35CDA80421908F2F0072B675 /* Resources */,
				35CDA8442190EFCC0072B675 /* Embed Frameworks */,
				35CDA88E2190F59E0072B675 /* Apply Mapbox Access Token */,
			);
			buildRules = (
			);
			dependencies = (
				35CDA8542190F03D0072B675 /* PBXTargetDependency */,
				35CDA8562190F03D0072B675 /* PBXTargetDependency */,
				35CDA8802190F3AC0072B675 /* PBXTargetDependency */,
			);
			name = Bench;
			productName = Bench;
			productReference = 35CDA80621908F2F0072B675 /* Bench.app */;
			productType = "com.apple.product-type.application";
		};
		35CDA81821908F320072B675 /* BenchTests */ = {
			isa = PBXNativeTarget;
			buildConfigurationList = 35CDA83221908F320072B675 /* Build configuration list for PBXNativeTarget "BenchTests" */;
			buildPhases = (
				35CDA81521908F320072B675 /* Sources */,
				35CDA81621908F320072B675 /* Frameworks */,
				35CDA81721908F320072B675 /* Resources */,
				355832AE2192FAA300141922 /* Apply Mapbox Access Token */,
			);
			buildRules = (
			);
			dependencies = (
				35C8DC002191DA470053328C /* PBXTargetDependency */,
				35C8DC022191DA470053328C /* PBXTargetDependency */,
				35C8DC042191DA470053328C /* PBXTargetDependency */,
				35CDA81B21908F320072B675 /* PBXTargetDependency */,
			);
			name = BenchTests;
			productName = BenchTests;
			productReference = 35CDA81921908F320072B675 /* BenchTests.xctest */;
			productType = "com.apple.product-type.bundle.unit-test";
		};
		35CDA82321908F320072B675 /* BenchUITests */ = {
			isa = PBXNativeTarget;
			buildConfigurationList = 35CDA83321908F320072B675 /* Build configuration list for PBXNativeTarget "BenchUITests" */;
			buildPhases = (
				35CDA82021908F320072B675 /* Sources */,
				35CDA82121908F320072B675 /* Frameworks */,
				35CDA82221908F320072B675 /* Resources */,
			);
			buildRules = (
			);
			dependencies = (
				35CDA82621908F320072B675 /* PBXTargetDependency */,
			);
			name = BenchUITests;
			productName = BenchUITests;
			productReference = 35CDA82421908F320072B675 /* BenchUITests.xctest */;
			productType = "com.apple.product-type.bundle.ui-testing";
		};
		35CDA85D2190F2A30072B675 /* TestHelper */ = {
			isa = PBXNativeTarget;
			buildConfigurationList = 35CDA86F2190F2A40072B675 /* Build configuration list for PBXNativeTarget "TestHelper" */;
			buildPhases = (
				35CDA8592190F2A30072B675 /* Headers */,
				35CDA85A2190F2A30072B675 /* Sources */,
				35CDA85B2190F2A30072B675 /* Frameworks */,
				35CDA85C2190F2A30072B675 /* Resources */,
			);
			buildRules = (
			);
			dependencies = (
			);
			name = TestHelper;
			productName = TestHelper;
			productReference = 35CDA85E2190F2A30072B675 /* TestHelper.framework */;
			productType = "com.apple.product-type.framework";
		};
		C53F2EDE20EBC95600D9798F /* Example-CarPlay */ = {
			isa = PBXNativeTarget;
			buildConfigurationList = C53F2F0420EBC95600D9798F /* Build configuration list for PBXNativeTarget "Example-CarPlay" */;
			buildPhases = (
				C53F2EE320EBC95600D9798F /* Sources */,
				C53F2EE920EBC95600D9798F /* Frameworks */,
				C53F2EF220EBC95600D9798F /* Resources */,
				C53F2EF920EBC95600D9798F /* Embed Frameworks */,
				C53F2F0320EBC95600D9798F /* Apply Mapbox Access Token */,
			);
			buildRules = (
			);
			dependencies = (
				C53F2EDF20EBC95600D9798F /* PBXTargetDependency */,
				C53F2EE120EBC95600D9798F /* PBXTargetDependency */,
			);
			name = "Example-CarPlay";
			productName = "Example-Swift";
			productReference = C53F2F0720EBC95600D9798F /* Example-CarPlay.app */;
			productType = "com.apple.product-type.application";
		};
		C5ADFBC81DDCC7840011824B /* MapboxCoreNavigation */ = {
			isa = PBXNativeTarget;
			buildConfigurationList = C5ADFBDD1DDCC7840011824B /* Build configuration list for PBXNativeTarget "MapboxCoreNavigation" */;
			buildPhases = (
				C5ADFBC41DDCC7840011824B /* Sources */,
				C5ADFBC61DDCC7840011824B /* Headers */,
				C5ADFBC71DDCC7840011824B /* Resources */,
				35A7DBEB1E3A1C59000BAB5C /* Frameworks */,
			);
			buildRules = (
			);
			dependencies = (
			);
			name = MapboxCoreNavigation;
			productName = MapboxNavigation;
			productReference = C5ADFBC91DDCC7840011824B /* MapboxCoreNavigation.framework */;
			productType = "com.apple.product-type.framework";
		};
		C5ADFBD11DDCC7840011824B /* MapboxCoreNavigationTests */ = {
			isa = PBXNativeTarget;
			buildConfigurationList = C5ADFBE01DDCC7840011824B /* Build configuration list for PBXNativeTarget "MapboxCoreNavigationTests" */;
			buildPhases = (
				C5ADFBCE1DDCC7840011824B /* Sources */,
				C5ADFBCF1DDCC7840011824B /* Frameworks */,
				C5ADFBD01DDCC7840011824B /* Resources */,
				352BBC3A1E5E69A700703DF1 /* Carthage copy frameworks */,
			);
			buildRules = (
			);
			dependencies = (
				3595FE4B219191FE0035B765 /* PBXTargetDependency */,
				C5ADFBD51DDCC7840011824B /* PBXTargetDependency */,
				35C8DBF3219193180053328C /* PBXTargetDependency */,
			);
			name = MapboxCoreNavigationTests;
			productName = MapboxNavigationTests;
			productReference = C5ADFBD21DDCC7840011824B /* MapboxCoreNavigationTests.xctest */;
			productType = "com.apple.product-type.bundle.unit-test";
		};
/* End PBXNativeTarget section */

/* Begin PBXProject section */
		C5ADFBC01DDCC7840011824B /* Project object */ = {
			isa = PBXProject;
			attributes = {
				KnownAssetTags = (
					New,
				);
				LastSwiftUpdateCheck = 1010;
				LastUpgradeCheck = 1010;
				ORGANIZATIONNAME = Mapbox;
				TargetAttributes = {
					351BEBD61E5BCC28006FE110 = {
						CreatedOnToolsVersion = 8.2.1;
						DevelopmentTeam = GJZR2MEM28;
						LastSwiftMigration = 0910;
						ProvisioningStyle = Automatic;
					};
					352BBC461E5E78D700703DF1 = {
						CreatedOnToolsVersion = 8.2.1;
						DevelopmentTeam = GJZR2MEM28;
						LastSwiftMigration = 0910;
						ProvisioningStyle = Automatic;
						TestTargetID = 358D14621E5E3B7700ADE590;
					};
					358D14621E5E3B7700ADE590 = {
						CreatedOnToolsVersion = 8.2.1;
						DevelopmentTeam = GJZR2MEM28;
						LastSwiftMigration = 0910;
						ProvisioningStyle = Automatic;
					};
					35B711CE1E5E7AD2001EDA8D = {
						CreatedOnToolsVersion = 8.2.1;
						DevelopmentTeam = GJZR2MEM28;
						LastSwiftMigration = 0910;
						ProvisioningStyle = Automatic;
						TestTargetID = 358D14621E5E3B7700ADE590;
					};
					35CDA80521908F2F0072B675 = {
						CreatedOnToolsVersion = 10.1;
						DevelopmentTeam = GJZR2MEM28;
						ProvisioningStyle = Automatic;
						SystemCapabilities = {
							com.apple.BackgroundModes = {
								enabled = 1;
							};
						};
					};
					35CDA81821908F320072B675 = {
						CreatedOnToolsVersion = 10.1;
						DevelopmentTeam = GJZR2MEM28;
						ProvisioningStyle = Automatic;
						TestTargetID = 35CDA80521908F2F0072B675;
					};
					35CDA82321908F320072B675 = {
						CreatedOnToolsVersion = 10.1;
						DevelopmentTeam = GJZR2MEM28;
						ProvisioningStyle = Automatic;
						TestTargetID = 35CDA80521908F2F0072B675;
					};
					35CDA85D2190F2A30072B675 = {
						CreatedOnToolsVersion = 10.1;
						DevelopmentTeam = GJZR2MEM28;
						LastSwiftMigration = 1010;
						ProvisioningStyle = Automatic;
					};
					C53F2EDE20EBC95600D9798F = {
						DevelopmentTeam = GJZR2MEM28;
						ProvisioningStyle = Manual;
					};
					C5ADFBC81DDCC7840011824B = {
						CreatedOnToolsVersion = 8.1;
						DevelopmentTeam = GJZR2MEM28;
						LastSwiftMigration = 0910;
						ProvisioningStyle = Automatic;
					};
					C5ADFBD11DDCC7840011824B = {
						CreatedOnToolsVersion = 8.1;
						DevelopmentTeam = GJZR2MEM28;
						LastSwiftMigration = 0920;
						ProvisioningStyle = Automatic;
						TestTargetID = 358D14621E5E3B7700ADE590;
					};
				};
			};
			buildConfigurationList = C5ADFBC31DDCC7840011824B /* Build configuration list for PBXProject "MapboxNavigation" */;
			compatibilityVersion = "Xcode 3.2";
			developmentRegion = English;
			hasScannedForEncodings = 0;
			knownRegions = (
				en,
				Base,
				"zh-Hans",
				sv,
				vi,
				ca,
				fa,
				fr,
				hu,
				lt,
				es,
				it,
				"zh-Hant",
				ru,
				sl,
				uk,
				"pt-BR",
				de,
				nl,
				bg,
				da,
				he,
				ar,
				"pt-PT",
				ko,
			);
			mainGroup = C5ADFBBF1DDCC7840011824B;
			productRefGroup = C5ADFBCA1DDCC7840011824B /* Products */;
			projectDirPath = "";
			projectRoot = "";
			targets = (
				358D14621E5E3B7700ADE590 /* Example */,
				C53F2EDE20EBC95600D9798F /* Example-CarPlay */,
				C5ADFBC81DDCC7840011824B /* MapboxCoreNavigation */,
				351BEBD61E5BCC28006FE110 /* MapboxNavigation */,
				35CDA85D2190F2A30072B675 /* TestHelper */,
				352BBC461E5E78D700703DF1 /* Example-SwiftTests */,
				35B711CE1E5E7AD2001EDA8D /* MapboxNavigationTests */,
				C5ADFBD11DDCC7840011824B /* MapboxCoreNavigationTests */,
				35CDA80521908F2F0072B675 /* Bench */,
				35CDA81821908F320072B675 /* BenchTests */,
				35CDA82321908F320072B675 /* BenchUITests */,
			);
		};
/* End PBXProject section */

/* Begin PBXResourcesBuildPhase section */
		351BEBD51E5BCC28006FE110 /* Resources */ = {
			isa = PBXResourcesBuildPhase;
			buildActionMask = 2147483647;
			files = (
				DAAE5F301EAE4C4700832871 /* Localizable.strings in Resources */,
				351BEC291E5BD530006FE110 /* Assets.xcassets in Resources */,
				C520EE901EBB84F9008805BC /* Navigation.storyboard in Resources */,
				DA3525702010A5210048DDFC /* Localizable.stringsdict in Resources */,
			);
			runOnlyForDeploymentPostprocessing = 0;
		};
		352BBC451E5E78D700703DF1 /* Resources */ = {
			isa = PBXResourcesBuildPhase;
			buildActionMask = 2147483647;
			files = (
			);
			runOnlyForDeploymentPostprocessing = 0;
		};
		358D14611E5E3B7700ADE590 /* Resources */ = {
			isa = PBXResourcesBuildPhase;
			buildActionMask = 2147483647;
			files = (
				DA303C9521B728DD00F921DC /* Localizable.strings in Resources */,
				C57AD98A20EAA39A0087B24B /* Entitlements.plist in Resources */,
				35002D691E5F6B2F0090E733 /* Main.storyboard in Resources */,
				35002D611E5F6ADB0090E733 /* Assets.xcassets in Resources */,
				DA303C9F21B76B5C00F921DC /* LaunchScreen.storyboard in Resources */,
				DA303CA421B76CB000F921DC /* Localizable.stringsdict in Resources */,
			);
			runOnlyForDeploymentPostprocessing = 0;
		};
		35B711CD1E5E7AD2001EDA8D /* Resources */ = {
			isa = PBXResourcesBuildPhase;
			buildActionMask = 2147483647;
			files = (
				351030111F54B72000E3B7E7 /* route-for-lane-testing.json in Resources */,
				3527D2B91EC4619400C07FC9 /* Fixtures.xcassets in Resources */,
				355DB5771EFA780E0091BFB7 /* UnionSquare-to-GGPark.route in Resources */,
				3597ABD421553F6800C12785 /* sthlm-double-back.json in Resources */,
				355DB5751EFA78070091BFB7 /* GGPark-to-BernalHeights.route in Resources */,
				35EB9A6A20A1AB7C00CB1225 /* turn_left.data in Resources */,
				3540514D1F73F3BB00ED572D /* route-with-straight-roundabout.json in Resources */,
				8D07C5A820B612310093D779 /* EmptyStyle.json in Resources */,
				35C11359215BADF900CC2929 /* sthlm-double-back-replay.json in Resources */,
				16B63DCD205C8EEF002D56D4 /* route-with-instructions.json in Resources */,
				8D86AE8921C31C640064A304 /* waypoint-after-turn.json in Resources */,
				AE5F8771209A082500F58FDB /* route-with-banner-instructions.json in Resources */,
				DAA96D18215A961D00BEF703 /* route-doubling-back.json in Resources */,
				35DC9D8F1F4321CC001ECD64 /* route-with-lanes.json in Resources */,
			);
			runOnlyForDeploymentPostprocessing = 0;
		};
		35CDA80421908F2F0072B675 /* Resources */ = {
			isa = PBXResourcesBuildPhase;
			buildActionMask = 2147483647;
			files = (
				35CDA81321908F310072B675 /* LaunchScreen.storyboard in Resources */,
				35CDA81021908F310072B675 /* Assets.xcassets in Resources */,
			);
			runOnlyForDeploymentPostprocessing = 0;
		};
		35CDA81721908F320072B675 /* Resources */ = {
			isa = PBXResourcesBuildPhase;
			buildActionMask = 2147483647;
			files = (
			);
			runOnlyForDeploymentPostprocessing = 0;
		};
		35CDA82221908F320072B675 /* Resources */ = {
			isa = PBXResourcesBuildPhase;
			buildActionMask = 2147483647;
			files = (
			);
			runOnlyForDeploymentPostprocessing = 0;
		};
		35CDA85C2190F2A30072B675 /* Resources */ = {
			isa = PBXResourcesBuildPhase;
			buildActionMask = 2147483647;
			files = (
				3557506D21A827E800AEF9B6 /* li.tar in Resources */,
				35CDA88D2190F5210072B675 /* DCA-Arboretum.json in Resources */,
				35CDA8912190F6980072B675 /* route-for-lane-testing.json in Resources */,
				3557506F21A8293E00AEF9B6 /* tiles in Resources */,
				35CDA8902190F6980072B675 /* route-doubling-back.json in Resources */,
				35CDA8952190F6980072B675 /* route-with-straight-roundabout.json in Resources */,
				35CDA8982190F6980072B675 /* turn_left.data in Resources */,
				35CDA8962190F6980072B675 /* sthlm-double-back-replay.json in Resources */,
				35CDA8922190F6980072B675 /* route-with-banner-instructions.json in Resources */,
				35C8DBF42191937A0053328C /* routeWithInstructions.json in Resources */,
				355832AD2192F7E300141922 /* PipeFittersUnion-FourSeasonsBoston.trace.json in Resources */,
				35CDA8942190F6980072B675 /* route-with-lanes.json in Resources */,
				8D86AE8C21C31F210064A304 /* waypoint-after-turn.json in Resources */,
				35CDA8972190F6980072B675 /* sthlm-double-back.json in Resources */,
				35CDA88F2190F6980072B675 /* EmptyStyle.json in Resources */,
				35CDA8992190F6980072B675 /* UnionSquare-to-GGPark.route in Resources */,
				35C8DBF6219194380053328C /* routeWithTunnels_9thStreetDC.json in Resources */,
				35C8DBF52191940C0053328C /* straight-line.json in Resources */,
				35C8DC0F2191DE940053328C /* DCA-Arboretum.trace.json in Resources */,
				35CDA8932190F6980072B675 /* route-with-instructions.json in Resources */,
				35C8DBF8219198320053328C /* route.json in Resources */,
				355832AB2192F60800141922 /* PipeFittersUnion-FourSeasonsBoston.json in Resources */,
			);
			runOnlyForDeploymentPostprocessing = 0;
		};
		C53F2EF220EBC95600D9798F /* Resources */ = {
			isa = PBXResourcesBuildPhase;
			buildActionMask = 2147483647;
			files = (
				DA303C9621B728DD00F921DC /* Localizable.strings in Resources */,
				C53F2EF320EBC95600D9798F /* Entitlements.plist in Resources */,
				C53F2EF420EBC95600D9798F /* Main.storyboard in Resources */,
				C53F2EF620EBC95600D9798F /* Assets.xcassets in Resources */,
				DA303CA021B76B5C00F921DC /* LaunchScreen.storyboard in Resources */,
				DA303CA521B76CB000F921DC /* Localizable.stringsdict in Resources */,
			);
			runOnlyForDeploymentPostprocessing = 0;
		};
		C5ADFBC71DDCC7840011824B /* Resources */ = {
			isa = PBXResourcesBuildPhase;
			buildActionMask = 2147483647;
			files = (
				C53C196D1F38EA25008DB406 /* Localizable.strings in Resources */,
			);
			runOnlyForDeploymentPostprocessing = 0;
		};
		C5ADFBD01DDCC7840011824B /* Resources */ = {
			isa = PBXResourcesBuildPhase;
			buildActionMask = 2147483647;
			files = (
				C5A60ECD20A25DA100C21178 /* md5_crazy_strings.txt in Resources */,
			);
			runOnlyForDeploymentPostprocessing = 0;
		};
/* End PBXResourcesBuildPhase section */

/* Begin PBXShellScriptBuildPhase section */
		352BBC3A1E5E69A700703DF1 /* Carthage copy frameworks */ = {
			isa = PBXShellScriptBuildPhase;
			buildActionMask = 2147483647;
			files = (
			);
			inputPaths = (
				"$(SRCROOT)/Carthage/Build/iOS/MapboxDirections.framework",
				"$(SRCROOT)/Carthage/Build/iOS/Polyline.framework",
				"$(SRCROOT)/Carthage/Build/iOS/MapboxMobileEvents.framework",
				"$(SRCROOT)/Carthage/Build/iOS/Quick.framework",
				"$(SRCROOT)/Carthage/Build/iOS/Nimble.framework",
				"$(SRCROOT)/Carthage/Build/iOS/Cedar.framework",
			);
			name = "Carthage copy frameworks";
			outputPaths = (
			);
			runOnlyForDeploymentPostprocessing = 0;
			shellPath = /bin/sh;
			shellScript = "/usr/local/bin/carthage copy-frameworks\n";
		};
		355832AE2192FAA300141922 /* Apply Mapbox Access Token */ = {
			isa = PBXShellScriptBuildPhase;
			buildActionMask = 2147483647;
			files = (
			);
			inputFileListPaths = (
			);
			inputPaths = (
			);
			name = "Apply Mapbox Access Token";
			outputFileListPaths = (
			);
			outputPaths = (
			);
			runOnlyForDeploymentPostprocessing = 0;
			shellPath = /bin/sh;
			shellScript = "# This Run Script build phase helps to keep the navigation SDK’s developers from exposing their own access tokens during development. See <https://www.mapbox.com/help/ios-private-access-token/> for more information. If you are developing an application privately, you may add the MGLMapboxAccessToken key directly to your Info.plist file and delete this build phase.\n\ntoken_file=~/.mapbox\ntoken_file2=~/mapbox\ntoken=\"$(cat $token_file 2>/dev/null || cat $token_file2 2>/dev/null)\"\nif [ \"$token\" ]; then\nplutil -replace MGLMapboxAccessToken -string $token \"$TARGET_BUILD_DIR/$INFOPLIST_PATH\"\nelse\necho 'warning: Missing Mapbox access token'\nopen 'https://www.mapbox.com/account/access-tokens/'\necho \"warning: Get an access token from <https://www.mapbox.com/account/access-tokens/>, then create a new file at $token_file or $token_file2 that contains the access token.\"\nfi\n";
		};
		35B711DA1E5E7AEC001EDA8D /* Carthage copy frameworks */ = {
			isa = PBXShellScriptBuildPhase;
			buildActionMask = 2147483647;
			files = (
			);
			inputPaths = (
				"$(SRCROOT)/Carthage/Build/iOS/Mapbox.framework",
				"$(SRCROOT)/Carthage/Build/iOS/MapboxDirections.framework",
				"$(SRCROOT)/Carthage/Build/iOS/Polyline.framework",
				"$(SRCROOT)/Carthage/Build/iOS/FBSnapshotTestCase.framework",
				"$(SRCROOT)/Carthage/Build/iOS/MapboxMobileEvents.framework",
				"$(SRCROOT)/Carthage/Build/iOS/Solar.framework",
				"$(SRCROOT)/Carthage/Build/iOS/Turf.framework",
				"$(SRCROOT)/Carthage/Build/iOS/MapboxSpeech.framework",
				"$(SRCROOT)/Carthage/Build/iOS/Quick.framework",
				"$(SRCROOT)/Carthage/Build/iOS/Nimble.framework",
				"$(SRCROOT)/Carthage/Build/iOS/Cedar.framework",
			);
			name = "Carthage copy frameworks";
			outputPaths = (
			);
			runOnlyForDeploymentPostprocessing = 0;
			shellPath = /bin/sh;
			shellScript = "/usr/local/bin/carthage copy-frameworks\n";
		};
		35CDA88E2190F59E0072B675 /* Apply Mapbox Access Token */ = {
			isa = PBXShellScriptBuildPhase;
			buildActionMask = 2147483647;
			files = (
			);
			inputFileListPaths = (
			);
			inputPaths = (
			);
			name = "Apply Mapbox Access Token";
			outputFileListPaths = (
			);
			outputPaths = (
			);
			runOnlyForDeploymentPostprocessing = 0;
			shellPath = /bin/sh;
			shellScript = "# This Run Script build phase helps to keep the navigation SDK’s developers from exposing their own access tokens during development. See <https://www.mapbox.com/help/ios-private-access-token/> for more information. If you are developing an application privately, you may add the MGLMapboxAccessToken key directly to your Info.plist file and delete this build phase.\n\ntoken_file=~/.mapbox\ntoken_file2=~/mapbox\ntoken=\"$(cat $token_file 2>/dev/null || cat $token_file2 2>/dev/null)\"\nif [ \"$token\" ]; then\nplutil -replace MGLMapboxAccessToken -string $token \"$TARGET_BUILD_DIR/$INFOPLIST_PATH\"\nelse\necho 'warning: Missing Mapbox access token'\nopen 'https://www.mapbox.com/account/access-tokens/'\necho \"warning: Get an access token from <https://www.mapbox.com/account/access-tokens/>, then create a new file at $token_file or $token_file2 that contains the access token.\"\nfi\n";
		};
		C53F2F0320EBC95600D9798F /* Apply Mapbox Access Token */ = {
			isa = PBXShellScriptBuildPhase;
			buildActionMask = 2147483647;
			files = (
			);
			inputPaths = (
				"$(TARGET_BUILD_DIR)/$(INFOPLIST_PATH)",
			);
			name = "Apply Mapbox Access Token";
			outputPaths = (
			);
			runOnlyForDeploymentPostprocessing = 0;
			shellPath = /bin/sh;
			shellScript = "# This Run Script build phase helps to keep the navigation SDK’s developers from exposing their own access tokens during development. See <https://www.mapbox.com/help/ios-private-access-token/> for more information. If you are developing an application privately, you may add the MGLMapboxAccessToken key directly to your Info.plist file and delete this build phase.\n\ntoken_file=~/.mapbox\ntoken_file2=~/mapbox\ntoken=\"$(cat $token_file 2>/dev/null || cat $token_file2 2>/dev/null)\"\nif [ \"$token\" ]; then\n  plutil -replace MGLMapboxAccessToken -string $token \"$TARGET_BUILD_DIR/$INFOPLIST_PATH\"\nelse\n  echo 'warning: Missing Mapbox access token'\n  open 'https://www.mapbox.com/account/access-tokens/'\n  echo \"warning: Get an access token from <https://www.mapbox.com/account/access-tokens/>, then create a new file at $token_file or $token_file2 that contains the access token.\"\nfi\n";
		};
		DA408F661FB3CA3C004D9661 /* Apply Mapbox Access Token */ = {
			isa = PBXShellScriptBuildPhase;
			buildActionMask = 2147483647;
			files = (
			);
			inputPaths = (
				"$(TARGET_BUILD_DIR)/$(INFOPLIST_PATH)",
			);
			name = "Apply Mapbox Access Token";
			outputPaths = (
			);
			runOnlyForDeploymentPostprocessing = 0;
			shellPath = /bin/sh;
			shellScript = "# This Run Script build phase helps to keep the navigation SDK’s developers from exposing their own access tokens during development. See <https://www.mapbox.com/help/ios-private-access-token/> for more information. If you are developing an application privately, you may add the MGLMapboxAccessToken key directly to your Info.plist file and delete this build phase.\n\ntoken_file=~/.mapbox\ntoken_file2=~/mapbox\ntoken=\"$(cat $token_file 2>/dev/null || cat $token_file2 2>/dev/null)\"\nif [ \"$token\" ]; then\n  plutil -replace MGLMapboxAccessToken -string $token \"$TARGET_BUILD_DIR/$INFOPLIST_PATH\"\nelse\n  echo 'warning: Missing Mapbox access token'\n  open 'https://www.mapbox.com/account/access-tokens/'\n  echo \"warning: Get an access token from <https://www.mapbox.com/account/access-tokens/>, then create a new file at $token_file or $token_file2 that contains the access token.\"\nfi\n";
		};
/* End PBXShellScriptBuildPhase section */

/* Begin PBXSourcesBuildPhase section */
		351BEBD21E5BCC28006FE110 /* Sources */ = {
			isa = PBXSourcesBuildPhase;
			buildActionMask = 2147483647;
			files = (
				351BEBF11E5BCC63006FE110 /* MGLMapView.swift in Sources */,
				351BEC061E5BCC6C006FE110 /* ManeuverDirection.swift in Sources */,
				35D825FC1E6A2DBE0088F83B /* MGLMapView+MGLNavigationAdditions.m in Sources */,
				C51511D120EAC89D00372A91 /* CPMapTemplate.swift in Sources */,
				353280A11FA72871005175F3 /* InstructionLabel.swift in Sources */,
				351BEBFF1E5BCC63006FE110 /* ManeuversStyleKit.swift in Sources */,
				35D428291FA0B61F00176028 /* InstructionsBannerViewLayout.swift in Sources */,
				C54C655220336F2600D338E0 /* Constants.swift in Sources */,
				353610CE1FAB6A8F00FB1746 /* BottomBannerView.swift in Sources */,
				AEC3AC9A2106703100A26F34 /* HighwayShield.swift in Sources */,
				C58822001FB0F0D7008B0A2D /* Error.swift in Sources */,
				35C9973F1E732C1B00544D1C /* RouteVoiceController.swift in Sources */,
				C5F4D21920DC468B0059FABF /* CongestionLevel.swift in Sources */,
				3597B9A42149B2C20021B0D9 /* UIViewController.swift in Sources */,
				8D24A2FA20449B430098CBF8 /* Dictionary.swift in Sources */,
				8DB45E90201698EB001EA6A3 /* UIStackView.swift in Sources */,
				351BEBFC1E5BCC63006FE110 /* NavigationViewController.swift in Sources */,
				AE7DE6C621A47A23002653D1 /* CarPlaySearchController+ CPSearchTemplateDelegate.swift in Sources */,
				8D8EA9BC20575CD80077F478 /* FeedbackCollectionViewCell.swift in Sources */,
				35E407681F5625FF00EFC814 /* StyleKitMarker.swift in Sources */,
				C588C3C21F33882100520EF2 /* String.swift in Sources */,
				C53208AB1E81FFB900910266 /* NavigationMapView.swift in Sources */,
				16EF6C22211BA4B300AA580B /* CarPlayMapViewController.swift in Sources */,
				351BEBF61E5BCC63006FE110 /* RouteMapViewController.swift in Sources */,
				16A509D7202BC0CA0011D788 /* ImageDownload.swift in Sources */,
				8DB63A3A1FBBCA2200928389 /* RatingControl.swift in Sources */,
				8D391CE21FD71E78006BB91F /* Waypoint.swift in Sources */,
				353EC9D71FB09708002EB0AB /* StepsViewController.swift in Sources */,
				35726EE81F0856E900AFA1B6 /* DayStyle.swift in Sources */,
				8D9ADEA720A0C61A0067E845 /* GenericRouteShield.swift in Sources */,
				35DC9D911F4323AA001ECD64 /* LanesView.swift in Sources */,
				AE7DE6C421A47A03002653D1 /* CarPlaySearchController.swift in Sources */,
				359D1B281FFE70D30052FA42 /* NavigationView.swift in Sources */,
				C5FFAC1520D96F5C009E7F98 /* CarPlayNavigationViewController.swift in Sources */,
				8DE879661FBB9980002F06C0 /* EndOfRouteViewController.swift in Sources */,
				DA0557232154FFB200A1F2AA /* Route.swift in Sources */,
				8D24A2F62040960C0098CBF8 /* UIEdgeInsets.swift in Sources */,
				353E3C8F20A3501C00FD1789 /* MGLStyle.swift in Sources */,
				DADAD82F20350849002E25CA /* MBRouteVoiceController.m in Sources */,
				AE997D2221137B8B00EB0AAB /* String+LocalizedConstants.swift in Sources */,
				C57491DF1FACC42F006F97BC /* CGPoint.swift in Sources */,
				16C2A421211526EE00FE6E68 /* CarPlayManager.swift in Sources */,
				8D53136B20653FA20044891E /* ExitView.swift in Sources */,
				C58159011EA6D02700FC6C3D /* MGLVectorTileSource.swift in Sources */,
				351BEC011E5BCC63006FE110 /* ManeuverView.swift in Sources */,
				35B1E2951F1FF8EC00A13D32 /* UserCourseView.swift in Sources */,
				35B5A47E1FFFDCE5000A3C8D /* NavigationViewLayout.swift in Sources */,
				3531C2701F9E095400D92F9A /* InstructionsBannerView.swift in Sources */,
				C5F2DCA1206DBF5E002F99F6 /* Sequence.swift in Sources */,
				35DA85791FC45787004092EC /* StatusView.swift in Sources */,
				AE46F95520EA735B00537AC2 /* VisualInstruction.swift in Sources */,
				35025F3F1F051DD2002BA3EA /* DialogViewController.swift in Sources */,
				359A8AEF1FA7B25B00BDB486 /* LanesStyleKit.swift in Sources */,
				355ED3701FAB724F00BCE1B8 /* BottomBannerViewLayout.swift in Sources */,
				351BEC0E1E5BCC72006FE110 /* DashedLineView.swift in Sources */,
				35ECAF2D2092275100DC3BC3 /* UIImage.swift in Sources */,
				8DCB4248218A540A00D6FCAD /* NavigationComponent.swift in Sources */,
				351BEC051E5BCC6C006FE110 /* LaneView.swift in Sources */,
				C5A7EC5C1FD610A80008B9BA /* VisualInstructionComponent.swift in Sources */,
				CFD47D9020FD85EC00BC1E49 /* MGLAccountManager.swift in Sources */,
				351BEC0D1E5BCC72006FE110 /* Bundle.swift in Sources */,
				8DF399B21FB257B30034904C /* UIGestureRecognizer.swift in Sources */,
				35B7837E1F9547B300291F9A /* Transitioning.swift in Sources */,
				8D5DFFF1207C04840093765A /* NSAttributedString.swift in Sources */,
				C565168B1FE1E23E00A0AD18 /* MapboxVoiceController.swift in Sources */,
				35CF34B11F0A733200C2692E /* UIFont.swift in Sources */,
				C51DF8671F38C337006C6A15 /* Date.swift in Sources */,
				359D283C1F9DC14F00FDE9C9 /* UICollectionView.swift in Sources */,
				8D24A2F820409A890098CBF8 /* CGSize.swift in Sources */,
				35CB1E131F97DD740011CC44 /* FeedbackItem.swift in Sources */,
				35F611C41F1E1C0500C43249 /* FeedbackViewController.swift in Sources */,
				353AA5601FCEF583009F0384 /* StyleManager.swift in Sources */,
				35F520C01FB482A200FC9C37 /* NextBannerView.swift in Sources */,
				35BA8239214BDBBD00468349 /* Locale.swift in Sources */,
				C5A6B2DD1F4CE8E8004260EA /* StyleType.swift in Sources */,
				C5381F03204E052A00A5493E /* UIDevice.swift in Sources */,
				351BEC021E5BCC63006FE110 /* UIView.swift in Sources */,
				160D8279205996DA00D278D6 /* DataCache.swift in Sources */,
				351BEBF21E5BCC63006FE110 /* Style.swift in Sources */,
				C5D1C9941FB236900067C619 /* ErrorCode.swift in Sources */,
				3EA937B1F4DF73EB004BA6BE /* InstructionPresenter.swift in Sources */,
				3EA93A1FEFDDB709DE84BED9 /* ImageRepository.swift in Sources */,
				3EA9371104016CD402547F1A /* ImageCache.swift in Sources */,
				8D4B60E7219CBEB300C41906 /* CarPlayManagerDelegate.swift in Sources */,
				3EA9369C33A8F10DAE9043AA /* ImageDownloader.swift in Sources */,
				3EA9301B03F8679BEDD4795F /* Cache.swift in Sources */,
				35379D0321480E5700FD402E /* RecentItem.swift in Sources */,
			);
			runOnlyForDeploymentPostprocessing = 0;
		};
		352BBC431E5E78D700703DF1 /* Sources */ = {
			isa = PBXSourcesBuildPhase;
			buildActionMask = 2147483647;
			files = (
			);
			runOnlyForDeploymentPostprocessing = 0;
		};
		358D145F1E5E3B7700ADE590 /* Sources */ = {
			isa = PBXSourcesBuildPhase;
			buildActionMask = 2147483647;
			files = (
				3529FCFA21A5C63B00AEA9AA /* OfflineViewController.swift in Sources */,
				358D14681E5E3B7700ADE590 /* ViewController.swift in Sources */,
				3529FCF021A5C59400AEA9AA /* Settings.swift in Sources */,
				3529FCF821A5C62400AEA9AA /* SettingsViewController.swift in Sources */,
				3529FCF421A5C5C600AEA9AA /* SettingsItems.swift in Sources */,
				3529FCF221A5C5B400AEA9AA /* ResizableView.swift in Sources */,
				C5D9800D1EFA8BA9006DBF2E /* CustomViewController.swift in Sources */,
				3595FE472190F78C0035B765 /* MBViewController.m in Sources */,
				C51FC31720F689F800400CE7 /* CustomStyles.swift in Sources */,
				6441B16A1EFC64E50076499F /* WaypointConfirmationViewController.swift in Sources */,
				358D14661E5E3B7700ADE590 /* AppDelegate.swift in Sources */,
				3529FCF621A5C5D900AEA9AA /* UIViewController.swift in Sources */,
			);
			runOnlyForDeploymentPostprocessing = 0;
		};
		35B711CB1E5E7AD2001EDA8D /* Sources */ = {
			isa = PBXSourcesBuildPhase;
			buildActionMask = 2147483647;
			files = (
				8D9CD7FF20880581004DC4B3 /* XCTestCase.swift in Sources */,
				35DC585D1FABC61100B5A956 /* InstructionsBannerViewIntegrationTests.swift in Sources */,
				3502231A205BC94E00E1449A /* Constants.swift in Sources */,
				DA0557252155040700A1F2AA /* RouteTests.swift in Sources */,
				C55C299920D2E2F600B0406C /* NavigationMapViewTests.swift in Sources */,
				1662244720256C0700EA4824 /* ImageLoadingURLProtocolSpy.swift in Sources */,
				AE291FFF20975A7E00F23DFC /* NavigationViewControllerTests.swift in Sources */,
				16EF6C1E21193A9600AA580B /* CarPlayManagerTests.swift in Sources */,
				DADD82802161EC0300B8B47D /* UIViewAnimationOptionsTests.swift in Sources */,
				DAD17202214DB12B009C8161 /* CPMapTemplateTests.swift in Sources */,
				35EFD009207CA5E800BF3873 /* ManeuverViewTests.swift in Sources */,
				16E4F97F205B05FE00531791 /* MapboxVoiceControllerTests.swift in Sources */,
				35A262B92050A5CD00AEFF6D /* InstructionsBannerViewSnapshotTests.swift in Sources */,
				8D5CF3B0215054AF005592D6 /* FBSnapshotTestCase.swift in Sources */,
				16AC9D11212E356200CECE44 /* CPMapTemplate+MBTestable.mm in Sources */,
				3597ABD021553B6F00C12785 /* SimulatedLocationManagerTests.swift in Sources */,
				35F1F5931FD57EFD00F8E502 /* StyleManagerTests.swift in Sources */,
				AE00A73A209A2C38006A3DC7 /* StepsViewControllerTests.swift in Sources */,
				35B1AEBC20AD9B3C00C8544E /* LeaksSpec.swift in Sources */,
				16A509D5202A87B20011D788 /* ImageDownloaderTests.swift in Sources */,
				8D86AE8B21C31CC80064A304 /* ManeuverArrowTests.swift in Sources */,
				8D54F14A206ECF720038736D /* InstructionPresenterTests.swift in Sources */,
				166224452025699600EA4824 /* ImageRepositoryTests.swift in Sources */,
				160D827B2059973C00D278D6 /* DataCacheTests.swift in Sources */,
				35B1AEBE20AD9C7800C8544E /* LeakTest.swift in Sources */,
				16E3625C201265D600DF0592 /* ImageDownloadOperationSpy.swift in Sources */,
				1662244B2029059C00EA4824 /* ImageCacheTests.swift in Sources */,
				3510300F1F54B67000E3B7E7 /* LaneTests.swift in Sources */,
				160A4A712127A46C0028B070 /* CPBarButton+MBTestable.m in Sources */,
				169A970A216440820082A6A0 /* NavigationViewControllerTestDoubles.swift in Sources */,
				DAE22A2921C9DEDA00CA269D /* MGLVectorTileSourceTests.swift in Sources */,
				3573EA71215A5A9F009899D7 /* RouteControllerSnapshotTests.swift in Sources */,
			);
			runOnlyForDeploymentPostprocessing = 0;
		};
		35CDA80221908F2F0072B675 /* Sources */ = {
			isa = PBXSourcesBuildPhase;
			buildActionMask = 2147483647;
			files = (
				35CDA80B21908F2F0072B675 /* BenchViewController.swift in Sources */,
				35CDA8362190ADD80072B675 /* ControlRouteViewController.swift in Sources */,
				35CDA80921908F2F0072B675 /* AppDelegate.swift in Sources */,
			);
			runOnlyForDeploymentPostprocessing = 0;
		};
		35CDA81521908F320072B675 /* Sources */ = {
			isa = PBXSourcesBuildPhase;
			buildActionMask = 2147483647;
			files = (
				35CDA81E21908F320072B675 /* BenchTests.swift in Sources */,
			);
			runOnlyForDeploymentPostprocessing = 0;
		};
		35CDA82021908F320072B675 /* Sources */ = {
			isa = PBXSourcesBuildPhase;
			buildActionMask = 2147483647;
			files = (
				35CDA82921908F320072B675 /* BenchUITests.swift in Sources */,
			);
			runOnlyForDeploymentPostprocessing = 0;
		};
		35CDA85A2190F2A30072B675 /* Sources */ = {
			isa = PBXSourcesBuildPhase;
			buildActionMask = 2147483647;
			files = (
				35C8DC172191E5DB0053328C /* NavigationServiceTestDoubles.swift in Sources */,
				35C8DC122191E15A0053328C /* DummyURLSessionDataTask.swift in Sources */,
				35C8DC152191E4420053328C /* SpeechAPISpy.swift in Sources */,
				35CDA8782190F2F00072B675 /* Fixture.swift in Sources */,
				3559FE4F21C3195700B6613F /* NavigationPlotter.swift in Sources */,
				35C8DBFD2191D0370053328C /* CoreLocation.swift in Sources */,
				35C8DC112191E1140053328C /* DirectionsSpy.swift in Sources */,
				35C8DC162191E5D50053328C /* NavigationEventsManagerTestDoubles.swift in Sources */,
			);
			runOnlyForDeploymentPostprocessing = 0;
		};
		C53F2EE320EBC95600D9798F /* Sources */ = {
			isa = PBXSourcesBuildPhase;
			buildActionMask = 2147483647;
			files = (
				C53F2EE420EBC95600D9798F /* ViewController.swift in Sources */,
				DA303CAB21B7A93B00F921DC /* OfflineViewController.swift in Sources */,
				C53F2EE520EBC95600D9798F /* CustomViewController.swift in Sources */,
				DA303CAA21B7A93400F921DC /* ResizableView.swift in Sources */,
				C53F2EE720EBC95600D9798F /* WaypointConfirmationViewController.swift in Sources */,
				C5DE4B6220F6B6B3007AFBE6 /* CustomStyles.swift in Sources */,
				DA303CA821B7A92E00F921DC /* Settings.swift in Sources */,
				35379CFD21480C0500FD402E /* AppDelegate+CarPlay.swift in Sources */,
				C53F2EE820EBC95600D9798F /* AppDelegate.swift in Sources */,
				DA303CA621B7A90100F921DC /* UIViewController.swift in Sources */,
				3577B878214FF35800094294 /* FavoritesList.swift in Sources */,
				DA303CA921B7A93100F921DC /* SettingsItems.swift in Sources */,
				DA303CA721B7A91C00F921DC /* SettingsViewController.swift in Sources */,
			);
			runOnlyForDeploymentPostprocessing = 0;
		};
		C5ADFBC41DDCC7840011824B /* Sources */ = {
			isa = PBXSourcesBuildPhase;
			buildActionMask = 2147483647;
			files = (
				C5381F02204E03B600A5493E /* UIDevice.swift in Sources */,
				354A9BCB20EA9BDA00F03325 /* EventDetails.swift in Sources */,
				8D1A5CD2212DDFCD0059BA4A /* DispatchTimer.swift in Sources */,
				C561735B1F182113005954F6 /* RouteStep.swift in Sources */,
				354A9BC620EA991900F03325 /* SessionState.swift in Sources */,
				35C98733212E037900808B82 /* MBFixLocation.swift in Sources */,
				C582FD5F203626E900A9086E /* CLLocationDirection.swift in Sources */,
				35BF8CA21F28EB60003F6125 /* Array.swift in Sources */,
				3582A25220EFA9680029C5DE /* RouterDelegate.swift in Sources */,
				353E68FC1EF0B7F8007B2AE5 /* NavigationLocationManager.swift in Sources */,
				353E68FE1EF0B985007B2AE5 /* BundleAdditions.swift in Sources */,
				354A9BCD20EA9C8100F03325 /* CoreFeedbackEvent.swift in Sources */,
				3582A25020EEC46B0029C5DE /* Router.swift in Sources */,
				8D75F991212B5C7F00F99CF3 /* TunnelAuthority.swift in Sources */,
				C5E7A31C1F4F6828001CB015 /* NavigationRouteOptions.swift in Sources */,
				352F464D20EB74C200147886 /* NavigationEventsManager.swift in Sources */,
				351174F41EF1C0530065E248 /* ReplayLocationManager.swift in Sources */,
				3529FCFC21A5C66800AEA9AA /* OfflineDirections.swift in Sources */,
				C5C94C1C1DDCD2340097296A /* RouteController.swift in Sources */,
				359574A81F28CC5A00838209 /* CLLocation.swift in Sources */,
				8DCE1050210FC5880048B0FB /* EndOfRouteFeedback.swift in Sources */,
				35C98731212E02B500808B82 /* PortableRouteController.swift in Sources */,
				351927361F0FA072003A702D /* ScreenCapture.swift in Sources */,
				C5D9800F1EFBCDAD006DBF2E /* Date.swift in Sources */,
				35B839491E2E3D5D0045A868 /* MBRouteController.m in Sources */,
				8D2AA745211CDD4000EB7F72 /* NavigationService.swift in Sources */,
				DADAD829203504C6002E25CA /* MBNavigationSettings.m in Sources */,
				35A5413B1EFC052700E49846 /* RouteOptions.swift in Sources */,
				353E69041EF0C4E5007B2AE5 /* SimulatedLocationManager.swift in Sources */,
				DAFA92071F01735000A7FB09 /* DistanceFormatter.swift in Sources */,
				C5C94C1D1DDCD2370097296A /* RouteProgress.swift in Sources */,
				8D4CF9C621349FFB009C3FEE /* NavigationServiceDelegate.swift in Sources */,
				C5CFE4881EF2FD4C006F48E8 /* MMEEventsManager.swift in Sources */,
				C578DA081EFD0FFF0052079F /* ProcessInfo.swift in Sources */,
				C5F2DCA0206DBF5E002F99F6 /* Sequence.swift in Sources */,
				35BF8CA41F28EBD8003F6125 /* String.swift in Sources */,
				64847A041F04629D003F3A69 /* Feedback.swift in Sources */,
				C58D6BAD1DDCF2AE00387F53 /* Constants.swift in Sources */,
				35C77F621FE8219900338416 /* NavigationSettings.swift in Sources */,
				C51DF8661F38C31C006C6A15 /* Locale.swift in Sources */,
			);
			runOnlyForDeploymentPostprocessing = 0;
		};
		C5ADFBCE1DDCC7840011824B /* Sources */ = {
			isa = PBXSourcesBuildPhase;
			buildActionMask = 2147483647;
			files = (
				162039CF216C348500875F5C /* NavigationEventsManagerTests.swift in Sources */,
				8DB7EF6C2176688D00DA83A3 /* LeakTest.swift in Sources */,
				C5ADFBD81DDCC7840011824B /* MapboxCoreNavigationTests.swift in Sources */,
				C551B0E620D42222009A986F /* NavigationLocationManagerTests.swift in Sources */,
				359A8AED1FA78D3000BDB486 /* DistanceFormatterTests.swift in Sources */,
				C52AC1261DF0E48600396B9F /* RouteProgressTests.swift in Sources */,
				359574AA1F28CCBB00838209 /* LocationTests.swift in Sources */,
				C582BA2C2073E77E00647DAA /* StringTests.swift in Sources */,
				35C57D6A208DD4A200BDD2A6 /* BridgingTests.m in Sources */,
				C5A60ECC20A25BC900C21178 /* MD5Tests.swift in Sources */,
				3557506B21A826C600AEF9B6 /* OfflineRoutingTests.swift in Sources */,
				8DB7EF6A2176674800DA83A3 /* MapboxNavigationServiceSpec.swift in Sources */,
				35EF782A212C324E001B4BB5 /* TunnelAuthorityTests.swift in Sources */,
				C5ABB50E20408D2C00AFA92C /* NavigationServiceTests.swift in Sources */,
			);
			runOnlyForDeploymentPostprocessing = 0;
		};
/* End PBXSourcesBuildPhase section */

/* Begin PBXTargetDependency section */
		3525449C1E663D2C004C8F1C /* PBXTargetDependency */ = {
			isa = PBXTargetDependency;
			target = C5ADFBC81DDCC7840011824B /* MapboxCoreNavigation */;
			targetProxy = 3525449B1E663D2C004C8F1C /* PBXContainerItemProxy */;
		};
		352BBC4D1E5E78D700703DF1 /* PBXTargetDependency */ = {
			isa = PBXTargetDependency;
			target = 358D14621E5E3B7700ADE590 /* Example */;
			targetProxy = 352BBC4C1E5E78D700703DF1 /* PBXContainerItemProxy */;
		};
		354A01D21E66268400D765C2 /* PBXTargetDependency */ = {
			isa = PBXTargetDependency;
			target = 351BEBD61E5BCC28006FE110 /* MapboxNavigation */;
			targetProxy = 354A01D11E66268400D765C2 /* PBXContainerItemProxy */;
		};
		354A01D41E66268800D765C2 /* PBXTargetDependency */ = {
			isa = PBXTargetDependency;
			target = C5ADFBC81DDCC7840011824B /* MapboxCoreNavigation */;
			targetProxy = 354A01D31E66268800D765C2 /* PBXContainerItemProxy */;
		};
		3595FE4B219191FE0035B765 /* PBXTargetDependency */ = {
			isa = PBXTargetDependency;
			target = 35CDA85D2190F2A30072B675 /* TestHelper */;
			targetProxy = 3595FE4A219191FE0035B765 /* PBXContainerItemProxy */;
		};
		35B711D61E5E7AD2001EDA8D /* PBXTargetDependency */ = {
			isa = PBXTargetDependency;
			target = 351BEBD61E5BCC28006FE110 /* MapboxNavigation */;
			targetProxy = 35B711D51E5E7AD2001EDA8D /* PBXContainerItemProxy */;
		};
		35C8DBF3219193180053328C /* PBXTargetDependency */ = {
			isa = PBXTargetDependency;
			target = 358D14621E5E3B7700ADE590 /* Example */;
			targetProxy = 35C8DBF2219193180053328C /* PBXContainerItemProxy */;
		};
		35C8DC002191DA470053328C /* PBXTargetDependency */ = {
			isa = PBXTargetDependency;
			target = C5ADFBC81DDCC7840011824B /* MapboxCoreNavigation */;
			targetProxy = 35C8DBFF2191DA470053328C /* PBXContainerItemProxy */;
		};
		35C8DC022191DA470053328C /* PBXTargetDependency */ = {
			isa = PBXTargetDependency;
			target = 351BEBD61E5BCC28006FE110 /* MapboxNavigation */;
			targetProxy = 35C8DC012191DA470053328C /* PBXContainerItemProxy */;
		};
		35C8DC042191DA470053328C /* PBXTargetDependency */ = {
			isa = PBXTargetDependency;
			target = 35CDA85D2190F2A30072B675 /* TestHelper */;
			targetProxy = 35C8DC032191DA470053328C /* PBXContainerItemProxy */;
		};
		35C8DC192191EC800053328C /* PBXTargetDependency */ = {
			isa = PBXTargetDependency;
			target = 35CDA85D2190F2A30072B675 /* TestHelper */;
			targetProxy = 35C8DC182191EC800053328C /* PBXContainerItemProxy */;
		};
		35CDA81B21908F320072B675 /* PBXTargetDependency */ = {
			isa = PBXTargetDependency;
			target = 35CDA80521908F2F0072B675 /* Bench */;
			targetProxy = 35CDA81A21908F320072B675 /* PBXContainerItemProxy */;
		};
		35CDA82621908F320072B675 /* PBXTargetDependency */ = {
			isa = PBXTargetDependency;
			target = 35CDA80521908F2F0072B675 /* Bench */;
			targetProxy = 35CDA82521908F320072B675 /* PBXContainerItemProxy */;
		};
		35CDA8542190F03D0072B675 /* PBXTargetDependency */ = {
			isa = PBXTargetDependency;
			target = C5ADFBC81DDCC7840011824B /* MapboxCoreNavigation */;
			targetProxy = 35CDA8532190F03D0072B675 /* PBXContainerItemProxy */;
		};
		35CDA8562190F03D0072B675 /* PBXTargetDependency */ = {
			isa = PBXTargetDependency;
			target = 351BEBD61E5BCC28006FE110 /* MapboxNavigation */;
			targetProxy = 35CDA8552190F03D0072B675 /* PBXContainerItemProxy */;
		};
		35CDA8802190F3AC0072B675 /* PBXTargetDependency */ = {
			isa = PBXTargetDependency;
			target = 35CDA85D2190F2A30072B675 /* TestHelper */;
			targetProxy = 35CDA87F2190F3AC0072B675 /* PBXContainerItemProxy */;
		};
		35CEA3581E5CEBBC009F2255 /* PBXTargetDependency */ = {
			isa = PBXTargetDependency;
			target = C5ADFBC81DDCC7840011824B /* MapboxCoreNavigation */;
			targetProxy = 35CEA3571E5CEBBC009F2255 /* PBXContainerItemProxy */;
		};
		8DBCA7782080174600981EB2 /* PBXTargetDependency */ = {
			isa = PBXTargetDependency;
			target = 358D14621E5E3B7700ADE590 /* Example */;
			targetProxy = 8DBCA7772080174600981EB2 /* PBXContainerItemProxy */;
		};
		C53F2EDF20EBC95600D9798F /* PBXTargetDependency */ = {
			isa = PBXTargetDependency;
			target = C5ADFBC81DDCC7840011824B /* MapboxCoreNavigation */;
			targetProxy = C53F2EE020EBC95600D9798F /* PBXContainerItemProxy */;
		};
		C53F2EE120EBC95600D9798F /* PBXTargetDependency */ = {
			isa = PBXTargetDependency;
			target = 351BEBD61E5BCC28006FE110 /* MapboxNavigation */;
			targetProxy = C53F2EE220EBC95600D9798F /* PBXContainerItemProxy */;
		};
		C5ADFBD51DDCC7840011824B /* PBXTargetDependency */ = {
			isa = PBXTargetDependency;
			target = C5ADFBC81DDCC7840011824B /* MapboxCoreNavigation */;
			targetProxy = C5ADFBD41DDCC7840011824B /* PBXContainerItemProxy */;
		};
/* End PBXTargetDependency section */

/* Begin PBXVariantGroup section */
		35002D661E5F6B1B0090E733 /* Main.storyboard */ = {
			isa = PBXVariantGroup;
			children = (
				35002D671E5F6B1B0090E733 /* Base */,
				35C6ED9C1EBB224A00A27EF8 /* zh-Hans */,
				35C6ED9E1EBB224D00A27EF8 /* sv */,
				35C6EDA01EBB224E00A27EF8 /* vi */,
				35C6EDA21EBB224F00A27EF8 /* ca */,
				35C6EDAD1EBB266300A27EF8 /* en */,
				DA625E901F10557300FBE176 /* fa */,
				DA625E931F105B1900FBE176 /* fr */,
				DA625E981F105C1200FBE176 /* hu */,
				DA625E9D1F105D1A00FBE176 /* lt */,
				DAA293011F16DA0C00D94613 /* es */,
				DAE7114C1F22E94E009AED76 /* it */,
				DA8264851F2AAD8400454B24 /* zh-Hant */,
				35190E911F461A32007C1393 /* ru */,
				DA3327391F50C6DA00C5EE88 /* sl */,
				DA33273D1F50C7CA00C5EE88 /* uk */,
				3531C2671F9DDC6E00D92F9A /* pt-BR */,
				DA545ABA1FA993DF0090908E /* de */,
				DA545ABE1FA9A1370090908E /* nl */,
				DA5AD03C1FEBA03700FC7D7B /* bg */,
				DA3525712011435E0048DDFC /* da */,
				DAC049C020171886004C2217 /* he */,
				DAE26B1A20644047001D6E1F /* ar */,
				DAE26B20206441D8001D6E1F /* pt-PT */,
			);
			name = Main.storyboard;
			sourceTree = "<group>";
		};
		35CDA81121908F310072B675 /* LaunchScreen.storyboard */ = {
			isa = PBXVariantGroup;
			children = (
				35CDA81221908F310072B675 /* Base */,
			);
			name = LaunchScreen.storyboard;
			sourceTree = "<group>";
		};
		C520EE921EBB84F9008805BC /* Navigation.storyboard */ = {
			isa = PBXVariantGroup;
			children = (
				C520EE911EBB84F9008805BC /* Base */,
				C520EE941EBBBD55008805BC /* en */,
				DA625E921F1055DE00FBE176 /* fa */,
				DA625E951F105B1A00FBE176 /* fr */,
				DA625E9A1F105C1300FBE176 /* hu */,
				DA625EA41F1060E300FBE176 /* ca */,
				DA625EA51F10614500FBE176 /* es */,
				DA625EA91F1061DA00FBE176 /* sv */,
				DA625EAA1F10621A00FBE176 /* vi */,
				DAA292FF1F16CC2200D94613 /* lt */,
				DAE7114E1F22E977009AED76 /* it */,
				DA8264871F2AADC200454B24 /* zh-Hant */,
				35190E931F461A32007C1393 /* ru */,
				DA33273B1F50C70E00C5EE88 /* sl */,
				DA33273F1F50C7E400C5EE88 /* uk */,
				3531C2691F9DDC6F00D92F9A /* pt-BR */,
				DA545AC31FAA86350090908E /* de */,
				DA352572201143BA0048DDFC /* da */,
				DA1811FE20128B0900C91918 /* he */,
				DAE26B1C20644047001D6E1F /* ar */,
				DAE26B22206441D9001D6E1F /* pt-PT */,
				DAFEB36A2093A0D800A86A83 /* ko */,
			);
			name = Navigation.storyboard;
			path = Resources;
			sourceTree = "<group>";
		};
		C53C196F1F38EA25008DB406 /* Localizable.strings */ = {
			isa = PBXVariantGroup;
			children = (
				C53C19701F38EACD008DB406 /* zh-Hans */,
				C53C19711F38EADB008DB406 /* it */,
				C53C19721F38EADB008DB406 /* es */,
				C53C19731F38EADC008DB406 /* lt */,
				C53C19751F38EADE008DB406 /* fr */,
				C53C19771F38EAE4008DB406 /* ca */,
				C53C197A1F38EAEA008DB406 /* Base */,
				DA678B7B1F6CF46600F05913 /* hu */,
				DA678B7C1F6CF47200F05913 /* sv */,
				DA678B7D1F6CF47A00F05913 /* vi */,
				3531C26A1F9DDC6F00D92F9A /* pt-BR */,
				DA545ABC1FA9941F0090908E /* de */,
				DA545AC01FA9A15A0090908E /* nl */,
				DA18120120128B7B00C91918 /* he */,
				DAC049BE201715D5004C2217 /* ru */,
				DAE26B1F2064407D001D6E1F /* ar */,
				DAE26B23206441F7001D6E1F /* pt-PT */,
				DAFEB36D2093A11F00A86A83 /* ko */,
			);
			name = Localizable.strings;
			path = Resources;
			sourceTree = "<group>";
		};
		DA303C9321B728DD00F921DC /* Localizable.strings */ = {
			isa = PBXVariantGroup;
			children = (
				DA303C9421B728DD00F921DC /* Base */,
			);
			name = Localizable.strings;
			sourceTree = "<group>";
		};
		DA303C9D21B76B5C00F921DC /* LaunchScreen.storyboard */ = {
			isa = PBXVariantGroup;
			children = (
				DA303C9E21B76B5C00F921DC /* Base */,
			);
			name = LaunchScreen.storyboard;
			sourceTree = "<group>";
		};
		DA303CA221B76CB000F921DC /* Localizable.stringsdict */ = {
			isa = PBXVariantGroup;
			children = (
				DA303CA321B76CB000F921DC /* en */,
			);
			name = Localizable.stringsdict;
			sourceTree = "<group>";
		};
		DA35256E2010A5200048DDFC /* Localizable.stringsdict */ = {
			isa = PBXVariantGroup;
			children = (
				DA35256F2010A5200048DDFC /* en */,
				DA181204201290FC00C91918 /* es */,
				DA1812052012910000C91918 /* vi */,
				DA181207201292E700C91918 /* fr */,
				DAC049BF201715EA004C2217 /* ru */,
				DAF257122017C1E800367EF5 /* sv */,
				DAD88E00202AC7AA00AAA536 /* uk */,
				DAD88E02202AC81F00AAA536 /* da */,
				DAE26B2520644225001D6E1F /* pt-PT */,
				DAE26B2820647A82001D6E1F /* he */,
				DAFEB36F2093A3EF00A86A83 /* ko */,
				DA73F87820BF851B0067649B /* de */,
			);
			name = Localizable.stringsdict;
			sourceTree = "<group>";
		};
		DAAE5F321EAE4C4700832871 /* Localizable.strings */ = {
			isa = PBXVariantGroup;
			children = (
				DAAE5F311EAE4C4700832871 /* Base */,
				DAAE5F331EAE4C5A00832871 /* zh-Hans */,
				357F0DF01EB9D99F00A0B53C /* sv */,
				357F0DF11EB9DAB400A0B53C /* vi */,
				35C6ED9A1EBB1DE400A27EF8 /* ca */,
				DA625E9C1F105CB100FBE176 /* hu */,
				DA625EA71F10616600FBE176 /* es */,
				DA678B7A1F6CEE6200F05913 /* ru */,
				3531C26B1F9DDC6F00D92F9A /* pt-BR */,
				DA545AC21FA9A16D0090908E /* nl */,
				DA545AC41FAA86450090908E /* de */,
				DA5AD0401FEBA23200FC7D7B /* bg */,
				DA352573201143D30048DDFC /* da */,
				DA18120320128E9400C91918 /* fr */,
				DAC049C1201718AC004C2217 /* he */,
				DAD88E01202AC80100AAA536 /* uk */,
				DAE26B2420644215001D6E1F /* pt-PT */,
				DAE26B272064742F001D6E1F /* ar */,
				DAFEB36E2093A3E000A86A83 /* ko */,
			);
			name = Localizable.strings;
			path = Resources;
			sourceTree = "<group>";
		};
/* End PBXVariantGroup section */

/* Begin XCBuildConfiguration section */
		351BEBDC1E5BCC28006FE110 /* Debug */ = {
			isa = XCBuildConfiguration;
			buildSettings = {
				CODE_SIGN_IDENTITY = "iPhone Developer";
				"CODE_SIGN_IDENTITY[sdk=iphoneos*]" = "";
				DEBUG_INFORMATION_FORMAT = "dwarf-with-dsym";
				DEFINES_MODULE = YES;
				DEVELOPMENT_TEAM = GJZR2MEM28;
				DYLIB_COMPATIBILITY_VERSION = 1;
				DYLIB_CURRENT_VERSION = 5;
				DYLIB_INSTALL_NAME_BASE = "@rpath";
				FRAMEWORK_SEARCH_PATHS = (
					"$(inherited)",
					"$(PROJECT_DIR)/Carthage/Build/iOS",
				);
				INFOPLIST_FILE = MapboxNavigation/Info.plist;
				INSTALL_PATH = "$(LOCAL_LIBRARY_DIR)/Frameworks";
				LD_RUNPATH_SEARCH_PATHS = "$(inherited) @executable_path/Frameworks @loader_path/Frameworks";
				PRODUCT_BUNDLE_IDENTIFIER = com.mapbox.MapboxNavigation;
				PRODUCT_NAME = "$(TARGET_NAME)";
				SKIP_INSTALL = YES;
				SWIFT_SWIFT3_OBJC_INFERENCE = Off;
				SWIFT_VERSION = 4.0;
			};
			name = Debug;
		};
		351BEBDD1E5BCC28006FE110 /* Release */ = {
			isa = XCBuildConfiguration;
			buildSettings = {
				CODE_SIGN_IDENTITY = "";
				DEFINES_MODULE = YES;
				DEVELOPMENT_TEAM = GJZR2MEM28;
				DYLIB_COMPATIBILITY_VERSION = 1;
				DYLIB_CURRENT_VERSION = 5;
				DYLIB_INSTALL_NAME_BASE = "@rpath";
				FRAMEWORK_SEARCH_PATHS = (
					"$(inherited)",
					"$(PROJECT_DIR)/Carthage/Build/iOS",
				);
				INFOPLIST_FILE = MapboxNavigation/Info.plist;
				INSTALL_PATH = "$(LOCAL_LIBRARY_DIR)/Frameworks";
				LD_RUNPATH_SEARCH_PATHS = "$(inherited) @executable_path/Frameworks @loader_path/Frameworks";
				PRODUCT_BUNDLE_IDENTIFIER = com.mapbox.MapboxNavigation;
				PRODUCT_NAME = "$(TARGET_NAME)";
				SKIP_INSTALL = YES;
				SWIFT_SWIFT3_OBJC_INFERENCE = Off;
				SWIFT_VERSION = 4.0;
			};
			name = Release;
		};
		352BBC4F1E5E78D700703DF1 /* Debug */ = {
			isa = XCBuildConfiguration;
			buildSettings = {
				BUNDLE_LOADER = "$(TEST_HOST)";
				DEBUG_INFORMATION_FORMAT = dwarf;
				DEVELOPMENT_TEAM = GJZR2MEM28;
				FRAMEWORK_SEARCH_PATHS = (
					"$(inherited)",
					"$(PROJECT_DIR)/Carthage/Build/iOS",
				);
				INFOPLIST_FILE = Examples/SwiftTests/Info.plist;
				LD_RUNPATH_SEARCH_PATHS = "$(inherited) @executable_path/Frameworks @loader_path/Frameworks";
				PRODUCT_BUNDLE_IDENTIFIER = "com.mapbox.Example-SwiftTests";
				PRODUCT_NAME = "$(TARGET_NAME)";
				SWIFT_SWIFT3_OBJC_INFERENCE = Off;
				SWIFT_VERSION = 4.0;
				TEST_HOST = "$(BUILT_PRODUCTS_DIR)/Example-Swift.app/Example-Swift";
			};
			name = Debug;
		};
		352BBC501E5E78D700703DF1 /* Release */ = {
			isa = XCBuildConfiguration;
			buildSettings = {
				BUNDLE_LOADER = "$(TEST_HOST)";
				DEVELOPMENT_TEAM = GJZR2MEM28;
				FRAMEWORK_SEARCH_PATHS = (
					"$(inherited)",
					"$(PROJECT_DIR)/Carthage/Build/iOS",
				);
				INFOPLIST_FILE = Examples/SwiftTests/Info.plist;
				LD_RUNPATH_SEARCH_PATHS = "$(inherited) @executable_path/Frameworks @loader_path/Frameworks";
				PRODUCT_BUNDLE_IDENTIFIER = "com.mapbox.Example-SwiftTests";
				PRODUCT_NAME = "$(TARGET_NAME)";
				SWIFT_SWIFT3_OBJC_INFERENCE = Off;
				SWIFT_VERSION = 4.0;
				TEST_HOST = "$(BUILT_PRODUCTS_DIR)/Example-Swift.app/Example-Swift";
			};
			name = Release;
		};
		358D14721E5E3B7700ADE590 /* Debug */ = {
			isa = XCBuildConfiguration;
			buildSettings = {
				ALWAYS_EMBED_SWIFT_STANDARD_LIBRARIES = YES;
				ASSETCATALOG_COMPILER_APPICON_NAME = AppIcon;
				CLANG_ENABLE_MODULES = YES;
				CODE_SIGN_IDENTITY = "iPhone Developer";
				DEVELOPMENT_TEAM = GJZR2MEM28;
				FRAMEWORK_SEARCH_PATHS = (
					"$(inherited)",
					"$(PROJECT_DIR)/Carthage/Build/iOS",
				);
				INFOPLIST_FILE = Example/Info.plist;
				LD_RUNPATH_SEARCH_PATHS = "$(inherited) @executable_path/Frameworks";
				PRODUCT_BUNDLE_IDENTIFIER = com.mapbox.Example;
				PRODUCT_NAME = "$(TARGET_NAME)";
				SWIFT_OBJC_BRIDGING_HEADER = "Example/Example-Swift-BridgingHeader.h";
				SWIFT_OPTIMIZATION_LEVEL = "-Onone";
				SWIFT_SWIFT3_OBJC_INFERENCE = Off;
				SWIFT_VERSION = 4.0;
			};
			name = Debug;
		};
		358D14731E5E3B7700ADE590 /* Release */ = {
			isa = XCBuildConfiguration;
			buildSettings = {
				ALWAYS_EMBED_SWIFT_STANDARD_LIBRARIES = YES;
				ASSETCATALOG_COMPILER_APPICON_NAME = AppIcon;
				CLANG_ENABLE_MODULES = YES;
				DEVELOPMENT_TEAM = GJZR2MEM28;
				FRAMEWORK_SEARCH_PATHS = (
					"$(inherited)",
					"$(PROJECT_DIR)/Carthage/Build/iOS",
				);
				INFOPLIST_FILE = Example/Info.plist;
				LD_RUNPATH_SEARCH_PATHS = "$(inherited) @executable_path/Frameworks";
				PRODUCT_BUNDLE_IDENTIFIER = com.mapbox.Example;
				PRODUCT_NAME = "$(TARGET_NAME)";
				SWIFT_OBJC_BRIDGING_HEADER = "Example/Example-Swift-BridgingHeader.h";
				SWIFT_SWIFT3_OBJC_INFERENCE = Off;
				SWIFT_VERSION = 4.0;
			};
			name = Release;
		};
		35B711D81E5E7AD2001EDA8D /* Debug */ = {
			isa = XCBuildConfiguration;
			buildSettings = {
				ALWAYS_EMBED_SWIFT_STANDARD_LIBRARIES = YES;
				DEBUG_INFORMATION_FORMAT = dwarf;
				DEVELOPMENT_TEAM = GJZR2MEM28;
				FRAMEWORK_SEARCH_PATHS = (
					"$(inherited)",
					"$(PROJECT_DIR)/Carthage/Build/iOS",
				);
				INFOPLIST_FILE = MapboxNavigationTests/Info.plist;
				LD_RUNPATH_SEARCH_PATHS = "$(inherited) @executable_path/Frameworks @loader_path/Frameworks";
				PRODUCT_BUNDLE_IDENTIFIER = com.mapbox.MapboxNavigationTests;
				PRODUCT_NAME = "$(TARGET_NAME)";
				SWIFT_OBJC_BRIDGING_HEADER = "MapboxNavigationTests/MapboxNavigationTests-Bridging.h";
				SWIFT_SWIFT3_OBJC_INFERENCE = Off;
				SWIFT_VERSION = 4.0;
				TEST_HOST = "$(BUILT_PRODUCTS_DIR)/Example.app/Example";
			};
			name = Debug;
		};
		35B711D91E5E7AD2001EDA8D /* Release */ = {
			isa = XCBuildConfiguration;
			buildSettings = {
				ALWAYS_EMBED_SWIFT_STANDARD_LIBRARIES = YES;
				DEVELOPMENT_TEAM = GJZR2MEM28;
				FRAMEWORK_SEARCH_PATHS = (
					"$(inherited)",
					"$(PROJECT_DIR)/Carthage/Build/iOS",
				);
				INFOPLIST_FILE = MapboxNavigationTests/Info.plist;
				LD_RUNPATH_SEARCH_PATHS = "$(inherited) @executable_path/Frameworks @loader_path/Frameworks";
				PRODUCT_BUNDLE_IDENTIFIER = com.mapbox.MapboxNavigationTests;
				PRODUCT_NAME = "$(TARGET_NAME)";
				SWIFT_OBJC_BRIDGING_HEADER = "MapboxNavigationTests/MapboxNavigationTests-Bridging.h";
				SWIFT_SWIFT3_OBJC_INFERENCE = Off;
				SWIFT_VERSION = 4.0;
				TEST_HOST = "$(BUILT_PRODUCTS_DIR)/Example.app/Example";
			};
			name = Release;
		};
		35CDA82B21908F320072B675 /* Debug */ = {
			isa = XCBuildConfiguration;
			buildSettings = {
				ALWAYS_EMBED_SWIFT_STANDARD_LIBRARIES = YES;
				ASSETCATALOG_COMPILER_APPICON_NAME = AppIcon;
				CLANG_ANALYZER_NUMBER_OBJECT_CONVERSION = YES_AGGRESSIVE;
				CLANG_CXX_LANGUAGE_STANDARD = "gnu++14";
				CLANG_ENABLE_OBJC_WEAK = YES;
				CLANG_WARN_UNGUARDED_AVAILABILITY = YES_AGGRESSIVE;
				CODE_SIGN_IDENTITY = "iPhone Developer";
				CODE_SIGN_STYLE = Automatic;
				DEBUG_INFORMATION_FORMAT = dwarf;
				DEVELOPMENT_TEAM = GJZR2MEM28;
				FRAMEWORK_SEARCH_PATHS = (
					"$(inherited)",
					"$(PROJECT_DIR)/Carthage/Build/iOS",
				);
				GCC_C_LANGUAGE_STANDARD = gnu11;
				INFOPLIST_FILE = Bench/Info.plist;
				LD_RUNPATH_SEARCH_PATHS = "$(inherited) @executable_path/Frameworks";
				MTL_ENABLE_DEBUG_INFO = INCLUDE_SOURCE;
				MTL_FAST_MATH = YES;
				PRODUCT_BUNDLE_IDENTIFIER = com.mapbox.Bench;
				PRODUCT_NAME = "$(TARGET_NAME)";
				SWIFT_VERSION = 4.2;
				TARGETED_DEVICE_FAMILY = "1,2";
			};
			name = Debug;
		};
		35CDA82C21908F320072B675 /* Release */ = {
			isa = XCBuildConfiguration;
			buildSettings = {
				ALWAYS_EMBED_SWIFT_STANDARD_LIBRARIES = YES;
				ASSETCATALOG_COMPILER_APPICON_NAME = AppIcon;
				CLANG_ANALYZER_NUMBER_OBJECT_CONVERSION = YES_AGGRESSIVE;
				CLANG_CXX_LANGUAGE_STANDARD = "gnu++14";
				CLANG_ENABLE_OBJC_WEAK = YES;
				CLANG_WARN_UNGUARDED_AVAILABILITY = YES_AGGRESSIVE;
				CODE_SIGN_IDENTITY = "iPhone Developer";
				CODE_SIGN_STYLE = Automatic;
				DEVELOPMENT_TEAM = GJZR2MEM28;
				FRAMEWORK_SEARCH_PATHS = (
					"$(inherited)",
					"$(PROJECT_DIR)/Carthage/Build/iOS",
				);
				GCC_C_LANGUAGE_STANDARD = gnu11;
				INFOPLIST_FILE = Bench/Info.plist;
				LD_RUNPATH_SEARCH_PATHS = "$(inherited) @executable_path/Frameworks";
				MTL_FAST_MATH = YES;
				PRODUCT_BUNDLE_IDENTIFIER = com.mapbox.Bench;
				PRODUCT_NAME = "$(TARGET_NAME)";
				SWIFT_VERSION = 4.2;
				TARGETED_DEVICE_FAMILY = "1,2";
			};
			name = Release;
		};
		35CDA82D21908F320072B675 /* Debug */ = {
			isa = XCBuildConfiguration;
			buildSettings = {
				ALWAYS_EMBED_SWIFT_STANDARD_LIBRARIES = YES;
				BUNDLE_LOADER = "$(TEST_HOST)";
				CLANG_ANALYZER_NUMBER_OBJECT_CONVERSION = YES_AGGRESSIVE;
				CLANG_CXX_LANGUAGE_STANDARD = "gnu++14";
				CLANG_ENABLE_OBJC_WEAK = YES;
				CLANG_WARN_UNGUARDED_AVAILABILITY = YES_AGGRESSIVE;
				CODE_SIGN_IDENTITY = "iPhone Developer";
				CODE_SIGN_STYLE = Automatic;
				DEBUG_INFORMATION_FORMAT = dwarf;
				DEVELOPMENT_TEAM = GJZR2MEM28;
				FRAMEWORK_SEARCH_PATHS = (
					"$(inherited)",
					"$(PROJECT_DIR)/Carthage/Build/iOS",
				);
				GCC_C_LANGUAGE_STANDARD = gnu11;
				INFOPLIST_FILE = BenchTests/Info.plist;
				IPHONEOS_DEPLOYMENT_TARGET = 12.1;
				LD_RUNPATH_SEARCH_PATHS = "$(inherited) @executable_path/Frameworks @loader_path/Frameworks";
				MTL_ENABLE_DEBUG_INFO = INCLUDE_SOURCE;
				MTL_FAST_MATH = YES;
				PRODUCT_BUNDLE_IDENTIFIER = com.mapbox.BenchTests;
				PRODUCT_NAME = "$(TARGET_NAME)";
				SWIFT_VERSION = 4.2;
				TARGETED_DEVICE_FAMILY = "1,2";
				TEST_HOST = "$(BUILT_PRODUCTS_DIR)/Bench.app/Bench";
			};
			name = Debug;
		};
		35CDA82E21908F320072B675 /* Release */ = {
			isa = XCBuildConfiguration;
			buildSettings = {
				ALWAYS_EMBED_SWIFT_STANDARD_LIBRARIES = YES;
				BUNDLE_LOADER = "$(TEST_HOST)";
				CLANG_ANALYZER_NUMBER_OBJECT_CONVERSION = YES_AGGRESSIVE;
				CLANG_CXX_LANGUAGE_STANDARD = "gnu++14";
				CLANG_ENABLE_OBJC_WEAK = YES;
				CLANG_WARN_UNGUARDED_AVAILABILITY = YES_AGGRESSIVE;
				CODE_SIGN_IDENTITY = "iPhone Developer";
				CODE_SIGN_STYLE = Automatic;
				DEVELOPMENT_TEAM = GJZR2MEM28;
				FRAMEWORK_SEARCH_PATHS = (
					"$(inherited)",
					"$(PROJECT_DIR)/Carthage/Build/iOS",
				);
				GCC_C_LANGUAGE_STANDARD = gnu11;
				INFOPLIST_FILE = BenchTests/Info.plist;
				IPHONEOS_DEPLOYMENT_TARGET = 12.1;
				LD_RUNPATH_SEARCH_PATHS = "$(inherited) @executable_path/Frameworks @loader_path/Frameworks";
				MTL_FAST_MATH = YES;
				PRODUCT_BUNDLE_IDENTIFIER = com.mapbox.BenchTests;
				PRODUCT_NAME = "$(TARGET_NAME)";
				SWIFT_VERSION = 4.2;
				TARGETED_DEVICE_FAMILY = "1,2";
				TEST_HOST = "$(BUILT_PRODUCTS_DIR)/Bench.app/Bench";
			};
			name = Release;
		};
		35CDA82F21908F320072B675 /* Debug */ = {
			isa = XCBuildConfiguration;
			buildSettings = {
				ALWAYS_EMBED_SWIFT_STANDARD_LIBRARIES = YES;
				CLANG_ANALYZER_NUMBER_OBJECT_CONVERSION = YES_AGGRESSIVE;
				CLANG_CXX_LANGUAGE_STANDARD = "gnu++14";
				CLANG_ENABLE_OBJC_WEAK = YES;
				CLANG_WARN_UNGUARDED_AVAILABILITY = YES_AGGRESSIVE;
				CODE_SIGN_IDENTITY = "iPhone Developer";
				CODE_SIGN_STYLE = Automatic;
				DEBUG_INFORMATION_FORMAT = dwarf;
				DEVELOPMENT_TEAM = GJZR2MEM28;
				FRAMEWORK_SEARCH_PATHS = (
					"$(inherited)",
					"$(PROJECT_DIR)/Carthage/Build/iOS",
				);
				GCC_C_LANGUAGE_STANDARD = gnu11;
				INFOPLIST_FILE = BenchUITests/Info.plist;
				IPHONEOS_DEPLOYMENT_TARGET = 12.1;
				LD_RUNPATH_SEARCH_PATHS = "$(inherited) @executable_path/Frameworks @loader_path/Frameworks";
				MTL_ENABLE_DEBUG_INFO = INCLUDE_SOURCE;
				MTL_FAST_MATH = YES;
				PRODUCT_BUNDLE_IDENTIFIER = com.mapbox.BenchUITests;
				PRODUCT_NAME = "$(TARGET_NAME)";
				SWIFT_VERSION = 4.2;
				TARGETED_DEVICE_FAMILY = "1,2";
				TEST_TARGET_NAME = Bench;
			};
			name = Debug;
		};
		35CDA83021908F320072B675 /* Release */ = {
			isa = XCBuildConfiguration;
			buildSettings = {
				ALWAYS_EMBED_SWIFT_STANDARD_LIBRARIES = YES;
				CLANG_ANALYZER_NUMBER_OBJECT_CONVERSION = YES_AGGRESSIVE;
				CLANG_CXX_LANGUAGE_STANDARD = "gnu++14";
				CLANG_ENABLE_OBJC_WEAK = YES;
				CLANG_WARN_UNGUARDED_AVAILABILITY = YES_AGGRESSIVE;
				CODE_SIGN_IDENTITY = "iPhone Developer";
				CODE_SIGN_STYLE = Automatic;
				DEVELOPMENT_TEAM = GJZR2MEM28;
				FRAMEWORK_SEARCH_PATHS = (
					"$(inherited)",
					"$(PROJECT_DIR)/Carthage/Build/iOS",
				);
				GCC_C_LANGUAGE_STANDARD = gnu11;
				INFOPLIST_FILE = BenchUITests/Info.plist;
				IPHONEOS_DEPLOYMENT_TARGET = 12.1;
				LD_RUNPATH_SEARCH_PATHS = "$(inherited) @executable_path/Frameworks @loader_path/Frameworks";
				MTL_FAST_MATH = YES;
				PRODUCT_BUNDLE_IDENTIFIER = com.mapbox.BenchUITests;
				PRODUCT_NAME = "$(TARGET_NAME)";
				SWIFT_VERSION = 4.2;
				TARGETED_DEVICE_FAMILY = "1,2";
				TEST_TARGET_NAME = Bench;
			};
			name = Release;
		};
		35CDA8702190F2A40072B675 /* Debug */ = {
			isa = XCBuildConfiguration;
			buildSettings = {
				CLANG_ANALYZER_NUMBER_OBJECT_CONVERSION = YES_AGGRESSIVE;
				CLANG_CXX_LANGUAGE_STANDARD = "gnu++14";
				CLANG_ENABLE_MODULES = YES;
				CLANG_ENABLE_OBJC_WEAK = YES;
				CLANG_WARN_UNGUARDED_AVAILABILITY = YES_AGGRESSIVE;
				CODE_SIGN_IDENTITY = "";
				CODE_SIGN_STYLE = Automatic;
				CURRENT_PROJECT_VERSION = 5;
				DEBUG_INFORMATION_FORMAT = dwarf;
				DEFINES_MODULE = YES;
				DEVELOPMENT_TEAM = GJZR2MEM28;
				DYLIB_COMPATIBILITY_VERSION = 1;
				DYLIB_CURRENT_VERSION = 5;
				DYLIB_INSTALL_NAME_BASE = "@rpath";
				FRAMEWORK_SEARCH_PATHS = (
					"$(inherited)",
					"$(PROJECT_DIR)/Carthage/Build/iOS",
				);
				GCC_C_LANGUAGE_STANDARD = gnu11;
				INFOPLIST_FILE = TestHelper/Info.plist;
				INSTALL_PATH = "$(LOCAL_LIBRARY_DIR)/Frameworks";
				LD_RUNPATH_SEARCH_PATHS = "$(inherited) @executable_path/Frameworks @loader_path/Frameworks";
				MTL_ENABLE_DEBUG_INFO = INCLUDE_SOURCE;
				MTL_FAST_MATH = YES;
				PRODUCT_BUNDLE_IDENTIFIER = com.mapbox.TestHelper;
				PRODUCT_NAME = "$(TARGET_NAME:c99extidentifier)";
				SKIP_INSTALL = YES;
				SWIFT_OPTIMIZATION_LEVEL = "-Onone";
				SWIFT_VERSION = 4.2;
				TARGETED_DEVICE_FAMILY = "1,2";
			};
			name = Debug;
		};
		35CDA8712190F2A40072B675 /* Release */ = {
			isa = XCBuildConfiguration;
			buildSettings = {
				CLANG_ANALYZER_NUMBER_OBJECT_CONVERSION = YES_AGGRESSIVE;
				CLANG_CXX_LANGUAGE_STANDARD = "gnu++14";
				CLANG_ENABLE_MODULES = YES;
				CLANG_ENABLE_OBJC_WEAK = YES;
				CLANG_WARN_UNGUARDED_AVAILABILITY = YES_AGGRESSIVE;
				CODE_SIGN_IDENTITY = "";
				CODE_SIGN_STYLE = Automatic;
				CURRENT_PROJECT_VERSION = 5;
				DEFINES_MODULE = YES;
				DEVELOPMENT_TEAM = GJZR2MEM28;
				DYLIB_COMPATIBILITY_VERSION = 1;
				DYLIB_CURRENT_VERSION = 5;
				DYLIB_INSTALL_NAME_BASE = "@rpath";
				FRAMEWORK_SEARCH_PATHS = (
					"$(inherited)",
					"$(PROJECT_DIR)/Carthage/Build/iOS",
				);
				GCC_C_LANGUAGE_STANDARD = gnu11;
				INFOPLIST_FILE = TestHelper/Info.plist;
				INSTALL_PATH = "$(LOCAL_LIBRARY_DIR)/Frameworks";
				LD_RUNPATH_SEARCH_PATHS = "$(inherited) @executable_path/Frameworks @loader_path/Frameworks";
				MTL_FAST_MATH = YES;
				PRODUCT_BUNDLE_IDENTIFIER = com.mapbox.TestHelper;
				PRODUCT_NAME = "$(TARGET_NAME:c99extidentifier)";
				SKIP_INSTALL = YES;
				SWIFT_VERSION = 4.2;
				TARGETED_DEVICE_FAMILY = "1,2";
			};
			name = Release;
		};
		C53F2F0520EBC95600D9798F /* Debug */ = {
			isa = XCBuildConfiguration;
			buildSettings = {
				ALWAYS_EMBED_SWIFT_STANDARD_LIBRARIES = YES;
				ASSETCATALOG_COMPILER_APPICON_NAME = AppIcon;
				CLANG_ENABLE_MODULES = YES;
				CODE_SIGN_ENTITLEMENTS = "${SRCROOT}/Example/Entitlements.plist";
				CODE_SIGN_IDENTITY = "iPhone Developer";
				CODE_SIGN_STYLE = Manual;
				DEBUG_INFORMATION_FORMAT = dwarf;
				DEVELOPMENT_TEAM = GJZR2MEM28;
				FRAMEWORK_SEARCH_PATHS = (
					"$(inherited)",
					"$(PROJECT_DIR)/Carthage/Build/iOS",
				);
				INFOPLIST_FILE = Example/Info.plist;
				LD_RUNPATH_SEARCH_PATHS = "$(inherited) @executable_path/Frameworks";
				PRODUCT_BUNDLE_IDENTIFIER = "com.mapbox.Example-CarPlay";
				PRODUCT_NAME = "$(TARGET_NAME)";
				PROVISIONING_PROFILE = "69c90fd8-c53b-41a4-ac73-5bc11068a49a";
				PROVISIONING_PROFILE_SPECIFIER = "Navigation Example";
				SWIFT_OBJC_BRIDGING_HEADER = "Example/Example-Swift-BridgingHeader.h";
				SWIFT_OPTIMIZATION_LEVEL = "-Onone";
				SWIFT_SWIFT3_OBJC_INFERENCE = Off;
				SWIFT_VERSION = 4.0;
			};
			name = Debug;
		};
		C53F2F0620EBC95600D9798F /* Release */ = {
			isa = XCBuildConfiguration;
			buildSettings = {
				ALWAYS_EMBED_SWIFT_STANDARD_LIBRARIES = YES;
				ASSETCATALOG_COMPILER_APPICON_NAME = AppIcon;
				CLANG_ENABLE_MODULES = YES;
				CODE_SIGN_ENTITLEMENTS = "${SRCROOT}/Example/Entitlements.plist";
				CODE_SIGN_IDENTITY = "iPhone Developer";
				"CODE_SIGN_IDENTITY[sdk=iphoneos*]" = "iPhone Developer";
				CODE_SIGN_STYLE = Manual;
				DEVELOPMENT_TEAM = GJZR2MEM28;
				FRAMEWORK_SEARCH_PATHS = (
					"$(inherited)",
					"$(PROJECT_DIR)/Carthage/Build/iOS",
				);
				INFOPLIST_FILE = Example/Info.plist;
				LD_RUNPATH_SEARCH_PATHS = "$(inherited) @executable_path/Frameworks";
				PRODUCT_BUNDLE_IDENTIFIER = "com.mapbox.Example-CarPlay";
				PRODUCT_NAME = "$(TARGET_NAME)";
				PROVISIONING_PROFILE = "69c90fd8-c53b-41a4-ac73-5bc11068a49a";
				PROVISIONING_PROFILE_SPECIFIER = "Navigation Example";
				SWIFT_OBJC_BRIDGING_HEADER = "Example/Example-Swift-BridgingHeader.h";
				SWIFT_SWIFT3_OBJC_INFERENCE = Off;
				SWIFT_VERSION = 4.0;
			};
			name = Release;
		};
		C5ADFBDB1DDCC7840011824B /* Debug */ = {
			isa = XCBuildConfiguration;
			buildSettings = {
				ALWAYS_SEARCH_USER_PATHS = NO;
				CLANG_ANALYZER_LOCALIZABILITY_NONLOCALIZED = YES;
				CLANG_ANALYZER_NONNULL = YES;
				CLANG_CXX_LANGUAGE_STANDARD = "gnu++0x";
				CLANG_CXX_LIBRARY = "libc++";
				CLANG_ENABLE_MODULES = YES;
				CLANG_ENABLE_OBJC_ARC = YES;
				CLANG_WARN_BLOCK_CAPTURE_AUTORELEASING = YES;
				CLANG_WARN_BOOL_CONVERSION = YES;
				CLANG_WARN_COMMA = YES;
				CLANG_WARN_CONSTANT_CONVERSION = YES;
				CLANG_WARN_DEPRECATED_OBJC_IMPLEMENTATIONS = YES;
				CLANG_WARN_DIRECT_OBJC_ISA_USAGE = YES_ERROR;
				CLANG_WARN_DOCUMENTATION_COMMENTS = YES;
				CLANG_WARN_EMPTY_BODY = YES;
				CLANG_WARN_ENUM_CONVERSION = YES;
				CLANG_WARN_INFINITE_RECURSION = YES;
				CLANG_WARN_INT_CONVERSION = YES;
				CLANG_WARN_NON_LITERAL_NULL_CONVERSION = YES;
				CLANG_WARN_OBJC_IMPLICIT_RETAIN_SELF = YES;
				CLANG_WARN_OBJC_LITERAL_CONVERSION = YES;
				CLANG_WARN_OBJC_ROOT_CLASS = YES_ERROR;
				CLANG_WARN_RANGE_LOOP_ANALYSIS = YES;
				CLANG_WARN_STRICT_PROTOTYPES = YES;
				CLANG_WARN_SUSPICIOUS_MOVE = YES;
				CLANG_WARN_SUSPICIOUS_MOVES = YES;
				CLANG_WARN_UNREACHABLE_CODE = YES;
				CLANG_WARN__DUPLICATE_METHOD_MATCH = YES;
				"CODE_SIGN_IDENTITY[sdk=iphoneos*]" = "iPhone Developer";
				COPY_PHASE_STRIP = NO;
<<<<<<< HEAD
				CURRENT_PROJECT_VERSION = 4;
				DEBUG_INFORMATION_FORMAT = dwarf;
=======
				CURRENT_PROJECT_VERSION = 5;
				DEBUG_INFORMATION_FORMAT = "dwarf-with-dsym";
>>>>>>> 68745c93
				ENABLE_STRICT_OBJC_MSGSEND = YES;
				ENABLE_TESTABILITY = YES;
				GCC_C_LANGUAGE_STANDARD = gnu99;
				GCC_DYNAMIC_NO_PIC = NO;
				GCC_NO_COMMON_BLOCKS = YES;
				GCC_OPTIMIZATION_LEVEL = 0;
				GCC_PREPROCESSOR_DEFINITIONS = (
					"DEBUG=1",
					"$(inherited)",
				);
				GCC_WARN_64_TO_32_BIT_CONVERSION = YES;
				GCC_WARN_ABOUT_RETURN_TYPE = YES_ERROR;
				GCC_WARN_UNDECLARED_SELECTOR = YES;
				GCC_WARN_UNINITIALIZED_AUTOS = YES_AGGRESSIVE;
				GCC_WARN_UNUSED_FUNCTION = YES;
				GCC_WARN_UNUSED_VARIABLE = YES;
				IPHONEOS_DEPLOYMENT_TARGET = 9.0;
				MTL_ENABLE_DEBUG_INFO = YES;
				ONLY_ACTIVE_ARCH = YES;
				SDKROOT = iphoneos;
				STRIP_SWIFT_SYMBOLS = YES;
				SWIFT_ACTIVE_COMPILATION_CONDITIONS = DEBUG;
				SWIFT_OPTIMIZATION_LEVEL = "-Onone";
				SWIFT_VERSION = 4.0;
				TARGETED_DEVICE_FAMILY = "1,2";
				VERSIONING_SYSTEM = "apple-generic";
				VERSION_INFO_PREFIX = "";
			};
			name = Debug;
		};
		C5ADFBDC1DDCC7840011824B /* Release */ = {
			isa = XCBuildConfiguration;
			buildSettings = {
				ALWAYS_SEARCH_USER_PATHS = NO;
				CLANG_ANALYZER_LOCALIZABILITY_NONLOCALIZED = YES;
				CLANG_ANALYZER_NONNULL = YES;
				CLANG_CXX_LANGUAGE_STANDARD = "gnu++0x";
				CLANG_CXX_LIBRARY = "libc++";
				CLANG_ENABLE_MODULES = YES;
				CLANG_ENABLE_OBJC_ARC = YES;
				CLANG_WARN_BLOCK_CAPTURE_AUTORELEASING = YES;
				CLANG_WARN_BOOL_CONVERSION = YES;
				CLANG_WARN_COMMA = YES;
				CLANG_WARN_CONSTANT_CONVERSION = YES;
				CLANG_WARN_DEPRECATED_OBJC_IMPLEMENTATIONS = YES;
				CLANG_WARN_DIRECT_OBJC_ISA_USAGE = YES_ERROR;
				CLANG_WARN_DOCUMENTATION_COMMENTS = YES;
				CLANG_WARN_EMPTY_BODY = YES;
				CLANG_WARN_ENUM_CONVERSION = YES;
				CLANG_WARN_INFINITE_RECURSION = YES;
				CLANG_WARN_INT_CONVERSION = YES;
				CLANG_WARN_NON_LITERAL_NULL_CONVERSION = YES;
				CLANG_WARN_OBJC_IMPLICIT_RETAIN_SELF = YES;
				CLANG_WARN_OBJC_LITERAL_CONVERSION = YES;
				CLANG_WARN_OBJC_ROOT_CLASS = YES_ERROR;
				CLANG_WARN_RANGE_LOOP_ANALYSIS = YES;
				CLANG_WARN_STRICT_PROTOTYPES = YES;
				CLANG_WARN_SUSPICIOUS_MOVE = YES;
				CLANG_WARN_SUSPICIOUS_MOVES = YES;
				CLANG_WARN_UNREACHABLE_CODE = YES;
				CLANG_WARN__DUPLICATE_METHOD_MATCH = YES;
				"CODE_SIGN_IDENTITY[sdk=iphoneos*]" = "iPhone Developer";
				COPY_PHASE_STRIP = NO;
<<<<<<< HEAD
				CURRENT_PROJECT_VERSION = 4;
				DEBUG_INFORMATION_FORMAT = dwarf;
=======
				CURRENT_PROJECT_VERSION = 5;
				DEBUG_INFORMATION_FORMAT = "dwarf-with-dsym";
>>>>>>> 68745c93
				ENABLE_NS_ASSERTIONS = NO;
				ENABLE_STRICT_OBJC_MSGSEND = YES;
				GCC_C_LANGUAGE_STANDARD = gnu99;
				GCC_NO_COMMON_BLOCKS = YES;
				GCC_WARN_64_TO_32_BIT_CONVERSION = YES;
				GCC_WARN_ABOUT_RETURN_TYPE = YES_ERROR;
				GCC_WARN_UNDECLARED_SELECTOR = YES;
				GCC_WARN_UNINITIALIZED_AUTOS = YES_AGGRESSIVE;
				GCC_WARN_UNUSED_FUNCTION = YES;
				GCC_WARN_UNUSED_VARIABLE = YES;
				IPHONEOS_DEPLOYMENT_TARGET = 9.0;
				MTL_ENABLE_DEBUG_INFO = NO;
				SDKROOT = iphoneos;
				STRIP_SWIFT_SYMBOLS = YES;
				SWIFT_OPTIMIZATION_LEVEL = "-Owholemodule";
				SWIFT_VERSION = 4.0;
				TARGETED_DEVICE_FAMILY = "1,2";
				VALIDATE_PRODUCT = YES;
				VERSIONING_SYSTEM = "apple-generic";
				VERSION_INFO_PREFIX = "";
			};
			name = Release;
		};
		C5ADFBDE1DDCC7840011824B /* Debug */ = {
			isa = XCBuildConfiguration;
			buildSettings = {
				CLANG_ENABLE_MODULES = YES;
				CODE_SIGN_IDENTITY = "iPhone Developer";
				"CODE_SIGN_IDENTITY[sdk=iphoneos*]" = "";
				DEFINES_MODULE = YES;
				DEVELOPMENT_TEAM = GJZR2MEM28;
				DYLIB_COMPATIBILITY_VERSION = 1;
				DYLIB_CURRENT_VERSION = 5;
				DYLIB_INSTALL_NAME_BASE = "@rpath";
				FRAMEWORK_SEARCH_PATHS = (
					"$(inherited)",
					"$(PROJECT_DIR)/Carthage/Build/iOS",
				);
				INFOPLIST_FILE = MapboxCoreNavigation/Info.plist;
				INSTALL_PATH = "$(LOCAL_LIBRARY_DIR)/Frameworks";
				LD_RUNPATH_SEARCH_PATHS = "$(inherited) @executable_path/Frameworks @loader_path/Frameworks";
				PRODUCT_BUNDLE_IDENTIFIER = com.mapbox.MapboxCoreNavigation;
				PRODUCT_NAME = "$(TARGET_NAME)";
				SKIP_INSTALL = YES;
				SWIFT_OPTIMIZATION_LEVEL = "-Onone";
				SWIFT_SWIFT3_OBJC_INFERENCE = Off;
				SWIFT_VERSION = 4.0;
			};
			name = Debug;
		};
		C5ADFBDF1DDCC7840011824B /* Release */ = {
			isa = XCBuildConfiguration;
			buildSettings = {
				CLANG_ENABLE_MODULES = YES;
				CODE_SIGN_IDENTITY = "";
				DEFINES_MODULE = YES;
				DEVELOPMENT_TEAM = GJZR2MEM28;
				DYLIB_COMPATIBILITY_VERSION = 1;
				DYLIB_CURRENT_VERSION = 5;
				DYLIB_INSTALL_NAME_BASE = "@rpath";
				FRAMEWORK_SEARCH_PATHS = (
					"$(inherited)",
					"$(PROJECT_DIR)/Carthage/Build/iOS",
				);
				INFOPLIST_FILE = MapboxCoreNavigation/Info.plist;
				INSTALL_PATH = "$(LOCAL_LIBRARY_DIR)/Frameworks";
				LD_RUNPATH_SEARCH_PATHS = "$(inherited) @executable_path/Frameworks @loader_path/Frameworks";
				PRODUCT_BUNDLE_IDENTIFIER = com.mapbox.MapboxCoreNavigation;
				PRODUCT_NAME = "$(TARGET_NAME)";
				SKIP_INSTALL = YES;
				SWIFT_SWIFT3_OBJC_INFERENCE = Off;
				SWIFT_VERSION = 4.0;
			};
			name = Release;
		};
		C5ADFBE11DDCC7840011824B /* Debug */ = {
			isa = XCBuildConfiguration;
			buildSettings = {
				ALWAYS_EMBED_SWIFT_STANDARD_LIBRARIES = YES;
				CLANG_ENABLE_MODULES = YES;
				DEVELOPMENT_TEAM = GJZR2MEM28;
				FRAMEWORK_SEARCH_PATHS = (
					"$(inherited)",
					"$(PROJECT_DIR)/Carthage/Build/iOS",
				);
				INFOPLIST_FILE = MapboxCoreNavigationTests/Info.plist;
				LD_RUNPATH_SEARCH_PATHS = "$(inherited) $(PROJECT_DIR)/Carthage/Build/iOS @executable_path/Frameworks @loader_path/Frameworks";
				PRODUCT_BUNDLE_IDENTIFIER = com.mapbox.MapboxCoreNavigationTests;
				PRODUCT_NAME = "$(TARGET_NAME)";
				SWIFT_OBJC_BRIDGING_HEADER = "MapboxCoreNavigationTests/MapboxCoreNavigationTests-Bridging-Header.h";
				SWIFT_OPTIMIZATION_LEVEL = "-Onone";
				SWIFT_SWIFT3_OBJC_INFERENCE = Off;
				SWIFT_VERSION = 4.0;
				TEST_HOST = "$(BUILT_PRODUCTS_DIR)/Example.app/Example";
			};
			name = Debug;
		};
		C5ADFBE21DDCC7840011824B /* Release */ = {
			isa = XCBuildConfiguration;
			buildSettings = {
				ALWAYS_EMBED_SWIFT_STANDARD_LIBRARIES = YES;
				CLANG_ENABLE_MODULES = YES;
				DEVELOPMENT_TEAM = GJZR2MEM28;
				FRAMEWORK_SEARCH_PATHS = (
					"$(inherited)",
					"$(PROJECT_DIR)/Carthage/Build/iOS",
				);
				INFOPLIST_FILE = MapboxCoreNavigationTests/Info.plist;
				LD_RUNPATH_SEARCH_PATHS = "$(inherited) $(PROJECT_DIR)/Carthage/Build/iOS @executable_path/Frameworks @loader_path/Frameworks";
				PRODUCT_BUNDLE_IDENTIFIER = com.mapbox.MapboxCoreNavigationTests;
				PRODUCT_NAME = "$(TARGET_NAME)";
				SWIFT_OBJC_BRIDGING_HEADER = "MapboxCoreNavigationTests/MapboxCoreNavigationTests-Bridging-Header.h";
				SWIFT_SWIFT3_OBJC_INFERENCE = Off;
				SWIFT_VERSION = 4.0;
				TEST_HOST = "$(BUILT_PRODUCTS_DIR)/Example.app/Example";
			};
			name = Release;
		};
/* End XCBuildConfiguration section */

/* Begin XCConfigurationList section */
		351BEBDE1E5BCC28006FE110 /* Build configuration list for PBXNativeTarget "MapboxNavigation" */ = {
			isa = XCConfigurationList;
			buildConfigurations = (
				351BEBDC1E5BCC28006FE110 /* Debug */,
				351BEBDD1E5BCC28006FE110 /* Release */,
			);
			defaultConfigurationIsVisible = 0;
			defaultConfigurationName = Release;
		};
		352BBC4E1E5E78D700703DF1 /* Build configuration list for PBXNativeTarget "Example-SwiftTests" */ = {
			isa = XCConfigurationList;
			buildConfigurations = (
				352BBC4F1E5E78D700703DF1 /* Debug */,
				352BBC501E5E78D700703DF1 /* Release */,
			);
			defaultConfigurationIsVisible = 0;
			defaultConfigurationName = Release;
		};
		358D14741E5E3B7700ADE590 /* Build configuration list for PBXNativeTarget "Example" */ = {
			isa = XCConfigurationList;
			buildConfigurations = (
				358D14721E5E3B7700ADE590 /* Debug */,
				358D14731E5E3B7700ADE590 /* Release */,
			);
			defaultConfigurationIsVisible = 0;
			defaultConfigurationName = Release;
		};
		35B711D71E5E7AD2001EDA8D /* Build configuration list for PBXNativeTarget "MapboxNavigationTests" */ = {
			isa = XCConfigurationList;
			buildConfigurations = (
				35B711D81E5E7AD2001EDA8D /* Debug */,
				35B711D91E5E7AD2001EDA8D /* Release */,
			);
			defaultConfigurationIsVisible = 0;
			defaultConfigurationName = Release;
		};
		35CDA83121908F320072B675 /* Build configuration list for PBXNativeTarget "Bench" */ = {
			isa = XCConfigurationList;
			buildConfigurations = (
				35CDA82B21908F320072B675 /* Debug */,
				35CDA82C21908F320072B675 /* Release */,
			);
			defaultConfigurationIsVisible = 0;
			defaultConfigurationName = Release;
		};
		35CDA83221908F320072B675 /* Build configuration list for PBXNativeTarget "BenchTests" */ = {
			isa = XCConfigurationList;
			buildConfigurations = (
				35CDA82D21908F320072B675 /* Debug */,
				35CDA82E21908F320072B675 /* Release */,
			);
			defaultConfigurationIsVisible = 0;
			defaultConfigurationName = Release;
		};
		35CDA83321908F320072B675 /* Build configuration list for PBXNativeTarget "BenchUITests" */ = {
			isa = XCConfigurationList;
			buildConfigurations = (
				35CDA82F21908F320072B675 /* Debug */,
				35CDA83021908F320072B675 /* Release */,
			);
			defaultConfigurationIsVisible = 0;
			defaultConfigurationName = Release;
		};
		35CDA86F2190F2A40072B675 /* Build configuration list for PBXNativeTarget "TestHelper" */ = {
			isa = XCConfigurationList;
			buildConfigurations = (
				35CDA8702190F2A40072B675 /* Debug */,
				35CDA8712190F2A40072B675 /* Release */,
			);
			defaultConfigurationIsVisible = 0;
			defaultConfigurationName = Release;
		};
		C53F2F0420EBC95600D9798F /* Build configuration list for PBXNativeTarget "Example-CarPlay" */ = {
			isa = XCConfigurationList;
			buildConfigurations = (
				C53F2F0520EBC95600D9798F /* Debug */,
				C53F2F0620EBC95600D9798F /* Release */,
			);
			defaultConfigurationIsVisible = 0;
			defaultConfigurationName = Release;
		};
		C5ADFBC31DDCC7840011824B /* Build configuration list for PBXProject "MapboxNavigation" */ = {
			isa = XCConfigurationList;
			buildConfigurations = (
				C5ADFBDB1DDCC7840011824B /* Debug */,
				C5ADFBDC1DDCC7840011824B /* Release */,
			);
			defaultConfigurationIsVisible = 0;
			defaultConfigurationName = Release;
		};
		C5ADFBDD1DDCC7840011824B /* Build configuration list for PBXNativeTarget "MapboxCoreNavigation" */ = {
			isa = XCConfigurationList;
			buildConfigurations = (
				C5ADFBDE1DDCC7840011824B /* Debug */,
				C5ADFBDF1DDCC7840011824B /* Release */,
			);
			defaultConfigurationIsVisible = 0;
			defaultConfigurationName = Release;
		};
		C5ADFBE01DDCC7840011824B /* Build configuration list for PBXNativeTarget "MapboxCoreNavigationTests" */ = {
			isa = XCConfigurationList;
			buildConfigurations = (
				C5ADFBE11DDCC7840011824B /* Debug */,
				C5ADFBE21DDCC7840011824B /* Release */,
			);
			defaultConfigurationIsVisible = 0;
			defaultConfigurationName = Release;
		};
/* End XCConfigurationList section */
	};
	rootObject = C5ADFBC01DDCC7840011824B /* Project object */;
}<|MERGE_RESOLUTION|>--- conflicted
+++ resolved
@@ -3319,13 +3319,8 @@
 				CLANG_WARN__DUPLICATE_METHOD_MATCH = YES;
 				"CODE_SIGN_IDENTITY[sdk=iphoneos*]" = "iPhone Developer";
 				COPY_PHASE_STRIP = NO;
-<<<<<<< HEAD
-				CURRENT_PROJECT_VERSION = 4;
-				DEBUG_INFORMATION_FORMAT = dwarf;
-=======
 				CURRENT_PROJECT_VERSION = 5;
 				DEBUG_INFORMATION_FORMAT = "dwarf-with-dsym";
->>>>>>> 68745c93
 				ENABLE_STRICT_OBJC_MSGSEND = YES;
 				ENABLE_TESTABILITY = YES;
 				GCC_C_LANGUAGE_STANDARD = gnu99;
@@ -3389,13 +3384,8 @@
 				CLANG_WARN__DUPLICATE_METHOD_MATCH = YES;
 				"CODE_SIGN_IDENTITY[sdk=iphoneos*]" = "iPhone Developer";
 				COPY_PHASE_STRIP = NO;
-<<<<<<< HEAD
-				CURRENT_PROJECT_VERSION = 4;
-				DEBUG_INFORMATION_FORMAT = dwarf;
-=======
 				CURRENT_PROJECT_VERSION = 5;
 				DEBUG_INFORMATION_FORMAT = "dwarf-with-dsym";
->>>>>>> 68745c93
 				ENABLE_NS_ASSERTIONS = NO;
 				ENABLE_STRICT_OBJC_MSGSEND = YES;
 				GCC_C_LANGUAGE_STANDARD = gnu99;

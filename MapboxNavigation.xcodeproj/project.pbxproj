--- conflicted
+++ resolved
@@ -2765,11 +2765,7 @@
 				DEFINES_MODULE = YES;
 				DEVELOPMENT_TEAM = GJZR2MEM28;
 				DYLIB_COMPATIBILITY_VERSION = 1;
-<<<<<<< HEAD
-				DYLIB_CURRENT_VERSION = 2;
-=======
 				DYLIB_CURRENT_VERSION = 3;
->>>>>>> 7e57d75a
 				DYLIB_INSTALL_NAME_BASE = "@rpath";
 				FRAMEWORK_SEARCH_PATHS = (
 					"$(inherited)",
@@ -2793,11 +2789,7 @@
 				DEFINES_MODULE = YES;
 				DEVELOPMENT_TEAM = GJZR2MEM28;
 				DYLIB_COMPATIBILITY_VERSION = 1;
-<<<<<<< HEAD
-				DYLIB_CURRENT_VERSION = 2;
-=======
 				DYLIB_CURRENT_VERSION = 3;
->>>>>>> 7e57d75a
 				DYLIB_INSTALL_NAME_BASE = "@rpath";
 				FRAMEWORK_SEARCH_PATHS = (
 					"$(inherited)",
@@ -3123,20 +3115,12 @@
 				CLANG_WARN_UNGUARDED_AVAILABILITY = YES_AGGRESSIVE;
 				CODE_SIGN_IDENTITY = "";
 				CODE_SIGN_STYLE = Automatic;
-<<<<<<< HEAD
-				CURRENT_PROJECT_VERSION = 2;
-=======
 				CURRENT_PROJECT_VERSION = 3;
->>>>>>> 7e57d75a
 				DEBUG_INFORMATION_FORMAT = dwarf;
 				DEFINES_MODULE = YES;
 				DEVELOPMENT_TEAM = GJZR2MEM28;
 				DYLIB_COMPATIBILITY_VERSION = 1;
-<<<<<<< HEAD
-				DYLIB_CURRENT_VERSION = 2;
-=======
 				DYLIB_CURRENT_VERSION = 3;
->>>>>>> 7e57d75a
 				DYLIB_INSTALL_NAME_BASE = "@rpath";
 				FRAMEWORK_SEARCH_PATHS = (
 					"$(inherited)",
@@ -3167,19 +3151,11 @@
 				CLANG_WARN_UNGUARDED_AVAILABILITY = YES_AGGRESSIVE;
 				CODE_SIGN_IDENTITY = "";
 				CODE_SIGN_STYLE = Automatic;
-<<<<<<< HEAD
-				CURRENT_PROJECT_VERSION = 2;
-				DEFINES_MODULE = YES;
-				DEVELOPMENT_TEAM = GJZR2MEM28;
-				DYLIB_COMPATIBILITY_VERSION = 1;
-				DYLIB_CURRENT_VERSION = 2;
-=======
 				CURRENT_PROJECT_VERSION = 3;
 				DEFINES_MODULE = YES;
 				DEVELOPMENT_TEAM = GJZR2MEM28;
 				DYLIB_COMPATIBILITY_VERSION = 1;
 				DYLIB_CURRENT_VERSION = 3;
->>>>>>> 7e57d75a
 				DYLIB_INSTALL_NAME_BASE = "@rpath";
 				FRAMEWORK_SEARCH_PATHS = (
 					"$(inherited)",
@@ -3286,11 +3262,7 @@
 				CLANG_WARN__DUPLICATE_METHOD_MATCH = YES;
 				"CODE_SIGN_IDENTITY[sdk=iphoneos*]" = "iPhone Developer";
 				COPY_PHASE_STRIP = NO;
-<<<<<<< HEAD
-				CURRENT_PROJECT_VERSION = 2;
-=======
 				CURRENT_PROJECT_VERSION = 3;
->>>>>>> 7e57d75a
 				DEBUG_INFORMATION_FORMAT = "dwarf-with-dsym";
 				ENABLE_STRICT_OBJC_MSGSEND = YES;
 				ENABLE_TESTABILITY = YES;
@@ -3354,11 +3326,7 @@
 				CLANG_WARN__DUPLICATE_METHOD_MATCH = YES;
 				"CODE_SIGN_IDENTITY[sdk=iphoneos*]" = "iPhone Developer";
 				COPY_PHASE_STRIP = NO;
-<<<<<<< HEAD
-				CURRENT_PROJECT_VERSION = 2;
-=======
 				CURRENT_PROJECT_VERSION = 3;
->>>>>>> 7e57d75a
 				DEBUG_INFORMATION_FORMAT = "dwarf-with-dsym";
 				ENABLE_NS_ASSERTIONS = NO;
 				ENABLE_STRICT_OBJC_MSGSEND = YES;
@@ -3391,11 +3359,7 @@
 				DEFINES_MODULE = YES;
 				DEVELOPMENT_TEAM = GJZR2MEM28;
 				DYLIB_COMPATIBILITY_VERSION = 1;
-<<<<<<< HEAD
-				DYLIB_CURRENT_VERSION = 2;
-=======
 				DYLIB_CURRENT_VERSION = 3;
->>>>>>> 7e57d75a
 				DYLIB_INSTALL_NAME_BASE = "@rpath";
 				FRAMEWORK_SEARCH_PATHS = (
 					"$(inherited)",
@@ -3421,11 +3385,7 @@
 				DEFINES_MODULE = YES;
 				DEVELOPMENT_TEAM = GJZR2MEM28;
 				DYLIB_COMPATIBILITY_VERSION = 1;
-<<<<<<< HEAD
-				DYLIB_CURRENT_VERSION = 2;
-=======
 				DYLIB_CURRENT_VERSION = 3;
->>>>>>> 7e57d75a
 				DYLIB_INSTALL_NAME_BASE = "@rpath";
 				FRAMEWORK_SEARCH_PATHS = (
 					"$(inherited)",

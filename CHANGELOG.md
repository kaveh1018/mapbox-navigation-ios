## Changes to the Mapbox Navigation SDK for iOS

## master

#### Breaking Changes

* Removed the dependency on AWSPolly. Voice announcements are now coming directly from Mapbox and for free for all developers. Because of this, PollyVoiceController has been removed.  [#617](https://github.com/mapbox/mapbox-navigation-ios/pull/617)
* MapboxDirections.swift version 0.17.x is now required. [#1085](https://github.com/mapbox/mapbox-navigation-ios/pull/1085)
* Removed the key `RouteControllerNotificationUserInfoKey.estimatedTimeUntilManeuverKey` from `.routeControllerProgressDidChange`. Please use `durationRemaining` instead which can be found on the `RouteProgress`. [#1126](https://github.com/mapbox/mapbox-navigation-ios/pull/1126/)
* Renamed notification names associated with `RouteController` in Objective-C code. [#1122](https://github.com/mapbox/mapbox-navigation-ios/pull/1122)
* The user info keys of `RouteController`-related notifications have been renamed and are now members of the `RouteControllerNotificationUserInfoKey` struct in Swift and the `MBRouteControllerNotificationUserInfoKey` extensible enumeration in Objective-C. [#1122](https://github.com/mapbox/mapbox-navigation-ios/pull/1122)

Here is reference for the new notification names:

<table>
<thead>
<tr>
<th colspan="2">Swift</th>
<th colspan="2">Objective-C</th>
</tr>
<tr>
<th>Old</th>
<th>New</th>
<th>Old</th>
<th>New</th>
</tr>
</thead>
<tbody>
<tr>
<td><code>Notification.Name.navigationSettingsDidChange</code></td>
<td><code>Notification.Name.navigationSettingsDidChange</code></td>
<td><code>MBNavigationSettingsDidChange</code></td>
<td><code>MBNavigationSettingsDidChangeNotification</code></td>
</tr>
<tr>
<td><code>Notification.Name.routeControllerProgressDidChange</code></td>
<td><code>Notification.Name.routeControllerProgressDidChange</code></td>
<td><code>MBRouteControllerNotificationProgressDidChange</code></td>
<td><code>MBRouteControllerProgressDidChangeNotification</code></td>
</tr>
<tr>
<td><code>Notification.Name.routeControllerDidPassSpokenInstructionPoint</code></td>
<td><code>Notification.Name.routeControllerDidPassSpokenInstructionPoint</code></td>
<td><code>MBRouteControllerDidPassSpokenInstructionPoint</code></td>
<td><code>MBRouteControllerDidPassSpokenInstructionPointNotification</code></td>
</tr>
<tr>
<td><code>Notification.Name.routeControllerWillReroute</code></td>
<td><code>Notification.Name.routeControllerWillReroute</code></td>
<td><code>MBRouteControllerWillReroute</code></td>
<td><code>MBRouteControllerWillRerouteNotification</code></td>
</tr>
<tr>
<td><code>Notification.Name.routeControllerDidReroute</code></td>
<td><code>Notification.Name.routeControllerDidReroute</code></td>
<td><code>MBRouteControllerDidReroute</code></td>
<td><code>MBRouteControllerDidRerouteNotification</code></td>
</tr>
<tr>
<td><code>Notification.Name.routeControllerDidFailToReroute</code></td>
<td><code>Notification.Name.routeControllerDidFailToReroute</code></td>
<td><code>MBRouteControllerDidFailToReroute</code></td>
<td><code>MBRouteControllerDidFailToRerouteNotification</code></td>
</tr>
<tr>
<td><code>RouteControllerProgressDidChangeNotificationProgressKey</code></td>
<td><code>RouteControllerNotificationUserInfoKey.routeProgressKey</code></td>
<td><code>MBRouteControllerProgressDidChangeNotificationProgressKey</code></td>
<td><code>MBRouteControllerRouteProgressKey</code></td>
</tr>
<tr>
<td><code>RouteControllerProgressDidChangeNotificationLocationKey</code></td>
<td><code>RouteControllerNotificationUserInfoKey.locationKey</code></td>
<td><code>MBRouteControllerProgressDidChangeNotificationLocationKey</code></td>
<td><code>MBRouteControllerLocationKey</code></td>
</tr>
<tr>
<td><code>RouteControllerProgressDidChangeNotificationSecondsRemainingOnStepKey</code></td>
<td><code>RouteControllerNotificationUserInfoKey.estimatedTimeUntilManeuverKey</code></td>
<td><code>MBRouteControllerProgressDidChangeNotificationSecondsRemainingOnStepKey</code></td>
<td><code>MBRouteControllerEstimatedTimeUntilManeuverKey</code></td>
</tr>
<tr>
<td><code>RouteControllerNotificationLocationKey</code></td>
<td><code>RouteControllerNotificationUserInfoKey.locationKey</code></td>
<td><code>MBRouteControllerNotificationLocationKey</code></td>
<td><code>MBRouteControllerLocationKey</code></td>
</tr>
<tr>
<td><code>RouteControllerNotificationRouteKey</code></td>
<td>🚮 (unused)</td>
<td><code>MBRouteControllerNotificationRouteKey</code></td>
<td>🚮 (unused)</td>
</tr>
<tr>
<td><code>RouteControllerNotificationErrorKey</code></td>
<td><code>RouteControllerNotificationUserInfoKey.routingErrorKey</code></td>
<td><code>MBRouteControllerNotificationErrorKey</code></td>
<td><code>MBRouteControllerRoutingErrorKey</code></td>
</tr>
<tr>
<td><code>RouteControllerDidFindFasterRouteKey</code></td>
<td><code>RouteControllerNotificationUserInfoKey.isOpportunisticKey</code></td>
<td><code>MBRouteControllerDidFindFasterRouteKey</code></td>
<td><code>MBRouteControllerIsOpportunisticKey</code></td>
</tr>
<tr>
<td><code>RouteControllerDidPassSpokenInstructionPointRouteProgressKey</code></td>
<td><code>RouteControllerNotificationUserInfoKey.routeProgressKey</code></td>
<td><code>MBRouteControllerDidPassSpokenInstructionPointRouteProgressKey</code></td>
<td><code>MBRouteControllerRouteProgressKey</code></td>
</tr>
</tbody>
</table>

## Core Navigation

* Location updates sent via `.routeControllerProgressDidChange` are now always sent as long as the location is qualified. [#1126](https://github.com/mapbox/mapbox-navigation-ios/pull/1126/)
* Exposes `setOverheadCameraView(from:along:for:)` which is useful for fitting the camera to an overhead view for the remaining route coordinates.
<<<<<<< HEAD
* Exposes `PollyVoiceController.speak(_:)` which would allow custom subclass of PollyVoiceController to override this method and pass a modified SpokenInstruction to our superclass implementation.
* Added a `NavigationMapView.localizeLabels()` method that should be called within `MGLMapViewDelegate.mapView(_:didFinishLoading:)` for standalone `NavigationMapView`s to ensure that map labels are in the correct language. (#1111)
* Changed the heuristics needed for a the users location to unsnap from the route line. (#1110)
* Added delegate method `routeControllerDidEnterTunnel(_:)` which is useful for detecting when a commuter enters a tunnel. [#1127](https://github.com/mapbox/mapbox-navigation-ios/pull/1127)
* Added delegate method `routeControllerDidExitTunnel(_:)` which is useful for detecting when a commuter exits a tunnel. [#1127](https://github.com/mapbox/mapbox-navigation-ios/pull/1127)
=======
* Changed the heuristics needed for a the users location to unsnap from the route line. [#1110](https://github.com/mapbox/mapbox-navigation-ios/pull/1122)
* Changes `routeController(:didDiscardLocation:)` to `routeController(:shouldDiscardLocation:)`. Now if implemented, developers can choose to keep a location when RouteController deems a location unqualified. [#1095](https://github.com/mapbox/mapbox-navigation-ios/pull/1095/)

## User Interface

* Added a `NavigationMapView.localizeLabels()` method that should be called within `MGLMapViewDelegate.mapView(_:didFinishLoading:)` for standalone `NavigationMapView`s to ensure that map labels are in the correct language. [#1111](https://github.com/mapbox/mapbox-navigation-ios/pull/1122)
* The `/` delimiter is longer shown when a shield is shown on either side of the delimiter. This also removes the dependency SDWebImage. [#1046](https://github.com/mapbox/mapbox-navigation-ios/pull/1046)
* Exposes constants used for styling the route line. [#1124](https://github.com/mapbox/mapbox-navigation-ios/pull/1124/)
* Exposes `update(for:)` on `InstructionBannerView`. This is helpful for developers creating a custom user interface. [#1085](https://github.com/mapbox/mapbox-navigation-ios/pull/1085/)

## Voice Guidance

* Exposes `RouteVoiceController.speak(_:)` which would allow custom subclass of PollyVoiceController to override this method and pass a modified SpokenInstruction to our superclass implementation.

>>>>>>> de1e429d

## v0.13.1 (February 7, 2018)

### Core Navigation

* Fixes a bug where the `spokenInstructionIndex` was incremented beyond the number of instructions for a step. (#1080)
* Fixed a bug that crashed when navigating beyond the final waypoint. (#1087)
* Added `NavigationSettings.distanceUnit` to let a user override the default unit of measurement for the device’s region setting. (#1055)

### User Interface

* Added support for spoken instructions in Danish. (#1041)
* Updated translations for Russian, Swedish, Spanish, Vietnamese, Hebrew, Ukrainian, and German. (#1064)
* Fixed a bug that prevented the user puck from laying flat when rotating the map. (#1090)
* Updated translations for Russian, Swedish, Spanish, Vietnamese, Hebrew, Ukrainian, and German. (#1064) (#1089)

## v0.13.0 (January 22, 2018)

### Packaging

* Upgraded to MapboxDirections.swift [v0.16.0](https://github.com/mapbox/MapboxDirections.swift/releases/tag/v0.16.0), which makes `ManeuverType`, `ManeuverDirection`, and `TransportType` non-optional. (#1040)
* Added Danish and Hebrew localizations. (#1031, #1043)

### User location

* Removed `RouteControllerDelegate.routeController(_:shouldIncrementLegWhenArrivingAtWaypoint:)` and `NavigationViewControllerDelegate.navigationViewController(_:shouldIncrementLegWhenArrivingAtWaypoint:)`. `RouteControllerDelegate.routeController(_:didArriveAt:)` and `NavigationViewControllerDelegate.navigationViewController(_:didArriveAt:)` now return a Boolean that determines whether the route controller automatically advances to the next leg of the route. (#1038)
* Fixed an issue where `NavigationViewControllerDelegate.navigationViewController(_:didArriveAt:)` was called twice at the end of the route. (#1038)
* Improved the reliability of user location tracking when several location updates arrive simultaneously. (#1021)

### User interface

* Removed the `WayNameView` class in favor of `WayNameLabel` and renamed the `LanesContainerView` class to `LanesView`. (#981 )
* Added a `NavigationMapView.tracksUserCourse` property for enabling course tracking mode when using the map view independently of `NavigationViewController`. (#1015)

## v0.12.2 (January 12, 2018)

Beginning with this release, we’ve compiled [a set of examples](https://www.mapbox.com/mapbox-navigation-ios/navigation/0.12.2/Examples.html) showing how to accomplish common tasks with this SDK. You can also check out the [navigation-ios-examples](https://github.com/mapbox/navigation-ios-examples) project and run the included application on your device.

### User interface

* Fixed a crash loading `NavigationViewController`. (#977)
* Fixed issues causing the user puck to animate at the wrong framerate while the device is unplugged. (#970)
* Fixed unexpected behavior that occurred if only one `Style` was specified when initializing `NavigationViewController`. (#990)

### Core Navigation

* If `RouteController` initially follows an alternative route, it now attempts to follow the most similar route after rerouting. (#995)
* Fixed an issue preventing the `RouteControllerDelegate.routeController(_:didArriveAt:)` method from being called if `navigationViewController(_:shouldIncrementLegWhenArrivingAtWaypoint:)` was unimplemented. (#984)
* Added a `VoiceControllerDelegate.voiceController(_:willSpeak:routeProgress:)` method for changing spoken instructions on an individual basis. (#988)

## v0.12.1 (January 6, 2018)

### User interface

* Fixed an issue where the “then” banner appeared at the wrong times. (#957)
* Fixed an issue where the user location view spun around at the end of a leg. (#966)

### Core Navigation

* Fixed an issue that triggered unnecessary reroutes. (#959)
* The `RouteControllerDelegate.routeController(_:didArriveAt:)` method is now called when arriving at any waypoint, not just the last waypoint. (#972)
* Added a `RouteController.setEndOfRoute(_:comment:)` method for collecting feedback about the route before the user cancels it. (#965)

## v0.12.0 (December 21, 2017)

### Breaking changes 🚨

* If you install this SDK using Carthage, you must now include each of this SDK’s dependencies in your Run Script build phase: AWSCore.framework, AWSPolly.framework, Mapbox.framework, MapboxDirections.framework, MapboxMobileEvents.framework, Polyline.framework, SDWebImage.framework, Solar.framework, and Turf.framework. These dependencies are no longer embedded inside MapboxNavigation.framework. See [the Carthage documentation](https://github.com/Carthage/Carthage#if-youre-building-for-ios-tvos-or-watchos) for details. (#930)
* This library no longer depends on [OSRM Text Instructions for Swift](https://github.com/Project-OSRM/osrm-text-instructions.swift/). If you have previously installed this SDK using Carthage, you may need to remove OSRMTextInstructions.framework from a Run Script build step. (#925)
* Notification names are now members of `Notification.Name`. (#943)

### User interface

* When the user approaches the final waypoint, a panel appears with options for sending feedback about the route. (#848)
* Fixed an issue preventing the “Then” banner from appearing. (#940)
* Fixed an issue that sometimes prevented the night style from being applied. (#904)
* The turn banner’s labels and route shield images are now derived from the Directions API response. (#767)
* Roundabout icons in the turn banner now go clockwise in regions that drive on the left. (#911)
* Fixed an issue that turned the estimated arrival time to black when traffic congestion data was unavailable. (#912)
* Added a Bulgarian localization. [Help us speak your language!](https://www.transifex.com/mapbox/mapbox-navigation-ios/) (#954)
* Updated Dutch, Spanish, Swedish, and Vietnamese translations. (#944)

### Voice guidance

* Tapping the mute button immediately silences any current announcement. (#936)
* Improved announcements near roundabouts and rotaries when using `NavigationRouteOptions`. You can also set the `RouteOptions.includesExitRoundaboutManeuver` property manually to take advantage of this improvement. (#945)
* You can customize the AWS region used for Amazon Polly spoken instructions using the `PollyVoiceController(identityPoolId:regionType:)` initializer. (#914)
* Certain roads [tagged with pronunciations in OpenStreetMap](https://wiki.openstreetmap.org/wiki/Key:name:pronunciation) are pronounced correctly when Amazon Polly is unavailable. (#624)
* Refined the appearance of the spoken instruction map labels that are enabled via the `NavigationViewController.annotatesSpokenInstructions` property. (#907)

### User location

* When `SimulatedLocationManager` is active, the user can swipe on the “Simulating Navigation” banner to adjust the rate of travel. (#915)
* Fixed unnecessary rerouting that sometimes occurred if the user advanced to a subsequent step earlier than expected. (#910)
* If your application’s Info.plist file lacks a location usage description, `NavigationViewController` will immediately fail a `precondition`. (#947)

## v0.11.0 (November 29, 2017)

Beginning with this release, the navigation SDK and Core Navigation are written in Swift 4 (#663).

### Feedback

* Removed the audio feedback recording feature. You no longer need to add an `NSMicrophoneUsageDescription` to your Info.plist. (#870)
* The Report Feedback button no longer appears after rerouting if `NavigationViewController.showsReportFeedback` is disabled. (#890)

### User interface

* Added a `StepsViewController` class for displaying the route’s upcoming steps in a table view. (#869)
* The bottom bar is more compact in landscape orientation. (#863)
* Fixed an issue where the “then” banner appeared too soon. (#865)
* Maneuver arrows are no longer shown for arrival maneuvers. (#884)
* Fixed a crash that sometimes occurred after returning to the application from the background. (#888)

### Voice guidance

* A new `RouteVoiceController.voiceControllerDelegate` property lets an object conforming to the `VoiceControllerDelegate` protocol know when a spoken instruction fails or gets interrupted by another instruction. (#800, #864)

### User location

* Fixed an issue that sometimes prevented `NavigationViewControllerDelegate.navigationViewController(_:didArriveAt:)` from getting called. (#883)
* Fixed an issue where the user location indicator floated around when starting a new leg. (#886)

## v0.10.1 (November 16, 2017)

### Packaging

* Reverts a change that used AWS's repo for the Polly dependency. This will help with build times when using Carthage. #859
* Updates Polly dependency to v2.6.5 #859

### Views

* Aligns the instruction banner and the next banner better. #860
* Fixes a bug on `InstructionsBannerView` and `StepInstructionsView` that prevented them from being styleable. #852
* Fixes a few minor styleable elements on `DayStyle` and `NightStyle`. #858

### Map

* `MGLMapView init(frame:styleURL:)` is exposed again on `NavigationMapView`. #850

### User location tracking

* The refresh rate of the user puck remains throttled if the upcoming step is straight. #845

### Feedback

* The `Report Feedback` button after rerouting is only displayed for 5 seconds. #853

## v0.10.0 (November 13, 2017)

### Packaging

* Xcode 9 is required for building the navigation SDK or Core Navigation. (#786)
* Added German and Dutch localizations. [Help us speak your language!](https://www.transifex.com/mapbox/mapbox-navigation-ios/dashboard/) (#778)
* To build and run the provided sample applications, you now have the option to create a plain text file named .mapbox containing a Mapbox access token and place it in your home folder. The SDK will read this file and automatically populate the `MGLMapboxAccessToken` of the `Info.plist` at build-time. (#817)

### Instruction banner

* Improved `NavigationViewController`’s layout on iPhone X. (#786, #816)
* Refined the turn banner’s appearance. (#745, #788)
* Added a reusable `InstructionBannerView` class that represents the turn banner. (#745)
* Route shields are displayed inline with road or place names in `InstructionBannerView`. (#745)
* When another step follows soon after the upcoming step, that subsequent step appears in a smaller banner beneath the main turn banner. (#819)

### Map

* The map zooms in and out dynamically to show more of the road ahead. (#769, #781)
* Replaced `NavigationMapView.showRoute(_:)` with `NavigationMapView.showRoutes(_:legIndex:)`, which can show alternative routes on the map. (#789)
* Added a `NavigationMapViewDelegate.navigationMapView(_:didSelect:)` method to respond to route selection on the map. (#789, #806)
* Added a `NavigationMapViewDelegate.navigationMapView(_:didSelect:)` method to respond to waypoint selection on the map. (#806)
* Fixed a bug preventing legs beyond the third waypoint from appearing. (#807)
* Decreased the map’s animation frame rate for improved battery life. (#760)

### Voice guidance

* Spoken instructions are determined by Directions API responses. (#614)
* When Polly is enabled, audio for spoken instructions is fetched over the network ahead of time, reducing latency. (#724, #768)
* The `NavigationViewController.annotatesSpokenInstructions` property, disabled by default, makes it easier to see where instructions will be read aloud along the route for debugging purposes. (#727, #826)
* Fixed an issue preventing `PollyVoiceController` from ducking background audio while the device is muted using the physical switch. (#805)

### User location tracking

* Fixed an issue causing poor user location tracking on iPhone X. (#833)
* The user location indicator is more stable while snapped to the route line. (#754)
* Renamed `RouteController.checkForFasterRouteInBackground` to `RouteController.reroutesOpportunistically`. (#826)
* Added a `RouteControllerOpportunisticReroutingInterval` constant for configuring the interval between opportunistic rerouting attempts. (#826)

### Feedback

* The `NavigationViewController.recordsAudioFeedback` property, disabled by default, allows the user to dictate feedback by long-pressing on a feedback item. This option requires the `NSMicrophoneUsageDescription` Info.plist option. (#719, #826)
* Options in the feedback interface are easier to discern from each other. (#761)
* Fixed an issue where the feedback interface appeared automatically after rerouting. (#749)
* Rearranged the feedback options. (#770, #779)

## v0.9.0 (October 17, 2017)

* `NavigationMapView` uses a custom course tracking mode created from the ground up. The view representing the user’s location (the “user puck”) is larger and easier to see at a glance, and it continues to point in the user’s direction of travel even in Overview mode. To customize the user puck, use the `NavigationMapView.userCourseView` property. (#402)
* Fixed an issue causing the user puck to slide downward from the center of the screen when beginning a new route. (#402)
* You can customize the user puck’s location on screen by implementing the `NavigationViewControllerDelegate.navigationViewController(_:mapViewUserAnchorPoint:)` method. (#402)
* Improved user course snapping while not moving. (#718)
* Throttled the map’s frame rate while the device is unplugged. (#709)
* Fixed an issue causing the “Rerouting” banner to persist even after a new route is received. (#707)
* A local user notification is no longer posted when rerouting. (#708)

## v0.8.3 (October 9, 2017)

* Pins the dependency `Solar` to v2.0.0. This should fix some build issues. #693
* Increases the width of the upcoming maneuver arrow. #671
* Improved user location snapping. #679
* Improves simulation mode by using more accurate speeds. #683
* Adopted [Turf](https://github.com/mapbox/turf-swift). The `wrap(_:min:max:)` function has been removed; use Turf’s `CLLocationDirection.wrap(min:max:)` instead. #653
* Defaulted to `kCLLocationAccuracyBestForNavigation` for location accuracy. #670

## v0.8.2 (September 29, 2017)

* Fixed a bug which caused the upcoming maneuver label in night mode to have a white background (#667).
* Fixed a bug which caused audio announcements to be repeated over one another (#661,  #669).

## v0.8.1 (September 28, 2017)

* Fixed a build error that occurred if MapboxNavigation was installed via CocoaPods. (#632)
* The turn banner shows more of the upcoming road name before truncating. (#657)
* When entering a roundabout, the icon in the turn banner indicates the correct direction of travel. (#640)
* When beginning a new route, the SDK announces the initial road and direction of travel. (#654)
* Fixed an issue causing the user’s location to be snapped to the wrong part of the route near a U-turn. (#642)
* Core Navigation detects when the user performs a U-turn earlier than anticipated and promptly calculates a new route. (#646)
* If Amazon Polly is configured but unreachable, the SDK switches to AVSpeechSynthesizer sooner, before the instruction becomes outdated. (#652)
* When instructions are announced by Amazon Polly, [dynamic range compression](https://en.wikipedia.org/wiki/Dynamic_range_compression) is used to make the audio easier to hear over the din of a moving vehicle. (#635, #662)

## v0.8.0 (September 19, 2017)

### Location and guidance

* Fixed an issue causing steps to be linked together too frequently. (#573)
* On a freeway, an announcement is read aloud at ¼ mile ahead of a maneuver instead of ½ mile ahead. (#569)
* Separate instructions are given for entering and exiting a roundabout. (#561)
* Rerouting occurs more promptly when the user makes a wrong turn at an intersection. (#560)
* More unreliable location updates are filtered out. (#579)
* Improved how Polly pronounces some road names and numbers. (#618, #622)
* Instructions are read by the higher-quality [Alex](https://support.apple.com/en-us/HT203077) voice if it is installed and Polly is unconfigured or unavailable. (#612)

### User interface

* Adjusted the night style to take effect closer to sunset. (#584)
* Fixed an issue where the map bore a day style while the surrounding UI bore a night style. (#572)
* Fixed an issue causing some elements on the map to disappear when switching styles. (#570)
* Fixed an issue causing slight turns to look like regular turns in the turn banner. (#602)
* Large, named roundabouts are symbolized as roundabouts instead of simple intersections in the turn banner. (#574)
* Fixed an issue producing confusing lane arrows at a fork in the road. (#586)
* The notification for a completed maneuver is removed as the user completes that step. (#577)
* The distance in the turn banner changes at a more regular interval. (#626)
* Updated the appearance of various controls in turn-by-turn mode. (#578, #587, #588, #591)
* Arrows in the turn banner can have a different appearance than arrows in the step table. (#571)
* Fixed overly aggressive abbreviation of road names in the turn banner. (#616)
* Fixed an issue preventing road names in the turn banner from being abbreviated when certain punctuation was present. (#618)
* Fixed a crash that occurred when an attempt to calculate a new route failed. (#585)
* Fixed an issue preventing the estimated arrival time from being updated as the user is stuck in traffic. (#595)
* Fixed a crash that sometimes occurred when starting turn-by-turn navigation. (#607)
* Fixed a flash that occurred when rerouting. (#605)
* Fixed memory leaks. (#609, #628)

### Other changes

* Fixed strings in the Hungarian, Swedish, and Vietnamese localizations that had reverted to English. (#619)
* Updated translations in Catalan, Hungarian, Lithuanian, Russian, Spanish, Swedish, and Vietnamese. (#619)
* Added methods to `NavigationViewControllerDelegate` that indicate when the user is sending feedback. (#599)
* Fixed an issue where `DistanceFormatter.string(fromMeters:)` used the wrong units. (#613)

## v0.7.0 (August 30, 2017)

### Packaging

* Unpinned most dependencies to avoid various build issues introduced in v0.6.1. It is once again possible to use this SDK with the latest Mapbox iOS SDK. (#525)
* Added Russian, Slovenian, and Ukrainian localizations. (#505, #542)

### User interface

* `NavigationViewController` and its map automatically switch between daytime and nighttime styles. (#519)
* A banner appears when the device experiences weak GPS reception. (#490)
* A banner also appears when simulation mode is enabled. (#521)
* The time remaining in the bottom bar changes color based on the level of traffic congestion along the remaining route. (#403)
* Added `NavigationViewControllerDelegate.navigationMapView(_:viewFor:)` for providing a custom user location annotation and/or destination annotation. (#498)
* Moved various properties of `Style` to individual control classes. (#536)
* Added properties to `LaneArrowView` for customizing the appearance of lane indicators. (#490)
* Added a `Style.statusBarStyle` property for customizing the appearance of the status bar. (#512)
* A shield now appears in the turn banner on Puerto Rico routes. (#529)
* Fixed an issue preventing an arrow from appearing on the route line when the user swipes the turn banner to a future step. (#532)
* Fixed an issue causing the shield in the turn banner to go blank when the user swipes the turn banner backward. (#506)
* Fixed an issue that caused the camera to stutter when completing a maneuver. (#520)
* Fixed an issue causing the turn banner to remain on a future step after tapping Resume. (#508)
* Fixed an issue where the distance would sometimes be displayed as “0 mm”. (#517)
* Fixed a missing less-than sign in the bottom bar when little time remains on the step or route. (#527)

### Voice guidance

* Fixed an issue causing Polly to misread abbreviations such as “CR” in route numbers and letters such as “N” in street names. (#552)
* A tone is played when automatically switching to a faster route in the background. (#541)
* Polly now pronounces Italian instructions using an Italian voice. (#542)
* Fixed an issue preventing the SDK from falling back to AVFoundation when Polly is unavailable. (#544)
* Improved the wording of various instructions in Swedish. (Project-OSRM/osrm-text-instructions#138)
* The Spanish localization consistently uses _usted_ form. (Project-OSRM/osrm-text-instructions#137)

### Core Navigation

* A new `NavigationRouteOptions` class makes it easier to request a route optimized for turn-by-turn navigation. (#531)
* A trip can now consist of multiple legs. (#270)
* Added `SpokenInstructionFormatter` and `VisualInstructionFormatter` classes for turning `RouteStep`s into strings appropriate for speech synthesis and display, respectively. (#456)
* When the user is moving slowly, `RouteController` snaps the location and course to the route line more aggressively. (#540)
* `RouteController` more aggressively snaps the user’s location to the route line at greater distances than before. (#551)
* Added `NavigationLocationManager.automaticallyUpdatesDesiredAccuracy` to control whether the location manager’s desired accuracy changes based on the battery state. (#504)

## v0.6.1 (August 14, 2017)

* Pinned all dependencies to prevent downstream breaking changes from effecting this library. https://github.com/mapbox/mapbox-navigation-ios/commit/d5c7204b0c9f03564b634da5be135ae35930804c
* Improved the initial camera view when entering navigation. https://github.com/mapbox/mapbox-navigation-ios/pull/482
* Adds support for iPads in the example app. https://github.com/mapbox/mapbox-navigation-ios/pull/477
* Does a better job at unpacking Polly requests to prevent the UI from locking up. https://github.com/mapbox/mapbox-navigation-ios/pull/462
* Inaccurate locations are now filtered out. https://github.com/mapbox/mapbox-navigation-ios/pull/441
* Lanes are now only showed for `.high` and `.medium` alerts. https://github.com/mapbox/mapbox-navigation-ios/pull/444
* The reroute sound is not played when muted. https://github.com/mapbox/mapbox-navigation-ios/pull/450
* Adds a new `StatusView` for displaying reroute and location accuracy information. https://github.com/mapbox/mapbox-navigation-ios/commit/b942844c52c026342b6237186715468091c53c9a
* AlertLevel distances no longer incorporate user speed for knowing when to give an announcement. https://github.com/mapbox/mapbox-navigation-ios/pull/448

## v0.6.0 (July 28, 2017)

### Packaging

* By default, NavigationMapView displays the Navigation Guidance Day v2 style. A Navigation Preview Day v2 style (`mapbox://styles/mapbox/navigation-preview-day-v2`) is also available for applications that implement a preview map. (#387)
* By default, NavigationMapView now indicates the level of traffic congestion along each segment of the route line. (#359)
* Added Italian and Traditional Chinese localizations. [Help translate the SDK into your language!](https://www.transifex.com/mapbox/mapbox-navigation-ios/) (#413, #438)

### User interface

* A 🐞 button on the map allows the user to submit feedback about the current route. (#400)
* The turn banner and bottom bar display fractional mileages as decimal numbers instead of vulgar fractions. 🙊🙉 (#383)
* If a step leads to a freeway or freeway ramp, the turn banner generally displays a [control city](https://en.wikipedia.org/wiki/Control_city) or a textual representation of the route number (alongside the existing shield) instead of the freeway name. (#410, #417)
* As the user arrives at a waypoint, the turn banner displays the waypoint’s name instead of whitespace. (#419)
* The route line is now wider by default, to accommodate traffic congestion coloring. (#390)
* Moved the `snapsUserLocationAnnotationToRoute` property from RouteController to NavigationViewController. (#408)
* The road name label at the bottom of the map continues to display the current road name after the user ventures away from the route. (#408)
* If the upcoming maneuver travels along a [bannered route](https://en.wikipedia.org/wiki/Special_route), the parent route shield is no longer displayed in the turn banner. (#431)
* Fixed an issue causing the Mapbox logo to peek out from under the Recenter button. (#424)

### Voice guidance

* Suppressed the voice announcement upon rerouting if the first step of the new route is sufficiently long. (#395)
* The rerouting audio cue now unducks other applications’ audio afterwards. (#394)
* If a step leads to a freeway or freeway ramp, voice announcements for the step generally omit the name in favor of the route number. (#404, #412)
* Fixed an issue causing Amazon Polly to read parentheses aloud. (#418)

### Navigation

* Various methods of `NavigationMapViewDelegate` have more descriptive names in Objective-C. (#408)
* Fixed an issue causing `NavigationViewControllerDelegate.navigationViewController(_:didArriveAt:)` to be called twice in a row. (#414)
* Fixed a memory leak. (#399)

### Core Navigation

* Added a `RouteController.location` property that represents the user’s location snapped to the route line. (#408)
* Added a `RouteController.recordFeedback(type:description:)` method for sending user feedback to Mapbox servers. (#304)
* Fixed excessive rerouting while the user is located away from the route, such as in a parking lot. (#386)
* Fixed an issue where RouteController sometimes got stuck on slight turn maneuvers. (#378)
* When rerouting, Core Navigation connects to the same API endpoint with the same access token that was used to obtain the original route. (#405)
* The `ReplayLocationManager.location` and `SimulatedLocationManager.location` properties now return simulated locations instead of the device’s true location as reported by Core Location. (#411)
* You can enable the `RouteController.checkForFasterRouteInBackground` property to have Core Navigation periodically check for a faster route in the background. (#346)
* Fixed an issue preventing the `RouteControllerAlertLevelDidChange` notification from posting when transitioning from a high alert level on one step to a high alert level on another step. (#425)
* Improved the accuracy of location updates while the device is plugged in. (#432)
* Added anonymized metrics collection around significant events such as rerouting. This data will be used to improve the quality of Mapbox’s products, including the underlying OpenStreetMap road data, the Mapbox Directions API, and Core Navigation. (#304)

## v0.5.0 (July 13, 2017)

### Packaging

* The map now uses a style specifically designed for turn-by-turn navigation. (#263)
* Added French, Hungarian, Lithuanian, Persian, and Spanish localizations. [Help translate the SDK into your language!](https://www.transifex.com/mapbox/mapbox-navigation-ios/) (#351)
* Upgraded to [OSRM Text Instructions v0.2.0](https://github.com/Project-OSRM/osrm-text-instructions.swift/releases/tag/v0.2.0) with localization improvements and support for upcoming exit numbers provided by the Directions API. (#348)
* Corrected the frameworks’ bundle identifiers. (#281)

### User interface

* The turn banner now indicates when the SDK is busy fetching a new route. (#269)
* More interface elements are now styleable. The `Style.fontFamily` property makes it easy to set the entire interface’s font face. (#330)
* The interface now supports Dynamic Type. (#330)
* Fixed an issue preventing the turn banner from displaying the distance to some freeway exits. (#262)
* Fixed an issue in which swiping the turn banner to the right caused NavigationViewController to navigate to the wrong step. (#266)
* Fixed a crash presenting NavigationViewController via a storyboard segue. (#314)
* Fixed an issue causing black lines to appear over all roads during turn-by-turn navigation. (#339)
* When `NavigationViewController.route` is set to a new value, the UI updates to reflect the new route. (#302)
* Widened the route line for improved visibility. (#358)
* Fixed an issue causing maneuver arrows along the route line to appear malformed. (#284)
* Maneuver arrows no longer appear along the route line when the map is zoomed out. (#295)
* The turn banner more reliably displays a route shield for applicable freeway on- and off-ramps. (#353)
* Fixed an issue causing the turn banner to show a shield for the wrong step after swiping between steps. (#290)
* Fixed an issue causing NavigationViewController and voice alerts to stop updating after a modal view controller is pushed atop NavigationViewController. (#306)
* The map displays attribution during turn-by-turn navigation. (#288)
* Added a `NavigationMapViewControllerDelegate.navigationMapView(_:imageFor:)` method for customizing the destination annotation. (#268)
* Fixed an issue where the wrong source was passed into `MGLMapViewDelegate.navigationMapView(_:routeCasingStyleLayerWithIdentifier:source:)`. (#265, #267)
* The turn banner abbreviates road names when using the Catalan, Lithuanian, Spanish, Swedish, or Vietnamese localization. (#254, #376)

### Voice guidance

* To use Amazon Polly for voice guidance, set the `NavigationViewController.voiceController` property. (#313)
* Fixed an issue that disabled Polly-powered voice guidance when the application went to the background. A message is printed to the console if the `audio` background mode is missing from the application’s Info.plist file. (#356)
* Fixed a crash that could occur when the device is muted and an instruction would normally be read aloud. (#275)
* By default, a short audio cue now plays when the user diverges from the route, requiring a new route to be fetched. (#269)
* Renamed `RouteStepFormatter.string(for:markUpWithSSML:)` to `RouteStepFormatter.string(for:legIndex:numberOfLegs:markUpWithSSML:)`. (#348)

### Navigation

* Fixed a crash after a simulated route causes the SDK to fetch a new route. (#344)
* Fixed an issue that stopped location updates after the application returned to the foreground from the background. (#343)
* Fixed excessive calls to `NavigationViewControllerDelegate.navigationViewController(_:didArriveAt:)`. (#347)
* Fixed crashes that occurred during turn-by-turn navigation. (#271, #336)
* Fixed a memory leak that occurs when `NavigationViewController.navigationDelegate` is set. (#316)

### Core Navigation

* RouteController now requests Always Location Services permissions if `NSLocationAlwaysAndWhenInUseUsageDescription` is set in Info.plist. (#342)
* RouteController now continues to track the user’s location after arriving at the destination. (#333)
* Fixed an issue causing RouteController to alternate rapidly between steps. (#258)
* The SimulatedLocationManager class now bridges to Objective-C. (#314)
* The DistanceFormatter class has been moved to Core Navigation. (#309)

## v0.4.0 (June 1, 2017)

### Packaging

* Documentation is now available in Quick Help and code completion for most classes and methods. (#250)
* Added Catalan, Swedish, and Vietnamese localizations. (#203)

### User interface

* A new class, `Style`, makes it easy to customize the SDK’s appearance and vary it by size class. (#162)
* Fixed an issue causing the road name in the turn banner to be truncated. The road name may be abbreviated to fit the allotted space. (#215)
* Enlarged the distance in the turn banner. (#217)
* A button at the top-left corner of the map view displays a live overview of the route. (#106)
* A small label at the bottom of the map view displays the name of the street along which the user is currently traveling. (#155)
* `NavigationViewController` automatically adopts the tint color of the view controller that presents it. (#176)
* The user can no longer swipe the turn banner left of the current step to “preview” already completed steps. (#223)
* The U-turn icon in the turn banner is no longer flipped horizontally in countries that drive on the right. (#243)
* Distances are now measured in imperial units when the user’s language is set to British English. (#246)

### Voice guidance

* Fixed an issue causing voice instructions to be delivered by an Australian English voice regardless of the user’s region. (#187, #245)
* Fixed an issue causing a “continue” instruction to be repeated multiple times along the step. (#238)
* A final voice instruction is no longer delivered when merging onto a highway. (#239)

### Core Navigation

* `RouteController` is now responsible for the basic aspects of rerouting, including fetching the new route. A new `RouteControllerDelegate` protocol (mirrored by `NavigationViewControllerDelegate`) has methods for preventing or reacting to a rerouting attempt. (#251)
* A notification is posted as soon as Core Navigation successfully receives a new route or fails to receive a new route. (#251)
* When rerouting, any remaining intermediate waypoints are preserved in the new route. (#251)
* Improved the timing and accuracy of rerouting attempts. (#202, #228)
* Fixed an issue preventing the route progress (and thus the progress bar) from completing as the user arrives at the destination. (#157)
* Fixed an issue that affected Core Navigation’s accuracy near maneuvers. (#185)
* A simulated route performs maneuvers more realistically than before. (#226)
* Fixed an issue preventing a simulated route from reaching the end of the route. (#244)
* Resolved some compiler warnings related to the location manager. (#190)

## v0.3.0 (April 25, 2017)

* Renamed `RouteViewController` to `NavigationViewController`. (#133)
* Replaced the `NavigationUI.routeViewController(for:)` method with the `NavigationViewController(for:)` initializer. (#133)
* Fixed compatibility with MapboxDirections.swift v0.9.0. This library now depends on MapboxDirections.swift v0.9.x. (#139)
* Fixed an issue causing the SDK to ignore certain routing options when rerouting the user. (#139)
* Added a `NavigationViewController.simulatesLocationUpdates` property that causes the SDK to simulate location updates along a route. (#111)
* Added a `NavigationViewControllerDelegate.navigationViewController(_:didArriveAt:)` method that gets called when user arrives at the destination. (#158)
* Added methods to NavigationViewControllerDelegate to customize the appearance and shape of the route line. (#135)
* Fixed an issue preventing the volume setting from working when using the built-in system speech synthesizer. (#160)
* Added support for Russian and Spanish voices when using Amazon Polly for voice alerts. (#153)

## v0.2.1 (April 15, 2017)

* This library now requires MapboxDirections.swift v0.8.x as opposed to v0.9.0, which is incompatible. ([#150](https://github.com/mapbox/mapbox-navigation-ios/pull/150))

## v0.2.0 (April 14, 2017)

* Renamed MapboxNavigation and MapboxNavigationUI to MapboxCoreNavigation and MapboxNavigation, respectively. MapboxNavigation provides the complete turn-by-turn navigation experience, including UI and voice announcements, while MapboxCoreNavigation provides the raw utilities for building your own UI. ([#129](https://github.com/mapbox/mapbox-navigation-ios/pull/129))
* Exposed methods on NavigationMapView that you can override to customize the route line’s appearance on the map. ([#116](https://github.com/mapbox/mapbox-navigation-ios/pull/116))
* Removed an unused dependency on MapboxGeocoder.swift. ([#112](https://github.com/mapbox/mapbox-navigation-ios/pull/112))
* Fixed memory leaks. ([#120](https://github.com/mapbox/mapbox-navigation-ios/pull/120))

## v0.1.0 (March 30, 2017)

* Adds MapboxNavigationUI for a drop in navigation experience
* Allows for Integration with [AWS Polly](https://aws.amazon.com/polly/) for improved voice announcements
* Adds optional user snapping to route line. This option also snaps the users course
* Fixes an issue where announcements with`Continue`would not announce the way names correctly
* Updates to Swift v3.1
* Fixed an issue where the route line was not inserted below labels after re-routing.

## v0.0.4 (January 24, 2017)

- Fixed an issue where a `finalHeading` just below `360` and a user heading just above `0`, would not be less than `RouteControllerMaximumAllowedDegreeOffsetForTurnCompletion` ([#25](https://github.com/mapbox/MapboxNavigation.swift/pull/25))
- Better specified the swift version ([#26](https://github.com/mapbox/MapboxNavigation.swift/pull/26))

## v0.0.3 (January 19, 2017)

- Fixes CocoaPod installation error

## v0.0.2 (January 19, 2017)

Initial public release<|MERGE_RESOLUTION|>--- conflicted
+++ resolved
@@ -117,15 +117,10 @@
 
 * Location updates sent via `.routeControllerProgressDidChange` are now always sent as long as the location is qualified. [#1126](https://github.com/mapbox/mapbox-navigation-ios/pull/1126/)
 * Exposes `setOverheadCameraView(from:along:for:)` which is useful for fitting the camera to an overhead view for the remaining route coordinates.
-<<<<<<< HEAD
-* Exposes `PollyVoiceController.speak(_:)` which would allow custom subclass of PollyVoiceController to override this method and pass a modified SpokenInstruction to our superclass implementation.
-* Added a `NavigationMapView.localizeLabels()` method that should be called within `MGLMapViewDelegate.mapView(_:didFinishLoading:)` for standalone `NavigationMapView`s to ensure that map labels are in the correct language. (#1111)
-* Changed the heuristics needed for a the users location to unsnap from the route line. (#1110)
+* Changed the heuristics needed for a the users location to unsnap from the route line. [#1110](https://github.com/mapbox/mapbox-navigation-ios/pull/1122)
+* Changes `routeController(:didDiscardLocation:)` to `routeController(:shouldDiscardLocation:)`. Now if implemented, developers can choose to keep a location when RouteController deems a location unqualified. [#1095](https://github.com/mapbox/mapbox-navigation-ios/pull/1095/)
 * Added delegate method `routeControllerDidEnterTunnel(_:)` which is useful for detecting when a commuter enters a tunnel. [#1127](https://github.com/mapbox/mapbox-navigation-ios/pull/1127)
 * Added delegate method `routeControllerDidExitTunnel(_:)` which is useful for detecting when a commuter exits a tunnel. [#1127](https://github.com/mapbox/mapbox-navigation-ios/pull/1127)
-=======
-* Changed the heuristics needed for a the users location to unsnap from the route line. [#1110](https://github.com/mapbox/mapbox-navigation-ios/pull/1122)
-* Changes `routeController(:didDiscardLocation:)` to `routeController(:shouldDiscardLocation:)`. Now if implemented, developers can choose to keep a location when RouteController deems a location unqualified. [#1095](https://github.com/mapbox/mapbox-navigation-ios/pull/1095/)
 
 ## User Interface
 
@@ -138,7 +133,6 @@
 
 * Exposes `RouteVoiceController.speak(_:)` which would allow custom subclass of PollyVoiceController to override this method and pass a modified SpokenInstruction to our superclass implementation.
 
->>>>>>> de1e429d
 
 ## v0.13.1 (February 7, 2018)
 

--- conflicted
+++ resolved
@@ -8,15 +8,12 @@
 * Fixed an issue where the steps list drag handlebar disappears whenever the user taps the resume button. ([#1588](https://github.com/mapbox/mapbox-navigation-ios/pull/1588))
 * Resolved the partially styled user interface issue that occurs when the style theme is switched between the `NightStyle` and `DayStyle`, after the resume  button was tapped. ([#1589](https://github.com/mapbox/mapbox-navigation-ios/pull/1589))
 * Fixed a rare crash associated with the keyboard when showing the end of route view controller. [#1599](https://github.com/mapbox/mapbox-navigation-ios/pull/1599/)
-<<<<<<< HEAD
 * Made functions on `StatusView`  allowing for better interaction. [#1612](https://github.com/mapbox/mapbox-navigation-ios/pull/1612)
-=======
 * Added a `MapboxVoiceController.audioPlayer` property. You can use this property to interrupt a spoken instruction or adjust the volume. [#1596](https://github.com/mapbox/mapbox-navigation-ios/pull/1596)
 
 ## v0.19.1 (August 15, 2018)
 
 * Fixed build errors when installing this SDK with Mapbox Maps SDK for iOS v4.3.0 or above. ([#1608](https://github.com/mapbox/mapbox-navigation-ios/pull/1608), [#1609](https://github.com/mapbox/mapbox-navigation-ios/pull/1609))
->>>>>>> ef7a5258
 
 ## v0.19.0 (July 24, 2018)
 

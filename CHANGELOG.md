# Changes to the Mapbox Navigation SDK for iOS

## master

* Introduced a breaking change the to `RouteController` initializer: Passing an EventsManager is now required. `NavigationViewController` can optionally take an `eventsManager` argument to its initializer, and the value will be passed to future instances of `RouteController`.   ([#1671](https://github.com/mapbox/mapbox-navigation-ios/pull/1671))
<<<<<<< HEAD
* Added the `Style.previewMapStyleURL` property for customizing the style displayed by a preview map. ([#1695](https://github.com/mapbox/mapbox-navigation-ios/pull/1695))
=======
* Fixed issues where the user puck would overshoot a turn or drift away from a curved road. ([#1710](https://github.com/mapbox/mapbox-navigation-ios/pull/1710))
>>>>>>> c55c13be

## v0.20.1 (September 10, 2018)

* Upgraded mapbox-events-ios to v0.5.0 to avoid a potential incompatibility when using Carthage to install the SDK.
* Fixed a bug which prevented automatic day and night style switching. ([#1629](https://github.com/mapbox/mapbox-navigation-ios/pull/1629))

## v0.20.0 (September 6, 2018)

### User interface

* While traveling on a numbered road, the route number is displayed in a shield beside the current road name at the bottom of the map. ([#1576](https://github.com/mapbox/mapbox-navigation-ios/pull/1576))
* Added the `shouldManageApplicationIdleTimer` flag to `NavigationViewController` to allow applications to opt out of automatic `UIApplication.isIdleTimerDisabled` management. ([#1591](https://github.com/mapbox/mapbox-navigation-ios/pull/1591))
* Added various methods, properties, and initializers to `StatusView`, allowing you to use it in a custom user interface. ([#1612](https://github.com/mapbox/mapbox-navigation-ios/pull/1612))
* Added `StyleManager.automaticallyAdjustsStyleForTimeOfDay`, `StyleManager.delegate`, and `StyleManager.styles` properties so that you can control same time-based style switching just as `NavigationViewController` does. [#1617](https://github.com/mapbox/mapbox-navigation-ios/pull/1617)
* Fixed an issue where the banner was stuck on rerouting past the reroute threshold when simulating navigation. ([#1583](https://github.com/mapbox/mapbox-navigation-ios/pull/1583))
* Fixed an issue where the banner appears in the wrong colors after you tap the Resume button. ([#1588](https://github.com/mapbox/mapbox-navigation-ios/pull/1588), [#1589](https://github.com/mapbox/mapbox-navigation-ios/pull/1589))
* `NavigationMapView`’s user puck now responds to changes to the safe area insets while tracking the user’s location, matching the behavior of the map camera. ([#1653](https://github.com/mapbox/mapbox-navigation-ios/pull/1653))
* Added `StepsViewControllerDelegate` and `InstructionsBannerViewDelegate` which makes it possible to listen in on tap events that occur in `StepsViewController` and `InstructionsBannerView`. [#1633](https://github.com/mapbox/mapbox-navigation-ios/pull/1633)

### Feedback

* Added a `FeedbackViewController` class for soliciting feedback from the user in a custom user interface. ([#1605](https://github.com/mapbox/mapbox-navigation-ios/pull/1605))
* Replaced `NavigationViewControllerDelegate.navigationViewControllerDidOpenFeedback(_:)` with `FeedbackViewControllerDelegate.feedbackViewControllerDidOpen(_:)`, `NavigationViewControllerDelegate.navigationViewControllerDidCancelFeedback(_:)` with `FeedbackViewControllerDelegate.feedbackViewController(_:didSend:uuid:)`, and `NavigationViewControllerDelegate.navigationViewController(_:didSendFeedbackAssigned:feedbackType)` with `FeedbackViewControllerDelegate.feedbackViewControllerDidCancel(_:)`. ([#1605](https://github.com/mapbox/mapbox-navigation-ios/pull/1605))
* Fixed a crash that occurred when the end of route view controller appears, showing the keyboard. ([#1599](https://github.com/mapbox/mapbox-navigation-ios/pull/1599/))

### Other changes

* Added a `MapboxVoiceController.audioPlayer` property. You can use this property to interrupt a spoken instruction or adjust the volume. ([#1596](https://github.com/mapbox/mapbox-navigation-ios/pull/1596))
* Fixed a memory leak when `RouteController.isDeadReckoningEnabled` is enabled. ([#1624](https://github.com/mapbox/mapbox-navigation-ios/pull/1624))

## v0.19.2 (August 23, 2018)

* The `MGLStyle.navigationGuidanceDayStyleURL` and `MGLStyle.navigationGuidanceNightStyleURL` properties now return [version 4 of the Mapbox Navigation Guidance Day and Night styles](https://blog.mapbox.com/incidents-are-live-on-the-map-beeff6b84bf9), respectively. These styles indicate incidents such as road closures and detours. ([#1619](https://github.com/mapbox/mapbox-navigation-ios/pull/1619])
* Added an `MGLMapView.showsIncidents` property to toggle the visibility of any Mapbox Incidents data on a map view. ([#1613](https://github.com/mapbox/mapbox-navigation-ios/pull/1613))

## v0.19.1 (August 15, 2018)

* Fixed build errors when installing this SDK with Mapbox Maps SDK for iOS v4.3.0 or above. ([#1608](https://github.com/mapbox/mapbox-navigation-ios/pull/1608), [#1609](https://github.com/mapbox/mapbox-navigation-ios/pull/1609))

## v0.19.0 (July 24, 2018)

### Packaging

* Moved guides and examples to [a new Mapbox Navigation SDK for iOS website](https://www.mapbox.com/ios-sdk/navigation/). ([#1552](https://github.com/mapbox/mapbox-navigation-ios/pull/1552))
* Applications intended for use in mainland China can set the `MGLMapboxAPIBaseURL` key in Info.plist to `https://api.mapbox.cn/` to use China-optimized APIs. This setting causes `NavigationMapView` to default to China-optimized day and night styles with places and roads labeled in Simplified Chinese. ([#1558](https://github.com/mapbox/mapbox-navigation-ios/pull/1558))

### User interface

* Fixed an issue where selecting a step from the steps list would take the user to the wrong step. ([#1524](https://github.com/mapbox/mapbox-navigation-ios/pull/1524/))
* The `StyleManagerDelegate.locationFor(styleManager:)` method’s return value is now optional. ([#1523](https://github.com/mapbox/mapbox-navigation-ios/pull/1523))
* `NavigationViewController` smoothly fades between light and dark status bars. ([#1535](https://github.com/mapbox/mapbox-navigation-ios/pull/1535))
* Renamed the `InstructionsBannerView.updateInstruction(_:)` method to `InstructionsBannerView.update(for:)`. Added the `NextBannerView.update(for:)` and `LanesView.update(for:)` methods. These methods are intended to be called in response to `Notification.Name.routeControllerDidPassVisualInstructionPoint` if the views are used outside a `NavigationViewController`. By contrast, `InstructionsBannerView.updateDistance(for:)` should be called on every location update. ([#1514](https://github.com/mapbox/mapbox-navigation-ios/pull/1514))
* Added the `ManeuverView.visualInstruction` and `ManeuverView.drivingSide` properties. ([#1514](https://github.com/mapbox/mapbox-navigation-ios/pull/1514))

## v0.18.1 (June 19, 2018)

### Packaging

* Increased the minimum deployment target of Core Navigation to iOS 9. ([#1494](https://github.com/mapbox/mapbox-navigation-ios/pull/1494))

### User interface

* Added `NavigationMapView.recenterMap()` for recentering the map if a user gesture causes it to stop following the user. ([#1471](https://github.com/mapbox/mapbox-navigation-ios/pull/1471))
* Deprecated `NavigationViewController.usesNightStyleInsideTunnels`. Style switching is enabled as a side effect of `TunnelIntersectionManager.tunnelSimulationEnabled`, which is set to `true` by default. ([#1489]
* Fixed an issue where the user location view slid around after the user pressed the Overview button. [#1506](https://github.com/mapbox/mapbox-navigation-ios/pull/1506)

### Core Navigation

* Moved `RouteController.tunnelSimulationEnabled` to `TunnelIntersectionManager.tunnelSimulationEnabled`. ([#1489](https://github.com/mapbox/mapbox-navigation-ios/pull/1489))
(https://github.com/mapbox/mapbox-navigation-ios/pull/1489))
* Added `RouteControllerDelegate.routeControllerWillDisableBatteryMonitoring(_:)` which allows developers control whether battery monitoring is disabled when `RouteController.deinit()` is called. [#1476](https://github.com/mapbox/mapbox-navigation-ios/pull/1476)
* Fixed an issue where setting `NavigationLocationManager.desiredAccuracy` had no effect. [#1481](https://github.com/mapbox/mapbox-navigation-ios/pull/1481)

## v0.18.0 (June 5, 2018)

### User interface

* Added support for generic route shields. Image-backed route shields also now display as generic (instead of plain text) while the SDK loads the image. [#1190](https://github.com/mapbox/mapbox-navigation-ios/issues/1190), [#1417](https://github.com/mapbox/mapbox-navigation-ios/pull/1417)
* Fixed an issue when going into overhead mode with a short route. [#1456](https://github.com/mapbox/mapbox-navigation-ios/pull/1456/)
* Adds support for Xcode 10 Beta 1. [#1499](https://github.com/mapbox/mapbox-navigation-ios/pull/1499), [#1478](https://github.com/mapbox/mapbox-navigation-ios/pull/1478)

### Core Navigation

* `TunnelIntersectionManagerDelegate` methods no longer take a completion handler argument. ([#1414](https://github.com/mapbox/mapbox-navigation-ios/pull/1414))
* Added the ability to render more than 1 alternate route. [#1372](https://github.com/mapbox/mapbox-navigation-ios/pull/1372/)
* `NavigationMapViewDelegate.navigationMapView(_:shapeFor:)` Now expects an array of `Route`. The first route will be rendered as the main route, all subsequent routes will be rendered as alternate routes.
* Animating the user through tunnels and automatically switching the map style when entering a tunnel is now on by default. [#1449](https://github.com/mapbox/mapbox-navigation-ios/pull/1449)
* Adds `RouteControllerDelegate.routeController(_:shouldPreventReroutesWhenArrivingAt:waypoint:)` which is called each time a driver arrives at a waypoint. By default, this method returns true and prevents rerouting upon arriving. Progress updates still occur. [#1454](https://github.com/mapbox/mapbox-navigation-ios/pull/1454/)

## v0.17.0 (May 14, 2018)

### Packaging

* Upgraded to the [Mapbox Maps SDK for iOS v4.0.0](https://github.com/mapbox/mapbox-gl-native/releases/tag/ios-v4.0.0). If you have customized the route map’s appearance, you may need to migrate your code to use expressions instead of style functions. ([#1076](https://github.com/mapbox/mapbox-navigation-ios/pull/1076))
* Added a Korean localization. ([#1346](https://github.com/mapbox/mapbox-navigation-ios/pull/1346))

### User interface

* Exit indications are now drawn accurately with a correct exit heading. ([#1288](https://github.com/mapbox/mapbox-navigation-ios/pull/1288))
* Added the `NavigationViewControllerDelegate.navigationViewController(_:roadNameAt:)` method for customizing the contents of the road name label that appears towards the bottom of the map view. ([#1309](https://github.com/mapbox/mapbox-navigation-ios/pull/1309))
* If the SDK tries but fails to reroute the user, the “Rerouting…” status view no longer stays visible permanently. ([#1357](https://github.com/mapbox/mapbox-navigation-ios/pull/1357))
* Completed waypoints now remain on the map but are slightly translucent. ([#1364](https://github.com/mapbox/mapbox-navigation-ios/pull/1364))
* Fixed an issue preventing `NavigationViewController.navigationMapView(_:simplifiedShapeDescribing:)` (now `NavigationViewController.navigationMapView(_:simplifiedShapeFor:)`) from being called. ([#1413](https://github.com/mapbox/mapbox-navigation-ios/pull/1413))

### Spoken instructions

* Fixed an issue causing the wrong instructions to be spoken. ([#1396](https://github.com/mapbox/mapbox-navigation-ios/pull/1396))

### User location

* The `RouteController.routeProgress` property is now available in Objective-C. ([#1323](https://github.com/mapbox/mapbox-navigation-ios/pull/1323))
* Added a `RouteController.tunnelSimulationEnabled` option that keeps the user location indicator moving steadily while the user travels through a tunnel and GPS reception is unreliable. ([#1218](https://github.com/mapbox/mapbox-navigation-ios/pull/1218))

### Other changes

* `DistanceFormatter`, `ReplayLocationManager`, `SimulatedLocationManager`, `LanesView`, and `ManueverView` are now subclassable. ([#1345](https://github.com/mapbox/mapbox-navigation-ios/pull/1345]))
* Renamed many `NavigationViewController` and `NavigationMapViewDelegate` methods ([#1364](https://github.com/mapbox/mapbox-navigation-ios/pull/1364), [#1338](https://github.com/mapbox/mapbox-navigation-ios/pull/1338), [#1318](https://github.com/mapbox/mapbox-navigation-ios/pull/1318), [#1378](https://github.com/mapbox/mapbox-navigation-ios/pull/1378), [#1413](https://github.com/mapbox/mapbox-navigation-ios/pull/1413)):
    * `NavigationViewControllerDelegate.navigationViewControllerDidCancelNavigation(_:)` to `NavigationViewControllerDelegate.navigationViewControllerDidDismiss(_:byCanceling:)`
    * `-[MBNavigationViewControllerDelegate navigationViewController:didArriveAt:]` to `-[MBNavigationViewControllerDelegate navigationViewController:didArriveAtWaypoint:]` in Objective-C
    * `NavigationViewControllerDelegate.navigationMapView(_:routeStyleLayerWithIdentifier:source:)` to `NavigationViewControllerDelegate.navigationViewController(_:routeStyleLayerWithIdentifier:source:)`
    * `NavigationViewControllerDelegate.navigationMapView(_:routeCasingStyleLayerWithIdentifier:source:)` to `NavigationViewControllerDelegate.navigationViewController(_:routeCasingStyleLayerWithIdentifier:source:)`
    * `NavigationViewControllerDelegate.navigationMapView(_:shapeFor:)` to `NavigationViewControllerDelegate.navigationViewController(_:shapeFor:)`
    * `NavigationViewControllerDelegate.navigationMapView(_:simplifiedShapeFor:)` to `NavigationViewControllerDelegate.navigationViewController(_:simplifiedShapeFor:)`
    * `NavigationViewControllerDelegate.navigationMapView(_:waypointStyleLayerWithIdentifier:source:)` to `NavigationViewControllerDelegate.navigationViewController(_:waypointStyleLayerWithIdentifier:source:)`
    * `NavigationViewControllerDelegate.navigationMapView(_:waypointSymbolStyleLayerWithIdentifier:source:)` to `NavigationViewControllerDelegate.navigationViewController(_:waypointSymbolStyleLayerWithIdentifier:source:)`
    * `NavigationViewControllerDelegate.navigationMapView(_:shapeFor:legIndex:)` to `NavigationViewControllerDelegate.navigationViewController(_:shapeFor:legIndex:)`
    * `NavigationViewControllerDelegate.navigationMapView(_:didTap:)` to `NavigationViewControllerDelegate.navigationViewController(_:didSelect:)`
    * `NavigationViewControllerDelegate.navigationMapView(_:imageFor:)` to `NavigationViewControllerDelegate.navigationViewController(_:imageFor:)`
    * `NavigationViewControllerDelegate.navigationMapView(_:viewFor:)` to `NavigationViewControllerDelegate.navigationViewController(_:viewFor:)`
    * `NavigationViewControllerDelegate.navigationViewController(_:didSend:feedbackType:)` to `NavigationViewControllerDelegate.navigationViewController(_:didSendFeedbackAssigned:feedbackType:)`
    * `-[MBNavigationViewControllerDelegate navigationViewController:shouldDiscard:]` to `-[MBNavigationViewControllerDelegate navigationViewController:shouldDiscardLocation:]` in Objective-C
    * `-[MBNavigationViewControllerDelegate navigationViewController:roadNameAt:]` to `-[MBNavigationViewControllerDelegate navigationViewController:roadNameAtLocation:]`
    * `NavigationMapViewDelegate.navigationMapView(_:shapeDescribing:)` to `NavigationMapViewDelegate.navigationMapView(_:shapeFor:)`.
    * `NavigationMapViewDelegate.navigationMapView(_:simplifiedShapeDescribing:)` to `NavigationMapViewDelegate.navigationMapView(_:simplifiedShapeFor:)`.
    * `-[MBNavigationMapViewDelegate navigationMapView:shapeDescribingWaypoints:legIndex:]` to `-[MBNavigationMapViewDelegate navigationMapView:shapeForWaypoints:legIndex:]` in Objective-C
* `RouteController.recordFeedback(type:description:)` now returns a `UUID` instead of a string. Some `RouteController` methods have been renamed to accept `UUID`s as arguments instead of strings. ([#1413](https://github.com/mapbox/mapbox-navigation-ios/pull/1413))
* Renamed `TunnelIntersectionManagerDelegate.tunnelIntersectionManager(_:willEnableAnimationAt:callback:)` to `TunnelIntersectionManagerDelegate.tunnelIntersectionManager(_:willEnableAnimationAt:completionHandler:)` and `TunnelIntersectionManagerDelegate.tunnelIntersectionManager(_:willDisableAnimationAt:callback:)` to `TunnelIntersectionManagerDelegate.tunnelIntersectionManager(_:willDisableAnimationAt:completionHandler:)`. ([#1413](https://github.com/mapbox/mapbox-navigation-ios/pull/1413))

## v0.16.2 (April 13, 2018)

* Fixed a compiler error after installing the SDK using CocoaPods. ([#1296](https://github.com/mapbox/mapbox-navigation-ios/pull/1296))

## v0.16.1 (April 9, 2018)

### User interface

* Draws slight right and left turn icons for slight turns in the turn lane view. [#1270](https://github.com/mapbox/mapbox-navigation-ios/pull/1270)

### Core Navigation

* Fixed a crash that was caused by check the edit distance of an empty string. [#1281](https://github.com/mapbox/mapbox-navigation-ios/pull/1281/)
* Removes warnings when using Swift 4.1. [#1271](https://github.com/mapbox/mapbox-navigation-ios/pull/1271)

### Spoken instructions

* Fixed an issue that would preemptively fallback to the default speech synthesizer. [#1284](https://github.com/mapbox/mapbox-navigation-ios/pull/1284)

## v0.16.0 (March 26, 2018)

### User interface
* While the user travels through a tunnel, `NavigationMapView` temporarily applies a night style (a style whose `styleType` property is set to `StyleType.night`). ([#1127](https://github.com/mapbox/mapbox-navigation-ios/pull/1127))
* The user can reveal the list of upcoming steps by swiping downward from the top banner. ([#1150](https://github.com/mapbox/mapbox-navigation-ios/pull/1150))
* Renamed `StyleType.dayStyle` and `StyleType.nightStyle` to `StyleType.day` and `StyleType.night`, respectively. ([#1250](https://github.com/mapbox/mapbox-navigation-ios/pull/1250))
* Fixed an issue causing the overview map to insist on centering the route upon each location update. ([#1223](https://github.com/mapbox/mapbox-navigation-ios/pull/1223))
* Improved the contrast of `TimeRemainingLabel.trafficSevereColor` against `BottomBannerView.backgroundColor` in `NightStyle`. ([#1228](https://github.com/mapbox/mapbox-navigation-ios/pull/1228))
* Fixed an issue where a slash appeared between two shields in the top banner. ([#1169](https://github.com/mapbox/mapbox-navigation-ios/pull/1169))
* Fixed an issue where using `NavigationMapViewControllerDelegate.navigationMapView(_:imageFor:)` would not override the destination annotation. ([#1256](https://github.com/mapbox/mapbox-navigation-ios/pull/1256))
* Adds a handle at the bottom of the banner to reveals additional instructions. ([#1253](https://github.com/mapbox/mapbox-navigation-ios/pull/1253))

### Spoken instructions
* Audio data for spoken instructions is cached in device storage to minimize data usage. ([#12296](https://github.com/mapbox/mapbox-navigation-ios/pull/1226))

### Core Navigation
* Renamed the `RouteController.reroutesOpportunistically` property to `RouteController.reroutesProactively`, `RouteControllerOpportunisticReroutingInterval` global variable to `RouteControllerProactiveReroutingInterval`, and the `RouteControllerNotificationUserInfoKey.isOpportunisticKey` value to `RouteControllerNotificationUserInfoKey.isProactiveKey`. ([#1230](https://github.com/mapbox/mapbox-navigation-ios/pull/1230))
* Added a `RouteStepProgress.currentIntersection` property that is set to the intersection the user has most recently passed along the route. ([#1127](https://github.com/mapbox/mapbox-navigation-ios/pull/1127))
* Fixed an issue where the `RouteStepProgress.upcomingIntersection` property was always set to the current step’s first intersection. ([#1127](https://github.com/mapbox/mapbox-navigation-ios/pull/1127))
* Added support for using the Mapbox Map Matching API. [#1177](https://github.com/mapbox/mapbox-navigation-ios/pull/1177)

### Other changes
* Added Arabic and European Portuguese localizations. ([#1252](https://github.com/mapbox/mapbox-navigation-ios/pull/1251))

## v0.15.0 (March 13, 2018)

#### Breaking changes
* `NavigationMapViewDelegate` and `RouteMapViewControllerDelegate`: `navigationMapView(_:didTap:)` is now `navigationMapView(_:didSelect:)` [#1063](https://github.com/mapbox/mapbox-navigation-ios/pull/1063)
* The Constants that concern Route-Snapping logic have been re-named. The new names are: `RouteSnappingMinimumSpeed`, `RouteSnappingMaxManipulatedCourseAngle`, and `RouteSnappingMinimumHorizontalAccuracy`.

#### User interface
* `StepsViewController` 's convenience initializer (`StepsViewController.init(routeProgress:)`) is now public. ([#1167](https://github.com/mapbox/mapbox-navigation-ios/pull/1167))
* Fixed an issue preventing the distance from appearing in the turn banner when the system language was set to Hebrew and the system region was set to Israel or any other region that uses the metric system. ([#1176](https://github.com/mapbox/mapbox-navigation-ios/pull/1176))
* Various views and view controllers correctly mirror right-to-left in Hebrew. ([#1182](https://github.com/mapbox/mapbox-navigation-ios/pull/1182))

#### Core Navigation
* `RoteController` now has a new property, `snappedLocation`. This property represents the raw location, snapped to the current route, if applicable. If not applicable, the value is `nil`.
* `RouteController`'s `MBRouteControllerProgressDidChange` notification now exposes the raw location in it's update, accessible by `MBRouteControllerRawLocationKey`

#### Voice guidance

* Fixed an issue that caused `RouteVoiceController` and `MabpboxVoiceController` to speak over one another. [#1213](https://github.com/mapbox/mapbox-navigation-ios/pull/1213)

#### Other changes
* Fixed a crash while navigating that affected applications that do not use Mapbox-hosted styles or vector tiles. [#1183](https://github.com/mapbox/mapbox-navigation-ios/pull/1183)
* The `DistanceFormatter.attributedString(for:)` method is now implemented. It returns an attributed string representation of the distance in which the `NSAttributedStringKey.quantity` attribute is applied to the numeric quantity. ([#1176](https://github.com/mapbox/mapbox-navigation-ios/pull/1176))
* Fixed an issue in which turn lanes were displayed in the wrong order when the system language was set to Hebrew. ([#1175](https://github.com/mapbox/mapbox-navigation-ios/pull/1175))

## v0.14.0 (February 22, 2018)

#### Breaking changes

* Removed the dependency on AWSPolly. Voice announcements are now coming directly from Mapbox and for free for all developers. Because of this, PollyVoiceController has been removed.  [#617](https://github.com/mapbox/mapbox-navigation-ios/pull/617)
* MapboxDirections.swift version 0.17.x is now required. [#1085](https://github.com/mapbox/mapbox-navigation-ios/pull/1085)
* Removed the key `RouteControllerNotificationUserInfoKey.estimatedTimeUntilManeuverKey` from `.routeControllerProgressDidChange`. Please use `durationRemaining` instead which can be found on the `RouteProgress`. [#1126](https://github.com/mapbox/mapbox-navigation-ios/pull/1126/)
* Renamed notification names associated with `RouteController` in Objective-C code. [#1122](https://github.com/mapbox/mapbox-navigation-ios/pull/1122)
* The user info keys of `RouteController`-related notifications have been renamed and are now members of the `RouteControllerNotificationUserInfoKey` struct in Swift and the `MBRouteControllerNotificationUserInfoKey` extensible enumeration in Objective-C. [#1122](https://github.com/mapbox/mapbox-navigation-ios/pull/1122)

<details>
<summary>Here is reference for the new notification names:</summary>
<br>
<table>
<thead>
<tr>
<th colspan="2">Swift</th>
<th colspan="2">Objective-C</th>
</tr>
<tr>
<th>Old</th>
<th>New</th>
<th>Old</th>
<th>New</th>
</tr>
</thead>
<tbody>
<tr>
<td><code>Notification.Name.navigationSettingsDidChange</code></td>
<td><code>Notification.Name.navigationSettingsDidChange</code></td>
<td><code>MBNavigationSettingsDidChange</code></td>
<td><code>MBNavigationSettingsDidChangeNotification</code></td>
</tr>
<tr>
<td><code>Notification.Name.routeControllerProgressDidChange</code></td>
<td><code>Notification.Name.routeControllerProgressDidChange</code></td>
<td><code>MBRouteControllerNotificationProgressDidChange</code></td>
<td><code>MBRouteControllerProgressDidChangeNotification</code></td>
</tr>
<tr>
<td><code>Notification.Name.routeControllerDidPassSpokenInstructionPoint</code></td>
<td><code>Notification.Name.routeControllerDidPassSpokenInstructionPoint</code></td>
<td><code>MBRouteControllerDidPassSpokenInstructionPoint</code></td>
<td><code>MBRouteControllerDidPassSpokenInstructionPointNotification</code></td>
</tr>
<tr>
<td><code>Notification.Name.routeControllerWillReroute</code></td>
<td><code>Notification.Name.routeControllerWillReroute</code></td>
<td><code>MBRouteControllerWillReroute</code></td>
<td><code>MBRouteControllerWillRerouteNotification</code></td>
</tr>
<tr>
<td><code>Notification.Name.routeControllerDidReroute</code></td>
<td><code>Notification.Name.routeControllerDidReroute</code></td>
<td><code>MBRouteControllerDidReroute</code></td>
<td><code>MBRouteControllerDidRerouteNotification</code></td>
</tr>
<tr>
<td><code>Notification.Name.routeControllerDidFailToReroute</code></td>
<td><code>Notification.Name.routeControllerDidFailToReroute</code></td>
<td><code>MBRouteControllerDidFailToReroute</code></td>
<td><code>MBRouteControllerDidFailToRerouteNotification</code></td>
</tr>
<tr>
<td><code>RouteControllerProgressDidChangeNotificationProgressKey</code></td>
<td><code>RouteControllerNotificationUserInfoKey.routeProgressKey</code></td>
<td><code>MBRouteControllerProgressDidChangeNotificationProgressKey</code></td>
<td><code>MBRouteControllerRouteProgressKey</code></td>
</tr>
<tr>
<td><code>RouteControllerProgressDidChangeNotificationLocationKey</code></td>
<td><code>RouteControllerNotificationUserInfoKey.locationKey</code></td>
<td><code>MBRouteControllerProgressDidChangeNotificationLocationKey</code></td>
<td><code>MBRouteControllerLocationKey</code></td>
</tr>
<tr>
<td><code>RouteControllerProgressDidChangeNotificationSecondsRemainingOnStepKey</code></td>
<td>🚮 (removed)</td>
<td><code>MBRouteControllerProgressDidChangeNotificationSecondsRemainingOnStepKey</code></td>
<td>🚮 (removed)</td>
</tr>
<tr>
<td><code>RouteControllerNotificationLocationKey</code></td>
<td><code>RouteControllerNotificationUserInfoKey.locationKey</code></td>
<td><code>MBRouteControllerNotificationLocationKey</code></td>
<td><code>MBRouteControllerLocationKey</code></td>
</tr>
<tr>
<td><code>RouteControllerNotificationRouteKey</code></td>
<td>🚮 (unused)</td>
<td><code>MBRouteControllerNotificationRouteKey</code></td>
<td>🚮 (unused)</td>
</tr>
<tr>
<td><code>RouteControllerNotificationErrorKey</code></td>
<td><code>RouteControllerNotificationUserInfoKey.routingErrorKey</code></td>
<td><code>MBRouteControllerNotificationErrorKey</code></td>
<td><code>MBRouteControllerRoutingErrorKey</code></td>
</tr>
<tr>
<td><code>RouteControllerDidFindFasterRouteKey</code></td>
<td><code>RouteControllerNotificationUserInfoKey.isOpportunisticKey</code></td>
<td><code>MBRouteControllerDidFindFasterRouteKey</code></td>
<td><code>MBRouteControllerIsOpportunisticKey</code></td>
</tr>
<tr>
<td><code>RouteControllerDidPassSpokenInstructionPointRouteProgressKey</code></td>
<td><code>RouteControllerNotificationUserInfoKey.routeProgressKey</code></td>
<td><code>MBRouteControllerDidPassSpokenInstructionPointRouteProgressKey</code></td>
<td><code>MBRouteControllerRouteProgressKey</code></td>
</tr>
</tbody>
</table>
</details>

## Core Navigation

* Location updates sent via `.routeControllerProgressDidChange` are now always sent as long as the location is qualified. [#1126](https://github.com/mapbox/mapbox-navigation-ios/pull/1126/)
* Exposes `setOverheadCameraView(from:along:for:)` which is useful for fitting the camera to an overhead view for the remaining route coordinates.
* Changed the heuristics needed for a the users location to unsnap from the route line. [#1110](https://github.com/mapbox/mapbox-navigation-ios/pull/1122)
* Changes `routeController(:didDiscardLocation:)` to `routeController(:shouldDiscardLocation:)`. Now if implemented, developers can choose to keep a location when RouteController deems a location unqualified. [#1095](https://github.com/mapbox/mapbox-navigation-ios/pull/1095/)

## User interface

* Added a `NavigationMapView.localizeLabels()` method that should be called within `MGLMapViewDelegate.mapView(_:didFinishLoading:)` for standalone `NavigationMapView`s to ensure that map labels are in the correct language. [#1111](https://github.com/mapbox/mapbox-navigation-ios/pull/1122)
* The `/` delimiter is longer shown when a shield is shown on either side of the delimiter. This also removes the dependency SDWebImage. [#1046](https://github.com/mapbox/mapbox-navigation-ios/pull/1046)
* Exposes constants used for styling the route line. [#1124](https://github.com/mapbox/mapbox-navigation-ios/pull/1124/)
* Exposes `update(for:)` on `InstructionBannerView`. This is helpful for developers creating a custom user interface. [#1085](https://github.com/mapbox/mapbox-navigation-ios/pull/1085/)

## Voice guidance

* Exposes `RouteVoiceController.speak(_:)` which would allow custom subclass of MapboxVoiceController to override this method and pass a modified SpokenInstruction to our superclass implementation.


## v0.13.1 (February 7, 2018)

### Core Navigation

* Fixes a bug where the `spokenInstructionIndex` was incremented beyond the number of instructions for a step. (#1080)
* Fixed a bug that crashed when navigating beyond the final waypoint. (#1087)
* Added `NavigationSettings.distanceUnit` to let a user override the default unit of measurement for the device’s region setting. (#1055)

### User interface

* Added support for spoken instructions in Danish. (#1041)
* Updated translations for Russian, Swedish, Spanish, Vietnamese, Hebrew, Ukrainian, and German. (#1064)
* Fixed a bug that prevented the user puck from laying flat when rotating the map. (#1090)
* Updated translations for Russian, Swedish, Spanish, Vietnamese, Hebrew, Ukrainian, and German. (#1064) (#1089)

## v0.13.0 (January 22, 2018)

### Packaging

* Upgraded to MapboxDirections.swift [v0.16.0](https://github.com/mapbox/MapboxDirections.swift/releases/tag/v0.16.0), which makes `ManeuverType`, `ManeuverDirection`, and `TransportType` non-optional. (#1040)
* Added Danish and Hebrew localizations. (#1031, #1043)

### User location

* Removed `RouteControllerDelegate.routeController(_:shouldIncrementLegWhenArrivingAtWaypoint:)` and `NavigationViewControllerDelegate.navigationViewController(_:shouldIncrementLegWhenArrivingAtWaypoint:)`. `RouteControllerDelegate.routeController(_:didArriveAt:)` and `NavigationViewControllerDelegate.navigationViewController(_:didArriveAt:)` now return a Boolean that determines whether the route controller automatically advances to the next leg of the route. (#1038)
* Fixed an issue where `NavigationViewControllerDelegate.navigationViewController(_:didArriveAt:)` was called twice at the end of the route. (#1038)
* Improved the reliability of user location tracking when several location updates arrive simultaneously. (#1021)

### User interface

* Removed the `WayNameView` class in favor of `WayNameLabel` and renamed the `LanesContainerView` class to `LanesView`. (#981 )
* Added a `NavigationMapView.tracksUserCourse` property for enabling course tracking mode when using the map view independently of `NavigationViewController`. (#1015)

## v0.12.2 (January 12, 2018)

Beginning with this release, we’ve compiled [a set of examples](https://www.mapbox.com/mapbox-navigation-ios/navigation/0.12.2/Examples.html) showing how to accomplish common tasks with this SDK. You can also check out the [navigation-ios-examples](https://github.com/mapbox/navigation-ios-examples) project and run the included application on your device.

### User interface

* Fixed a crash loading `NavigationViewController`. (#977)
* Fixed issues causing the user puck to animate at the wrong framerate while the device is unplugged. (#970)
* Fixed unexpected behavior that occurred if only one `Style` was specified when initializing `NavigationViewController`. (#990)

### Core Navigation

* If `RouteController` initially follows an alternative route, it now attempts to follow the most similar route after rerouting. (#995)
* Fixed an issue preventing the `RouteControllerDelegate.routeController(_:didArriveAt:)` method from being called if `navigationViewController(_:shouldIncrementLegWhenArrivingAtWaypoint:)` was unimplemented. (#984)
* Added a `VoiceControllerDelegate.voiceController(_:willSpeak:routeProgress:)` method for changing spoken instructions on an individual basis. (#988)

## v0.12.1 (January 6, 2018)

### User interface

* Fixed an issue where the “then” banner appeared at the wrong times. (#957)
* Fixed an issue where the user location view spun around at the end of a leg. (#966)

### Core Navigation

* Fixed an issue that triggered unnecessary reroutes. (#959)
* The `RouteControllerDelegate.routeController(_:didArriveAt:)` method is now called when arriving at any waypoint, not just the last waypoint. (#972)
* Added a `RouteController.setEndOfRoute(_:comment:)` method for collecting feedback about the route before the user cancels it. (#965)

## v0.12.0 (December 21, 2017)

### Breaking changes 🚨

* If you install this SDK using Carthage, you must now include each of this SDK’s dependencies in your Run Script build phase: AWSCore.framework, AWSPolly.framework, Mapbox.framework, MapboxDirections.framework, MapboxMobileEvents.framework, Polyline.framework, SDWebImage.framework, Solar.framework, and Turf.framework. These dependencies are no longer embedded inside MapboxNavigation.framework. See [the Carthage documentation](https://github.com/Carthage/Carthage#if-youre-building-for-ios-tvos-or-watchos) for details. (#930)
* This library no longer depends on [OSRM Text Instructions for Swift](https://github.com/Project-OSRM/osrm-text-instructions.swift/). If you have previously installed this SDK using Carthage, you may need to remove OSRMTextInstructions.framework from a Run Script build step. (#925)
* Notification names are now members of `Notification.Name`. (#943)

### User interface

* When the user approaches the final waypoint, a panel appears with options for sending feedback about the route. (#848)
* Fixed an issue preventing the “Then” banner from appearing. (#940)
* Fixed an issue that sometimes prevented the night style from being applied. (#904)
* The turn banner’s labels and route shield images are now derived from the Directions API response. (#767)
* Roundabout icons in the turn banner now go clockwise in regions that drive on the left. (#911)
* Fixed an issue that turned the estimated arrival time to black when traffic congestion data was unavailable. (#912)
* Added a Bulgarian localization. [Help us speak your language!](https://www.transifex.com/mapbox/mapbox-navigation-ios/) (#954)
* Updated Dutch, Spanish, Swedish, and Vietnamese translations. (#944)

### Voice guidance

* Tapping the mute button immediately silences any current announcement. (#936)
* Improved announcements near roundabouts and rotaries when using `NavigationRouteOptions`. You can also set the `RouteOptions.includesExitRoundaboutManeuver` property manually to take advantage of this improvement. (#945)
* You can customize the AWS region used for Amazon Polly spoken instructions using the `PollyVoiceController(identityPoolId:regionType:)` initializer. (#914)
* Certain roads [tagged with pronunciations in OpenStreetMap](https://wiki.openstreetmap.org/wiki/Key:name:pronunciation) are pronounced correctly when Amazon Polly is unavailable. (#624)
* Refined the appearance of the spoken instruction map labels that are enabled via the `NavigationViewController.annotatesSpokenInstructions` property. (#907)

### User location

* When `SimulatedLocationManager` is active, the user can swipe on the “Simulating Navigation” banner to adjust the rate of travel. (#915)
* Fixed unnecessary rerouting that sometimes occurred if the user advanced to a subsequent step earlier than expected. (#910)
* If your application’s Info.plist file lacks a location usage description, `NavigationViewController` will immediately fail a `precondition`. (#947)

## v0.11.0 (November 29, 2017)

Beginning with this release, the navigation SDK and Core Navigation are written in Swift 4 (#663).

### Feedback

* Removed the audio feedback recording feature. You no longer need to add an `NSMicrophoneUsageDescription` to your Info.plist. (#870)
* The Report Feedback button no longer appears after rerouting if `NavigationViewController.showsReportFeedback` is disabled. (#890)

### User interface

* Added a `StepsViewController` class for displaying the route’s upcoming steps in a table view. (#869)
* The bottom bar is more compact in landscape orientation. (#863)
* Fixed an issue where the “then” banner appeared too soon. (#865)
* Maneuver arrows are no longer shown for arrival maneuvers. (#884)
* Fixed a crash that sometimes occurred after returning to the application from the background. (#888)

### Voice guidance

* A new `RouteVoiceController.voiceControllerDelegate` property lets an object conforming to the `VoiceControllerDelegate` protocol know when a spoken instruction fails or gets interrupted by another instruction. (#800, #864)

### User location

* Fixed an issue that sometimes prevented `NavigationViewControllerDelegate.navigationViewController(_:didArriveAt:)` from getting called. (#883)
* Fixed an issue where the user location indicator floated around when starting a new leg. (#886)

## v0.10.1 (November 16, 2017)

### Packaging

* Reverts a change that used AWS's repo for the Polly dependency. This will help with build times when using Carthage. #859
* Updates Polly dependency to v2.6.5 #859

### Views

* Aligns the instruction banner and the next banner better. #860
* Fixes a bug on `InstructionsBannerView` and `StepInstructionsView` that prevented them from being styleable. #852
* Fixes a few minor styleable elements on `DayStyle` and `NightStyle`. #858

### Map

* `MGLMapView init(frame:styleURL:)` is exposed again on `NavigationMapView`. #850

### User location tracking

* The refresh rate of the user puck remains throttled if the upcoming step is straight. #845

### Feedback

* The `Report Feedback` button after rerouting is only displayed for 5 seconds. #853

## v0.10.0 (November 13, 2017)

### Packaging

* Xcode 9 is required for building the navigation SDK or Core Navigation. (#786)
* Added German and Dutch localizations. [Help us speak your language!](https://www.transifex.com/mapbox/mapbox-navigation-ios/dashboard/) (#778)
* To build and run the provided sample applications, you now have the option to create a plain text file named .mapbox containing a Mapbox access token and place it in your home folder. The SDK will read this file and automatically populate the `MGLMapboxAccessToken` of the `Info.plist` at build-time. (#817)

### Instruction banner

* Improved `NavigationViewController`’s layout on iPhone X. (#786, #816)
* Refined the turn banner’s appearance. (#745, #788)
* Added a reusable `InstructionBannerView` class that represents the turn banner. (#745)
* Route shields are displayed inline with road or place names in `InstructionBannerView`. (#745)
* When another step follows soon after the upcoming step, that subsequent step appears in a smaller banner beneath the main turn banner. (#819)

### Map

* The map zooms in and out dynamically to show more of the road ahead. (#769, #781)
* Replaced `NavigationMapView.showRoute(_:)` with `NavigationMapView.showRoutes(_:legIndex:)`, which can show alternative routes on the map. (#789)
* Added a `NavigationMapViewDelegate.navigationMapView(_:didSelect:)` method to respond to route selection on the map. (#789, #806)
* Added a `NavigationMapViewDelegate.navigationMapView(_:didSelect:)` method to respond to waypoint selection on the map. (#806)
* Fixed a bug preventing legs beyond the third waypoint from appearing. (#807)
* Decreased the map’s animation frame rate for improved battery life. (#760)

### Voice guidance

* Spoken instructions are determined by Directions API responses. (#614)
* When Polly is enabled, audio for spoken instructions is fetched over the network ahead of time, reducing latency. (#724, #768)
* The `NavigationViewController.annotatesSpokenInstructions` property, disabled by default, makes it easier to see where instructions will be read aloud along the route for debugging purposes. (#727, #826)
* Fixed an issue preventing `PollyVoiceController` from ducking background audio while the device is muted using the physical switch. (#805)

### User location tracking

* Fixed an issue causing poor user location tracking on iPhone X. (#833)
* The user location indicator is more stable while snapped to the route line. (#754)
* Renamed `RouteController.checkForFasterRouteInBackground` to `RouteController.reroutesOpportunistically`. (#826)
* Added a `RouteControllerOpportunisticReroutingInterval` constant for configuring the interval between opportunistic rerouting attempts. (#826)

### Feedback

* The `NavigationViewController.recordsAudioFeedback` property, disabled by default, allows the user to dictate feedback by long-pressing on a feedback item. This option requires the `NSMicrophoneUsageDescription` Info.plist option. (#719, #826)
* Options in the feedback interface are easier to discern from each other. (#761)
* Fixed an issue where the feedback interface appeared automatically after rerouting. (#749)
* Rearranged the feedback options. (#770, #779)

## v0.9.0 (October 17, 2017)

* `NavigationMapView` uses a custom course tracking mode created from the ground up. The view representing the user’s location (the “user puck”) is larger and easier to see at a glance, and it continues to point in the user’s direction of travel even in Overview mode. To customize the user puck, use the `NavigationMapView.userCourseView` property. (#402)
* Fixed an issue causing the user puck to slide downward from the center of the screen when beginning a new route. (#402)
* You can customize the user puck’s location on screen by implementing the `NavigationViewControllerDelegate.navigationViewController(_:mapViewUserAnchorPoint:)` method. (#402)
* Improved user course snapping while not moving. (#718)
* Throttled the map’s frame rate while the device is unplugged. (#709)
* Fixed an issue causing the “Rerouting” banner to persist even after a new route is received. (#707)
* A local user notification is no longer posted when rerouting. (#708)

## v0.8.3 (October 9, 2017)

* Pins the dependency `Solar` to v2.0.0. This should fix some build issues. #693
* Increases the width of the upcoming maneuver arrow. #671
* Improved user location snapping. #679
* Improves simulation mode by using more accurate speeds. #683
* Adopted [Turf](https://github.com/mapbox/turf-swift). The `wrap(_:min:max:)` function has been removed; use Turf’s `CLLocationDirection.wrap(min:max:)` instead. #653
* Defaulted to `kCLLocationAccuracyBestForNavigation` for location accuracy. #670

## v0.8.2 (September 29, 2017)

* Fixed a bug which caused the upcoming maneuver label in night mode to have a white background (#667).
* Fixed a bug which caused audio announcements to be repeated over one another (#661,  #669).

## v0.8.1 (September 28, 2017)

* Fixed a build error that occurred if MapboxNavigation was installed via CocoaPods. (#632)
* The turn banner shows more of the upcoming road name before truncating. (#657)
* When entering a roundabout, the icon in the turn banner indicates the correct direction of travel. (#640)
* When beginning a new route, the SDK announces the initial road and direction of travel. (#654)
* Fixed an issue causing the user’s location to be snapped to the wrong part of the route near a U-turn. (#642)
* Core Navigation detects when the user performs a U-turn earlier than anticipated and promptly calculates a new route. (#646)
* If Amazon Polly is configured but unreachable, the SDK switches to AVSpeechSynthesizer sooner, before the instruction becomes outdated. (#652)
* When instructions are announced by Amazon Polly, [dynamic range compression](https://en.wikipedia.org/wiki/Dynamic_range_compression) is used to make the audio easier to hear over the din of a moving vehicle. (#635, #662)

## v0.8.0 (September 19, 2017)

### Location and guidance

* Fixed an issue causing steps to be linked together too frequently. (#573)
* On a freeway, an announcement is read aloud at ¼ mile ahead of a maneuver instead of ½ mile ahead. (#569)
* Separate instructions are given for entering and exiting a roundabout. (#561)
* Rerouting occurs more promptly when the user makes a wrong turn at an intersection. (#560)
* More unreliable location updates are filtered out. (#579)
* Improved how Polly pronounces some road names and numbers. (#618, #622)
* Instructions are read by the higher-quality [Alex](https://support.apple.com/en-us/HT203077) voice if it is installed and Polly is unconfigured or unavailable. (#612)

### User interface

* Adjusted the night style to take effect closer to sunset. (#584)
* Fixed an issue where the map bore a day style while the surrounding UI bore a night style. (#572)
* Fixed an issue causing some elements on the map to disappear when switching styles. (#570)
* Fixed an issue causing slight turns to look like regular turns in the turn banner. (#602)
* Large, named roundabouts are symbolized as roundabouts instead of simple intersections in the turn banner. (#574)
* Fixed an issue producing confusing lane arrows at a fork in the road. (#586)
* The notification for a completed maneuver is removed as the user completes that step. (#577)
* The distance in the turn banner changes at a more regular interval. (#626)
* Updated the appearance of various controls in turn-by-turn mode. (#578, #587, #588, #591)
* Arrows in the turn banner can have a different appearance than arrows in the step table. (#571)
* Fixed overly aggressive abbreviation of road names in the turn banner. (#616)
* Fixed an issue preventing road names in the turn banner from being abbreviated when certain punctuation was present. (#618)
* Fixed a crash that occurred when an attempt to calculate a new route failed. (#585)
* Fixed an issue preventing the estimated arrival time from being updated as the user is stuck in traffic. (#595)
* Fixed a crash that sometimes occurred when starting turn-by-turn navigation. (#607)
* Fixed a flash that occurred when rerouting. (#605)
* Fixed memory leaks. (#609, #628)

### Other changes

* Fixed strings in the Hungarian, Swedish, and Vietnamese localizations that had reverted to English. (#619)
* Updated translations in Catalan, Hungarian, Lithuanian, Russian, Spanish, Swedish, and Vietnamese. (#619)
* Added methods to `NavigationViewControllerDelegate` that indicate when the user is sending feedback. (#599)
* Fixed an issue where `DistanceFormatter.string(fromMeters:)` used the wrong units. (#613)

## v0.7.0 (August 30, 2017)

### Packaging

* Unpinned most dependencies to avoid various build issues introduced in v0.6.1. It is once again possible to use this SDK with the latest Mapbox iOS SDK. (#525)
* Added Russian, Slovenian, and Ukrainian localizations. (#505, #542)

### User interface

* `NavigationViewController` and its map automatically switch between daytime and nighttime styles. (#519)
* A banner appears when the device experiences weak GPS reception. (#490)
* A banner also appears when simulation mode is enabled. (#521)
* The time remaining in the bottom bar changes color based on the level of traffic congestion along the remaining route. (#403)
* Added `NavigationViewControllerDelegate.navigationMapView(_:viewFor:)` for providing a custom user location annotation and/or destination annotation. (#498)
* Moved various properties of `Style` to individual control classes. (#536)
* Added properties to `LaneArrowView` for customizing the appearance of lane indicators. (#490)
* Added a `Style.statusBarStyle` property for customizing the appearance of the status bar. (#512)
* A shield now appears in the turn banner on Puerto Rico routes. (#529)
* Fixed an issue preventing an arrow from appearing on the route line when the user swipes the turn banner to a future step. (#532)
* Fixed an issue causing the shield in the turn banner to go blank when the user swipes the turn banner backward. (#506)
* Fixed an issue that caused the camera to stutter when completing a maneuver. (#520)
* Fixed an issue causing the turn banner to remain on a future step after tapping Resume. (#508)
* Fixed an issue where the distance would sometimes be displayed as “0 mm”. (#517)
* Fixed a missing less-than sign in the bottom bar when little time remains on the step or route. (#527)

### Voice guidance

* Fixed an issue causing Polly to misread abbreviations such as “CR” in route numbers and letters such as “N” in street names. (#552)
* A tone is played when automatically switching to a faster route in the background. (#541)
* Polly now pronounces Italian instructions using an Italian voice. (#542)
* Fixed an issue preventing the SDK from falling back to AVFoundation when Polly is unavailable. (#544)
* Improved the wording of various instructions in Swedish. (Project-OSRM/osrm-text-instructions#138)
* The Spanish localization consistently uses _usted_ form. (Project-OSRM/osrm-text-instructions#137)

### Core Navigation

* A new `NavigationRouteOptions` class makes it easier to request a route optimized for turn-by-turn navigation. (#531)
* A trip can now consist of multiple legs. (#270)
* Added `SpokenInstructionFormatter` and `VisualInstructionFormatter` classes for turning `RouteStep`s into strings appropriate for speech synthesis and display, respectively. (#456)
* When the user is moving slowly, `RouteController` snaps the location and course to the route line more aggressively. (#540)
* `RouteController` more aggressively snaps the user’s location to the route line at greater distances than before. (#551)
* Added `NavigationLocationManager.automaticallyUpdatesDesiredAccuracy` to control whether the location manager’s desired accuracy changes based on the battery state. (#504)

## v0.6.1 (August 14, 2017)

* Pinned all dependencies to prevent downstream breaking changes from effecting this library. https://github.com/mapbox/mapbox-navigation-ios/commit/d5c7204b0c9f03564b634da5be135ae35930804c
* Improved the initial camera view when entering navigation. https://github.com/mapbox/mapbox-navigation-ios/pull/482
* Adds support for iPads in the example app. https://github.com/mapbox/mapbox-navigation-ios/pull/477
* Does a better job at unpacking Polly requests to prevent the UI from locking up. https://github.com/mapbox/mapbox-navigation-ios/pull/462
* Inaccurate locations are now filtered out. https://github.com/mapbox/mapbox-navigation-ios/pull/441
* Lanes are now only showed for `.high` and `.medium` alerts. https://github.com/mapbox/mapbox-navigation-ios/pull/444
* The reroute sound is not played when muted. https://github.com/mapbox/mapbox-navigation-ios/pull/450
* Adds a new `StatusView` for displaying reroute and location accuracy information. https://github.com/mapbox/mapbox-navigation-ios/commit/b942844c52c026342b6237186715468091c53c9a
* AlertLevel distances no longer incorporate user speed for knowing when to give an announcement. https://github.com/mapbox/mapbox-navigation-ios/pull/448

## v0.6.0 (July 28, 2017)

### Packaging

* By default, NavigationMapView displays the Navigation Guidance Day v2 style. A Navigation Preview Day v2 style (`mapbox://styles/mapbox/navigation-preview-day-v2`) is also available for applications that implement a preview map. (#387)
* By default, NavigationMapView now indicates the level of traffic congestion along each segment of the route line. (#359)
* Added Italian and Traditional Chinese localizations. [Help translate the SDK into your language!](https://www.transifex.com/mapbox/mapbox-navigation-ios/) (#413, #438)

### User interface

* A 🐞 button on the map allows the user to submit feedback about the current route. (#400)
* The turn banner and bottom bar display fractional mileages as decimal numbers instead of vulgar fractions. 🙊🙉 (#383)
* If a step leads to a freeway or freeway ramp, the turn banner generally displays a [control city](https://en.wikipedia.org/wiki/Control_city) or a textual representation of the route number (alongside the existing shield) instead of the freeway name. (#410, #417)
* As the user arrives at a waypoint, the turn banner displays the waypoint’s name instead of whitespace. (#419)
* The route line is now wider by default, to accommodate traffic congestion coloring. (#390)
* Moved the `snapsUserLocationAnnotationToRoute` property from RouteController to NavigationViewController. (#408)
* The road name label at the bottom of the map continues to display the current road name after the user ventures away from the route. (#408)
* If the upcoming maneuver travels along a [bannered route](https://en.wikipedia.org/wiki/Special_route), the parent route shield is no longer displayed in the turn banner. (#431)
* Fixed an issue causing the Mapbox logo to peek out from under the Recenter button. (#424)

### Voice guidance

* Suppressed the voice announcement upon rerouting if the first step of the new route is sufficiently long. (#395)
* The rerouting audio cue now unducks other applications’ audio afterwards. (#394)
* If a step leads to a freeway or freeway ramp, voice announcements for the step generally omit the name in favor of the route number. (#404, #412)
* Fixed an issue causing Amazon Polly to read parentheses aloud. (#418)

### Navigation

* Various methods of `NavigationMapViewDelegate` have more descriptive names in Objective-C. (#408)
* Fixed an issue causing `NavigationViewControllerDelegate.navigationViewController(_:didArriveAt:)` to be called twice in a row. (#414)
* Fixed a memory leak. (#399)

### Core Navigation

* Added a `RouteController.location` property that represents the user’s location snapped to the route line. (#408)
* Added a `RouteController.recordFeedback(type:description:)` method for sending user feedback to Mapbox servers. (#304)
* Fixed excessive rerouting while the user is located away from the route, such as in a parking lot. (#386)
* Fixed an issue where RouteController sometimes got stuck on slight turn maneuvers. (#378)
* When rerouting, Core Navigation connects to the same API endpoint with the same access token that was used to obtain the original route. (#405)
* The `ReplayLocationManager.location` and `SimulatedLocationManager.location` properties now return simulated locations instead of the device’s true location as reported by Core Location. (#411)
* You can enable the `RouteController.checkForFasterRouteInBackground` property to have Core Navigation periodically check for a faster route in the background. (#346)
* Fixed an issue preventing the `RouteControllerAlertLevelDidChange` notification from posting when transitioning from a high alert level on one step to a high alert level on another step. (#425)
* Improved the accuracy of location updates while the device is plugged in. (#432)
* Added anonymized metrics collection around significant events such as rerouting. This data will be used to improve the quality of Mapbox’s products, including the underlying OpenStreetMap road data, the Mapbox Directions API, and Core Navigation. (#304)

## v0.5.0 (July 13, 2017)

### Packaging

* The map now uses a style specifically designed for turn-by-turn navigation. (#263)
* Added French, Hungarian, Lithuanian, Persian, and Spanish localizations. [Help translate the SDK into your language!](https://www.transifex.com/mapbox/mapbox-navigation-ios/) (#351)
* Upgraded to [OSRM Text Instructions v0.2.0](https://github.com/Project-OSRM/osrm-text-instructions.swift/releases/tag/v0.2.0) with localization improvements and support for upcoming exit numbers provided by the Directions API. (#348)
* Corrected the frameworks’ bundle identifiers. (#281)

### User interface

* The turn banner now indicates when the SDK is busy fetching a new route. (#269)
* More interface elements are now styleable. The `Style.fontFamily` property makes it easy to set the entire interface’s font face. (#330)
* The interface now supports Dynamic Type. (#330)
* Fixed an issue preventing the turn banner from displaying the distance to some freeway exits. (#262)
* Fixed an issue in which swiping the turn banner to the right caused NavigationViewController to navigate to the wrong step. (#266)
* Fixed a crash presenting NavigationViewController via a storyboard segue. (#314)
* Fixed an issue causing black lines to appear over all roads during turn-by-turn navigation. (#339)
* When `NavigationViewController.route` is set to a new value, the UI updates to reflect the new route. (#302)
* Widened the route line for improved visibility. (#358)
* Fixed an issue causing maneuver arrows along the route line to appear malformed. (#284)
* Maneuver arrows no longer appear along the route line when the map is zoomed out. (#295)
* The turn banner more reliably displays a route shield for applicable freeway on- and off-ramps. (#353)
* Fixed an issue causing the turn banner to show a shield for the wrong step after swiping between steps. (#290)
* Fixed an issue causing NavigationViewController and voice alerts to stop updating after a modal view controller is pushed atop NavigationViewController. (#306)
* The map displays attribution during turn-by-turn navigation. (#288)
* Added a `NavigationMapViewControllerDelegate.navigationMapView(_:imageFor:)` method for customizing the destination annotation. (#268)
* Fixed an issue where the wrong source was passed into `MGLMapViewDelegate.navigationMapView(_:routeCasingStyleLayerWithIdentifier:source:)`. (#265, #267)
* The turn banner abbreviates road names when using the Catalan, Lithuanian, Spanish, Swedish, or Vietnamese localization. (#254, #376)

### Voice guidance

* To use Amazon Polly for voice guidance, set the `NavigationViewController.voiceController` property. (#313)
* Fixed an issue that disabled Polly-powered voice guidance when the application went to the background. A message is printed to the console if the `audio` background mode is missing from the application’s Info.plist file. (#356)
* Fixed a crash that could occur when the device is muted and an instruction would normally be read aloud. (#275)
* By default, a short audio cue now plays when the user diverges from the route, requiring a new route to be fetched. (#269)
* Renamed `RouteStepFormatter.string(for:markUpWithSSML:)` to `RouteStepFormatter.string(for:legIndex:numberOfLegs:markUpWithSSML:)`. (#348)

### Navigation

* Fixed a crash after a simulated route causes the SDK to fetch a new route. (#344)
* Fixed an issue that stopped location updates after the application returned to the foreground from the background. (#343)
* Fixed excessive calls to `NavigationViewControllerDelegate.navigationViewController(_:didArriveAt:)`. (#347)
* Fixed crashes that occurred during turn-by-turn navigation. (#271, #336)
* Fixed a memory leak that occurs when `NavigationViewController.navigationDelegate` is set. (#316)

### Core Navigation

* RouteController now requests Always Location Services permissions if `NSLocationAlwaysAndWhenInUseUsageDescription` is set in Info.plist. (#342)
* RouteController now continues to track the user’s location after arriving at the destination. (#333)
* Fixed an issue causing RouteController to alternate rapidly between steps. (#258)
* The SimulatedLocationManager class now bridges to Objective-C. (#314)
* The DistanceFormatter class has been moved to Core Navigation. (#309)

## v0.4.0 (June 1, 2017)

### Packaging

* Documentation is now available in Quick Help and code completion for most classes and methods. (#250)
* Added Catalan, Swedish, and Vietnamese localizations. (#203)

### User interface

* A new class, `Style`, makes it easy to customize the SDK’s appearance and vary it by size class. (#162)
* Fixed an issue causing the road name in the turn banner to be truncated. The road name may be abbreviated to fit the allotted space. (#215)
* Enlarged the distance in the turn banner. (#217)
* A button at the top-left corner of the map view displays a live overview of the route. (#106)
* A small label at the bottom of the map view displays the name of the street along which the user is currently traveling. (#155)
* `NavigationViewController` automatically adopts the tint color of the view controller that presents it. (#176)
* The user can no longer swipe the turn banner left of the current step to “preview” already completed steps. (#223)
* The U-turn icon in the turn banner is no longer flipped horizontally in countries that drive on the right. (#243)
* Distances are now measured in imperial units when the user’s language is set to British English. (#246)

### Voice guidance

* Fixed an issue causing voice instructions to be delivered by an Australian English voice regardless of the user’s region. (#187, #245)
* Fixed an issue causing a “continue” instruction to be repeated multiple times along the step. (#238)
* A final voice instruction is no longer delivered when merging onto a highway. (#239)

### Core Navigation

* `RouteController` is now responsible for the basic aspects of rerouting, including fetching the new route. A new `RouteControllerDelegate` protocol (mirrored by `NavigationViewControllerDelegate`) has methods for preventing or reacting to a rerouting attempt. (#251)
* A notification is posted as soon as Core Navigation successfully receives a new route or fails to receive a new route. (#251)
* When rerouting, any remaining intermediate waypoints are preserved in the new route. (#251)
* Improved the timing and accuracy of rerouting attempts. (#202, #228)
* Fixed an issue preventing the route progress (and thus the progress bar) from completing as the user arrives at the destination. (#157)
* Fixed an issue that affected Core Navigation’s accuracy near maneuvers. (#185)
* A simulated route performs maneuvers more realistically than before. (#226)
* Fixed an issue preventing a simulated route from reaching the end of the route. (#244)
* Resolved some compiler warnings related to the location manager. (#190)

## v0.3.0 (April 25, 2017)

* Renamed `RouteViewController` to `NavigationViewController`. (#133)
* Replaced the `NavigationUI.routeViewController(for:)` method with the `NavigationViewController(for:)` initializer. (#133)
* Fixed compatibility with MapboxDirections.swift v0.9.0. This library now depends on MapboxDirections.swift v0.9.x. (#139)
* Fixed an issue causing the SDK to ignore certain routing options when rerouting the user. (#139)
* Added a `NavigationViewController.simulatesLocationUpdates` property that causes the SDK to simulate location updates along a route. (#111)
* Added a `NavigationViewControllerDelegate.navigationViewController(_:didArriveAt:)` method that gets called when user arrives at the destination. (#158)
* Added methods to NavigationViewControllerDelegate to customize the appearance and shape of the route line. (#135)
* Fixed an issue preventing the volume setting from working when using the built-in system speech synthesizer. (#160)
* Added support for Russian and Spanish voices when using Amazon Polly for voice alerts. (#153)

## v0.2.1 (April 15, 2017)

* This library now requires MapboxDirections.swift v0.8.x as opposed to v0.9.0, which is incompatible. ([#150](https://github.com/mapbox/mapbox-navigation-ios/pull/150))

## v0.2.0 (April 14, 2017)

* Renamed MapboxNavigation and MapboxNavigationUI to MapboxCoreNavigation and MapboxNavigation, respectively. MapboxNavigation provides the complete turn-by-turn navigation experience, including UI and voice announcements, while MapboxCoreNavigation provides the raw utilities for building your own UI. ([#129](https://github.com/mapbox/mapbox-navigation-ios/pull/129))
* Exposed methods on NavigationMapView that you can override to customize the route line’s appearance on the map. ([#116](https://github.com/mapbox/mapbox-navigation-ios/pull/116))
* Removed an unused dependency on MapboxGeocoder.swift. ([#112](https://github.com/mapbox/mapbox-navigation-ios/pull/112))
* Fixed memory leaks. ([#120](https://github.com/mapbox/mapbox-navigation-ios/pull/120))

## v0.1.0 (March 30, 2017)

* Adds MapboxNavigationUI for a drop in navigation experience
* Allows for Integration with [AWS Polly](https://aws.amazon.com/polly/) for improved voice announcements
* Adds optional user snapping to route line. This option also snaps the users course
* Fixes an issue where announcements with`Continue`would not announce the way names correctly
* Updates to Swift v3.1
* Fixed an issue where the route line was not inserted below labels after re-routing.

## v0.0.4 (January 24, 2017)

- Fixed an issue where a `finalHeading` just below `360` and a user heading just above `0`, would not be less than `RouteControllerMaximumAllowedDegreeOffsetForTurnCompletion` ([#25](https://github.com/mapbox/MapboxNavigation.swift/pull/25))
- Better specified the swift version ([#26](https://github.com/mapbox/MapboxNavigation.swift/pull/26))

## v0.0.3 (January 19, 2017)

- Fixes CocoaPod installation error

## v0.0.2 (January 19, 2017)

Initial public release<|MERGE_RESOLUTION|>--- conflicted
+++ resolved
@@ -3,11 +3,8 @@
 ## master
 
 * Introduced a breaking change the to `RouteController` initializer: Passing an EventsManager is now required. `NavigationViewController` can optionally take an `eventsManager` argument to its initializer, and the value will be passed to future instances of `RouteController`.   ([#1671](https://github.com/mapbox/mapbox-navigation-ios/pull/1671))
-<<<<<<< HEAD
+* Fixed issues where the user puck would overshoot a turn or drift away from a curved road. ([#1710](https://github.com/mapbox/mapbox-navigation-ios/pull/1710))
 * Added the `Style.previewMapStyleURL` property for customizing the style displayed by a preview map. ([#1695](https://github.com/mapbox/mapbox-navigation-ios/pull/1695))
-=======
-* Fixed issues where the user puck would overshoot a turn or drift away from a curved road. ([#1710](https://github.com/mapbox/mapbox-navigation-ios/pull/1710))
->>>>>>> c55c13be
 
 ## v0.20.1 (September 10, 2018)
 

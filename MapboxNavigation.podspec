Pod::Spec.new do |s|

  # ―――  Spec Metadata  ―――――――――――――――――――――――――――――――――――――――――――――――――――――――――― #

  s.name = "MapboxNavigation"
  s.version = "0.2.1"
  s.summary = "Complete turn-by-turn navigation interface for iOS."

  s.description  = <<-DESC
  The Mapbox Navigation SDK for iOS is a drop-in interface for turn-by-turn navigation along a route, complete with a well-designed map and easy-to-understand spoken directions. Routes are powered by Mapbox Directions.
                   DESC

  s.homepage = "https://www.mapbox.com/directions/"

  # ―――  Spec License  ――――――――――――――――――――――――――――――――――――――――――――――――――――――――――― #

  s.license = { :type => "ISC", :file => "LICENSE.md" }

  # ――― Author Metadata  ――――――――――――――――――――――――――――――――――――――――――――――――――――――――― #

  s.author = { "Mapbox" => "mobile@mapbox.com" }
  s.social_media_url = "https://twitter.com/mapbox"

  # ――― Platform Specifics ――――――――――――――――――――――――――――――――――――――――――――――――――――――― #

  s.ios.deployment_target = "9.0"

  # ――― Source Location ―――――――――――――――――――――――――――――――――――――――――――――――――――――――――― #

  s.source = { :git => "https://github.com/mapbox/mapbox-navigation-ios.git", :tag => "v#{s.version.to_s}" }

  # ――― Source Code ―――――――――――――――――――――――――――――――――――――――――――――――――――――――――――――― #

  s.source_files = ["MapboxNavigation/*", "MapboxCoreNavigation/Geometry.swift"]

  # ――― Resources ―――――――――――――――――――――――――――――――――――――――――――――――――――――――――――――――― #

  s.resources = ['MapboxNavigation/Resources/*']

  # ――― Project Settings ――――――――――――――――――――――――――――――――――――――――――――――――――――――――― #

  s.requires_arc = true
  s.module_name = "MapboxNavigation"

  s.dependency "MapboxCoreNavigation"
<<<<<<< HEAD
  s.dependency "MapboxDirections.swift", "~> 0.9"
  s.dependency "Mapbox-iOS-SDK", "~> 3.5"
  s.dependency "OSRMTextInstructions", "~> 0.1.1"
=======
  s.dependency "MapboxDirections.swift", "~> 0.8.0"
  s.dependency "Mapbox-iOS-SDK", "~> 3.5"
  s.dependency "OSRMTextInstructions", "0.1.0"
>>>>>>> 98d422f8
  s.dependency "Pulley", "~> 1.3"
  s.dependency "SDWebImage", "~> 4.0"
  s.dependency "AWSPolly", "~> 2.5"

  s.xcconfig = {
    "SWIFT_VERSION" => "3.0"
  }

end<|MERGE_RESOLUTION|>--- conflicted
+++ resolved
@@ -43,15 +43,9 @@
   s.module_name = "MapboxNavigation"
 
   s.dependency "MapboxCoreNavigation"
-<<<<<<< HEAD
-  s.dependency "MapboxDirections.swift", "~> 0.9"
+  s.dependency "MapboxDirections.swift", "~> 0.9.0"
   s.dependency "Mapbox-iOS-SDK", "~> 3.5"
   s.dependency "OSRMTextInstructions", "~> 0.1.1"
-=======
-  s.dependency "MapboxDirections.swift", "~> 0.8.0"
-  s.dependency "Mapbox-iOS-SDK", "~> 3.5"
-  s.dependency "OSRMTextInstructions", "0.1.0"
->>>>>>> 98d422f8
   s.dependency "Pulley", "~> 1.3"
   s.dependency "SDWebImage", "~> 4.0"
   s.dependency "AWSPolly", "~> 2.5"

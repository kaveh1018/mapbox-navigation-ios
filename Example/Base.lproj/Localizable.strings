--- conflicted
+++ resolved
@@ -4,7 +4,6 @@
 /* CPAlertTemplate OK button title */
 "CARPLAY_OK" = "OK";
 
-<<<<<<< HEAD
 /* Title of button to cancel sending of  navigation feedback items */
 "NAVIGATION_REPORT_CANCEL" = "Cancel";
 
@@ -14,35 +13,6 @@
 /* Title of button to send multiple selected navigation feedback items */
 "NAVIGATION_REPORT_ISSUES" = "Report Issues";
 
-/* Title of button that downloads an offline region */
-"OFFLINE_ITEM_DOWNLOAD" = "Download";
-
-/* Message to display when the user needs to obtain an enterprise token */
-"OFFLINE_MESSAGE_ENTERPRISE_TOKEN_NEEDED" = "Before you can fetch routing tiles you must obtain an enterprise access token. Please contact us at support@mapbox.com";
-
-/* Message to display when the user needs to select a smaller bounding box */
-"OFFLINE_MESSAGE_USE_SMALLER_BOUNDING_BOX" = "The bounding box you have specified is too large. Please select a smaller box and try again.";
-
-/* Error message to display when no routing tile versions are available */
-"OFFLINE_MESSAGE_VERSION_FETCHING_FAILED" = "No routing tile versions are available for download. Please try again later.";
-
-/* Status item while downloading an offline region */
-"OFFLINE_TITLE_DOWNLOADING_TILES" = "Downloading Tiles…";
-
-/* Status item while downloading an offline region */
-"OFFLINE_TITLE_FETCHING_VERSIONS" = "Fetching Versions…";
-
-/* Title to display when tile downloading fails */
-"OFFLINE_TITLE_TILE_DOWNLOAD_FAILED" = "Unable to fetch tiles";
-
-/* Status item while downloading an offline region; 1 = percentage complete */
-"OFFLINE_TITLE_UNPACKING_FMT" = "Unpacking… (%@)";
-
-/* Error title to display when no routing tile versions are available */
-"OFFLINE_TITLE_VERSION_FETCHING_FAILED" = "Unable to fetch available routing tile versions";
-
-=======
->>>>>>> c14838a6
 /* Title of action for dismissing waypoint removal confirmation sheet */
 "REMOVE_WAYPOINT_CONFIRM_CANCEL" = "Cancel";
 

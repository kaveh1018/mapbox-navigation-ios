Pod::Spec.new do |s|

  # ―――  Spec Metadata  ―――――――――――――――――――――――――――――――――――――――――――――――――――――――――― #

  s.name = "MapboxNavigation-Documentation"
  s.version = "0.18.1"
  s.summary = "Complete turn-by-turn navigation interface for iOS."

  s.description  = <<-DESC
  The Mapbox Navigation SDK for iOS is a drop-in interface for turn-by-turn navigation along a route, complete with a well-designed map and easy-to-understand spoken directions. Routes are powered by Mapbox Directions.
                   DESC

  s.homepage = "https://www.mapbox.com/navigation-sdk/"
  s.documentation_url = "https://www.mapbox.com/mapbox-navigation-ios/navigation/"

  # ―――  Spec License  ――――――――――――――――――――――――――――――――――――――――――――――――――――――――――― #

  s.license = { :type => "ISC", :file => "LICENSE.md" }

  # ――― Author Metadata  ――――――――――――――――――――――――――――――――――――――――――――――――――――――――― #

  s.author = { "Mapbox" => "mobile@mapbox.com" }
  s.social_media_url = "https://twitter.com/mapbox"

  # ――― Platform Specifics ――――――――――――――――――――――――――――――――――――――――――――――――――――――― #

  s.ios.deployment_target = "9.0"

  # ――― Source Location ―――――――――――――――――――――――――――――――――――――――――――――――――――――――――― #

  s.source = { :git => "https://github.com/mapbox/mapbox-navigation-ios.git", :tag => "v#{s.version.to_s}" }

  # ――― Source Code ―――――――――――――――――――――――――――――――――――――――――――――――――――――――――――――― #

  s.source_files = ["MapboxNavigation/*", "MapboxCoreNavigation/*"]

  # ――― Resources ―――――――――――――――――――――――――――――――――――――――――――――――――――――――――――――――― #

  s.resources = ['MapboxNavigation/Resources/*/*', 'MapboxNavigation/Resources/*']

  # ――― Project Settings ――――――――――――――――――――――――――――――――――――――――――――――――――――――――― #

  s.requires_arc = true
  s.module_name = "MapboxNavigation"

<<<<<<< HEAD
  s.dependency "MapboxDirections.swift", :git => "https://github.com/mapbox/MapboxDirections.swift.git", :branch => "then"
  s.dependency "Mapbox-iOS-SDK", "~> 4.0"
=======
  s.dependency "MapboxDirections.swift", "~> 0.21.0"
  s.dependency "Mapbox-iOS-SDK", "~> 4.1"
>>>>>>> 03b93adf
  s.dependency "MapboxMobileEvents", "~> 0.4"
  s.dependency "Solar", "~> 2.1"
  s.dependency "Turf", "~> 0.2"
  s.dependency "MapboxSpeech", "~> 0.0.1"

  # `swift_version` was introduced in CocoaPods 1.4.0. Without this check, if a user were to
  # directly specify this podspec while using <1.4.0, ruby would throw an unknown method error.
  if s.respond_to?(:swift_version)
    s.swift_version = "4.0"
  end

end<|MERGE_RESOLUTION|>--- conflicted
+++ resolved
@@ -43,13 +43,8 @@
   s.requires_arc = true
   s.module_name = "MapboxNavigation"
 
-<<<<<<< HEAD
   s.dependency "MapboxDirections.swift", :git => "https://github.com/mapbox/MapboxDirections.swift.git", :branch => "then"
-  s.dependency "Mapbox-iOS-SDK", "~> 4.0"
-=======
-  s.dependency "MapboxDirections.swift", "~> 0.21.0"
   s.dependency "Mapbox-iOS-SDK", "~> 4.1"
->>>>>>> 03b93adf
   s.dependency "MapboxMobileEvents", "~> 0.4"
   s.dependency "Solar", "~> 2.1"
   s.dependency "Turf", "~> 0.2"

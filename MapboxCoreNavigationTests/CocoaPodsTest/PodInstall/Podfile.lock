PODS:
  - Mapbox-iOS-SDK (5.0.0)
  - MapboxCoreNavigation (0.33.0):
    - MapboxDirections.swift (~> 0.28.0)
    - MapboxMobileEvents (~> 0.9.3)
    - MapboxNavigationNative (~> 6.2.1)
    - Turf (~> 0.3.0)
  - MapboxDirections.swift (0.28.0):
    - Polyline (~> 4.2)
  - MapboxMobileEvents (0.9.3)
  - MapboxNavigation (0.33.0):
    - Mapbox-iOS-SDK (~> 5.0.0)
    - MapboxCoreNavigation (= 0.33.0)
    - MapboxSpeech (~> 0.1.0)
    - Solar (~> 2.1)
  - MapboxNavigationNative (6.2.1)
  - MapboxSpeech (0.1.1)
  - Polyline (4.2.1)
  - Solar (2.1.0)
  - Turf (0.3.0)

DEPENDENCIES:
  - MapboxCoreNavigation (from `../../../`)
  - MapboxNavigation (from `../../../`)

SPEC REPOS:
  https://github.com/cocoapods/specs.git:
    - Mapbox-iOS-SDK
    - MapboxDirections.swift
    - MapboxMobileEvents
    - MapboxNavigationNative
    - MapboxSpeech
    - Polyline
    - Solar
    - Turf

EXTERNAL SOURCES:
  MapboxCoreNavigation:
    :path: "../../../"
  MapboxNavigation:
    :path: "../../../"

SPEC CHECKSUMS:
  Mapbox-iOS-SDK: 018266d830ecb6e57d913494c280383b47981590
  MapboxCoreNavigation: 27b8b66cb8886b747583e275f680a7ee171645c0
  MapboxDirections.swift: bec8771badfbdd55a0194649a4194b2c2cb15b96
  MapboxMobileEvents: dea3b845b1a8528def7150dedf0cedefc6dfe284
<<<<<<< HEAD
  MapboxNavigation: 82667677e9c5bafdb1f2617fe93ed6b2b7f4d8b7
=======
  MapboxNavigation: 7c6906cd311660eb988524ef2b5beb677380048c
>>>>>>> b016d40e
  MapboxNavigationNative: 11dc22140f4698d3f26989f2b6379dc81ef0d4c1
  MapboxSpeech: 59b3984d3f433a443d24acf53097f918c5cc70f9
  Polyline: 0e9890790292741c8186201a536b6bb6a78d02dd
  Solar: 2dc6e7cc39186cb0c8228fa08df76fb50c7d8f24
  Turf: c6bdf62d6a70c647874f295dd1cf4eefc0c3e9e6

PODFILE CHECKSUM: 55ae5a7edbc3dedda5149ba3d58b992ab7327f95

<<<<<<< HEAD
COCOAPODS: 1.7.1
=======
COCOAPODS: 1.7.0
>>>>>>> b016d40e
<|MERGE_RESOLUTION|>--- conflicted
+++ resolved
@@ -1,6 +1,6 @@
 PODS:
   - Mapbox-iOS-SDK (5.0.0)
-  - MapboxCoreNavigation (0.33.0):
+  - MapboxCoreNavigation (0.34.0):
     - MapboxDirections.swift (~> 0.28.0)
     - MapboxMobileEvents (~> 0.9.3)
     - MapboxNavigationNative (~> 6.2.1)
@@ -8,9 +8,9 @@
   - MapboxDirections.swift (0.28.0):
     - Polyline (~> 4.2)
   - MapboxMobileEvents (0.9.3)
-  - MapboxNavigation (0.33.0):
+  - MapboxNavigation (0.34.0):
     - Mapbox-iOS-SDK (~> 5.0.0)
-    - MapboxCoreNavigation (= 0.33.0)
+    - MapboxCoreNavigation (= 0.34.0)
     - MapboxSpeech (~> 0.1.0)
     - Solar (~> 2.1)
   - MapboxNavigationNative (6.2.1)
@@ -42,14 +42,10 @@
 
 SPEC CHECKSUMS:
   Mapbox-iOS-SDK: 018266d830ecb6e57d913494c280383b47981590
-  MapboxCoreNavigation: 27b8b66cb8886b747583e275f680a7ee171645c0
+  MapboxCoreNavigation: 6163a863738994237bd9eff28ebc303f28661994
   MapboxDirections.swift: bec8771badfbdd55a0194649a4194b2c2cb15b96
   MapboxMobileEvents: dea3b845b1a8528def7150dedf0cedefc6dfe284
-<<<<<<< HEAD
-  MapboxNavigation: 82667677e9c5bafdb1f2617fe93ed6b2b7f4d8b7
-=======
-  MapboxNavigation: 7c6906cd311660eb988524ef2b5beb677380048c
->>>>>>> b016d40e
+  MapboxNavigation: 4eee9aaaf19d584ee234242c57ac6644db32a76e
   MapboxNavigationNative: 11dc22140f4698d3f26989f2b6379dc81ef0d4c1
   MapboxSpeech: 59b3984d3f433a443d24acf53097f918c5cc70f9
   Polyline: 0e9890790292741c8186201a536b6bb6a78d02dd
@@ -58,8 +54,4 @@
 
 PODFILE CHECKSUM: 55ae5a7edbc3dedda5149ba3d58b992ab7327f95
 
-<<<<<<< HEAD
-COCOAPODS: 1.7.1
-=======
-COCOAPODS: 1.7.0
->>>>>>> b016d40e
+COCOAPODS: 1.7.1
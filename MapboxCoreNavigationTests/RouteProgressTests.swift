import Foundation
import XCTest
import MapboxDirections
import struct Polyline.Polyline
import Turf
@testable import MapboxCoreNavigation

class RouteProgressTests: XCTestCase {
    func testRouteProgress() {
        let routeProgress = RouteProgress(route: route, options: routeOptions)
        XCTAssertEqual(routeProgress.fractionTraveled, 0)
        XCTAssertEqual(routeProgress.distanceRemaining, 4054.2)
        XCTAssertEqual(routeProgress.distanceTraveled, 0)
        XCTAssertEqual(round(routeProgress.durationRemaining), 858)
    }
    
    func testRouteLegProgress() {
        let routeProgress = RouteProgress(route: route, options: routeOptions)
        XCTAssertEqual(routeProgress.currentLeg.description, "Hyde Street, Page Street")
        XCTAssertEqual(routeProgress.currentLegProgress.distanceTraveled, 0)
        XCTAssertEqual(round(routeProgress.currentLegProgress.durationRemaining), 858)
        XCTAssertEqual(routeProgress.currentLegProgress.fractionTraveled, 0)
        XCTAssertEqual(routeProgress.currentLegProgress.stepIndex, 0)
        XCTAssertEqual(routeProgress.currentLegProgress.followOnStep?.description, "Turn left onto Hyde Street")
        XCTAssertEqual(routeProgress.currentLegProgress.upcomingStep?.description, "Turn right onto California Street")
    }
    
    func testRouteStepProgress() {
        let routeProgress = RouteProgress(route: route, options: routeOptions)
        XCTAssertEqual(routeProgress.currentLegProgress.currentStepProgress.distanceRemaining, 384.1)
        XCTAssertEqual(routeProgress.currentLegProgress.currentStepProgress.distanceTraveled, 0)
        XCTAssertEqual(routeProgress.currentLegProgress.currentStepProgress.durationRemaining, 86.6, accuracy: 0.001)
        XCTAssertEqual(routeProgress.currentLegProgress.currentStepProgress.fractionTraveled, 0)
        XCTAssertEqual(routeProgress.currentLegProgress.currentStepProgress.userDistanceToManeuverLocation, 384.1)
        XCTAssertEqual(routeProgress.currentLegProgress.currentStepProgress.step.description, "Head south on Taylor Street")
    }
    
    func testNextRouteStepProgress() {
        let routeProgress = RouteProgress(route: route, options: routeOptions)
        routeProgress.currentLegProgress.stepIndex = 1
        XCTAssertEqual(routeProgress.currentLegProgress.currentStepProgress.spokenInstructionIndex, 0)
        XCTAssertEqual(routeProgress.currentLegProgress.currentStepProgress.distanceRemaining, 439.1)
        XCTAssertEqual(routeProgress.currentLegProgress.currentStepProgress.distanceTraveled, 0)
        XCTAssertEqual(round(routeProgress.currentLegProgress.currentStepProgress.durationRemaining), 73)
        XCTAssertEqual(routeProgress.currentLegProgress.currentStepProgress.fractionTraveled, 0)
        XCTAssertEqual(routeProgress.currentLegProgress.currentStepProgress.userDistanceToManeuverLocation, 439.1)
        XCTAssertEqual(routeProgress.currentLegProgress.currentStepProgress.step.description, "Turn right onto California Street")
    }
    
    func testRemainingWaypointsAlongRoute() {
        let coordinates = [
            CLLocationCoordinate2D(latitude: 0, longitude: 0),
            CLLocationCoordinate2D(latitude: 2, longitude: 3),
            CLLocationCoordinate2D(latitude: 4, longitude: 6),
            CLLocationCoordinate2D(latitude: 6, longitude: 9),
            CLLocationCoordinate2D(latitude: 8, longitude: 12),
            CLLocationCoordinate2D(latitude: 10, longitude: 15),
            CLLocationCoordinate2D(latitude: 12, longitude: 18),
        ]
        
        // Single leg
        var options = RouteOptions(coordinates: [coordinates.first!, coordinates.last!])
        var waypoints = options.waypoints(fromLegAt: 0)
        XCTAssertEqual(waypoints.0.map { $0.coordinate }, [coordinates.first!])
        XCTAssertEqual(waypoints.1.map { $0.coordinate }, [coordinates.last!])
        
        // Two legs
        options = RouteOptions(coordinates: [coordinates[0], coordinates[1], coordinates.last!])
        waypoints = options.waypoints(fromLegAt: 0)
        XCTAssertEqual(waypoints.0.map { $0.coordinate }, [coordinates[0]])
        XCTAssertEqual(waypoints.1.map { $0.coordinate }, [coordinates[1], coordinates.last!])
        waypoints = options.waypoints(fromLegAt: 1)
        XCTAssertEqual(waypoints.0.map { $0.coordinate }, [coordinates[1]])
        XCTAssertEqual(waypoints.1.map { $0.coordinate }, [coordinates.last!])
        
        // Every coordinate is a leg
        options = RouteOptions(coordinates: coordinates)
        waypoints = options.waypoints(fromLegAt: 0)
        XCTAssertEqual(waypoints.0.map { $0.coordinate }, [coordinates.first!])
        XCTAssertEqual(waypoints.1.map { $0.coordinate }, Array(coordinates.dropFirst()))
        
        // Every coordinate is a via point
        for waypoint in options.waypoints {
            waypoint.separatesLegs = false
        }
        waypoints = options.waypoints(fromLegAt: 0)
        XCTAssertEqual(waypoints.0.map { $0.coordinate }, Array(coordinates.dropLast()))
        XCTAssertEqual(waypoints.1.map { $0.coordinate }, [coordinates.last!])
    }
    
    func routeLeg(options: RouteOptions, routeCoordinates: [CLLocationCoordinate2D]) -> RouteLeg {
        let source = options.waypoints.first!
        let destination = options.waypoints.last!
        options.shapeFormat = .polyline
        let steps = [
            RouteStep(transportType: .automobile, maneuverLocation: source.coordinate, maneuverType: .depart, maneuverDirection: nil, instructions: "", initialHeading: nil, finalHeading: nil, drivingSide: .right, exitCodes: nil, exitNames: nil, phoneticExitNames: nil, distance: 0, expectedTravelTime: 0, names: nil, phoneticNames: nil, codes: nil, destinationCodes: nil, destinations: nil, intersections: nil, instructionsSpokenAlongStep: nil, instructionsDisplayedAlongStep: nil),
            RouteStep(transportType: .automobile, maneuverLocation: destination.coordinate, maneuverType: .arrive, maneuverDirection: nil, instructions: "", initialHeading: nil, finalHeading: nil, drivingSide: .right, exitCodes: nil, exitNames: nil, phoneticExitNames: nil, distance: 0, expectedTravelTime: 0, names: nil, phoneticNames: nil, codes: nil, destinationCodes: nil, destinations: nil, intersections: nil, instructionsSpokenAlongStep: nil, instructionsDisplayedAlongStep: nil),
        ]
        steps[0].shape = LineString(routeCoordinates)
        return RouteLeg(steps: steps, name: "", distance: 0, expectedTravelTime: 0, profileIdentifier: .automobile)
    }
    
    func routeLegProgress(options: RouteOptions, routeCoordinates: [CLLocationCoordinate2D]) -> RouteLegProgress? {
        let leg = routeLeg(options: options, routeCoordinates: routeCoordinates)
        
        var routeLegProgress: RouteLegProgress? = nil
        do {
            routeLegProgress = try RouteLegProgress(leg: leg)
        } catch {
            XCTFail("Failed to create RouteLegProgress object.")
        }
        
        return routeLegProgress
    }
    
    func testRemainingWaypointsAlongLeg() {
        // Linear leg
        var coordinates = [
            CLLocationCoordinate2D(latitude: 0, longitude: 0),
            CLLocationCoordinate2D(latitude: 2, longitude: 3),
            CLLocationCoordinate2D(latitude: 4, longitude: 6),
            CLLocationCoordinate2D(latitude: 6, longitude: 9),
            CLLocationCoordinate2D(latitude: 8, longitude: 12),
            CLLocationCoordinate2D(latitude: 10, longitude: 15),
            CLLocationCoordinate2D(latitude: 12, longitude: 18),
        ]
        
        // No via points
        var options = RouteOptions(coordinates: [coordinates.first!, coordinates.last!])
        var legProgress = routeLegProgress(options: options, routeCoordinates: coordinates)
        
        var remainingWaypoints = legProgress?.remainingWaypoints(among: Array(options.waypoints.dropLast()))
        XCTAssertEqual(remainingWaypoints?.count, 0,
                       "With no via points, at the start of the leg, neither the source nor a via point should remain")
        
        legProgress?.currentStepProgress.distanceTraveled = coordinates[0].distance(to: coordinates[1]) / 2.0
        remainingWaypoints = legProgress?.remainingWaypoints(among: Array(options.waypoints.dropLast()))
        XCTAssertEqual(remainingWaypoints?.count, 0,
                       "With no via points, partway down the leg, neither the source nor a via point should remain")
        
        legProgress?.currentStepProgress.distanceTraveled = coordinates[0].distance(to: coordinates[1])
        remainingWaypoints = legProgress?.remainingWaypoints(among: Array(options.waypoints.dropLast()))
        XCTAssertEqual(remainingWaypoints?.count, 0,
                       "With no via points, partway down the leg, neither the source nor a via point should remain")
        
        // Every coordinate is a via point.
        options = RouteOptions(coordinates: coordinates)
        
        legProgress = routeLegProgress(options: options, routeCoordinates: coordinates)
        remainingWaypoints = legProgress?.remainingWaypoints(among: Array(options.waypoints.dropLast()))
        XCTAssertEqual(remainingWaypoints?.count, options.waypoints.count - 2,
                       "At the start of the leg, all but the source should remain")
        
        legProgress = routeLegProgress(options: options, routeCoordinates: coordinates)
        legProgress?.currentStepProgress.distanceTraveled = coordinates[0].distance(to: coordinates[1]) / 2.0
        remainingWaypoints = legProgress?.remainingWaypoints(among: Array(options.waypoints.dropLast()))
        XCTAssertEqual(remainingWaypoints?.count, options.waypoints.count - 2,
                       "Halfway to the first via point, all but the source should remain")
        
        legProgress?.currentStepProgress.distanceTraveled = coordinates[0].distance(to: coordinates[1])
        remainingWaypoints = legProgress?.remainingWaypoints(among: Array(options.waypoints.dropLast()))
        XCTAssertEqual(remainingWaypoints?.count, options.waypoints.count - 3,
                       "At the first via point, all but the source and first via point should remain")
        
        // Leg that backtracks
        coordinates = [
            CLLocationCoordinate2D(latitude: 0, longitude: 0),
            CLLocationCoordinate2D(latitude: 2, longitude: 3),
            CLLocationCoordinate2D(latitude: 4, longitude: 6),
            CLLocationCoordinate2D(latitude: 6, longitude: 9), // begin backtracking
            CLLocationCoordinate2D(latitude: 4, longitude: 6),
            CLLocationCoordinate2D(latitude: 2, longitude: 3),
            CLLocationCoordinate2D(latitude: 0, longitude: 0),
        ]
        
        // No via points.
        options = RouteOptions(coordinates: [coordinates.first!, coordinates.last!])
        legProgress = routeLegProgress(options: options, routeCoordinates: coordinates)
        
        remainingWaypoints = legProgress?.remainingWaypoints(among: Array(options.waypoints.dropLast()))
        XCTAssertEqual(remainingWaypoints?.count, 0,
                       "With no via points, at the start of a leg that backtracks, neither the source nor a via point should remain")
        
        legProgress?.currentStepProgress.distanceTraveled = coordinates[0].distance(to: coordinates[1])
        remainingWaypoints = legProgress?.remainingWaypoints(among: Array(options.waypoints.dropLast()))
        XCTAssertEqual(remainingWaypoints?.count, 0,
                       "With no via points, partway down a leg before backtracking, neither the source nor a via point should remain")
        
        legProgress?.currentStepProgress.distanceTraveled = coordinates[0].distance(to: coordinates[3]) + coordinates[3].distance(to: coordinates[4])
        remainingWaypoints = legProgress?.remainingWaypoints(among: Array(options.waypoints.dropLast()))
        XCTAssertEqual(remainingWaypoints?.count, 0,
                       "With no via points, partway down a leg after backtracking, neither the source nor a via point should remain")
        
        // Every coordinate is a via point.
        options = RouteOptions(coordinates: coordinates)
        
        legProgress = routeLegProgress(options: options, routeCoordinates: coordinates)
        remainingWaypoints = legProgress?.remainingWaypoints(among: Array(options.waypoints.dropLast()))
        XCTAssertEqual(remainingWaypoints?.count, 5,
                       "At the start of a leg that backtracks, all but the source should remain")
        
        legProgress?.currentStepProgress.distanceTraveled = coordinates[0].distance(to: coordinates[1])
        remainingWaypoints = legProgress?.remainingWaypoints(among: Array(options.waypoints.dropLast()))
        XCTAssertEqual(remainingWaypoints?.count, 4,
                       "At the first via point before backtracking, all but the source and first via point should remain")
        
<<<<<<< HEAD
        legProgress?.currentStepProgress.distanceTraveled = LineString(coordinates).distance() / 2.0
        remainingWaypoints = legProgress?.remainingWaypoints(among: Array(options.waypoints.dropLast()))
        XCTAssertEqual(remainingWaypoints?.count, 2,
                       "At the via point where the leg backtracks, only the via points after backtracking should remain")
        
        legProgress?.currentStepProgress.distanceTraveled = LineString(coordinates).distance() / 2.0 + coordinates[3].distance(to: coordinates[4]) / 2.0
        remainingWaypoints = legProgress?.remainingWaypoints(among: Array(options.waypoints.dropLast()))
        XCTAssertEqual(remainingWaypoints?.count, 2,
                       "Halfway to the via point where the leg backtracks, only the via points after backtracking should remain")
        
        legProgress?.currentStepProgress.distanceTraveled = LineString(coordinates).distance() / 2.0 + coordinates[3].distance(to: coordinates[4])
        remainingWaypoints = legProgress?.remainingWaypoints(among: Array(options.waypoints.dropLast()))
        XCTAssertEqual(remainingWaypoints?.count, 1,
                       "At the first via point after backtracking, all but one of the via points after backtracking should remain")
        
        legProgress?.currentStepProgress.distanceTraveled = LineString(coordinates).distance()
        remainingWaypoints = legProgress?.remainingWaypoints(among: Array(options.waypoints.dropLast()))
        XCTAssertEqual(remainingWaypoints?.count, 0,
=======
        legProgress.currentStepProgress.distanceTraveled = LineString(coordinates).distance()! / 2.0
        remainingWaypoints = legProgress.remainingWaypoints(among: Array(options.waypoints.dropLast()))
        XCTAssertEqual(remainingWaypoints.count, 2,
                       "At the via point where the leg backtracks, only the via points after backtracking should remain")
        
        legProgress.currentStepProgress.distanceTraveled = LineString(coordinates).distance()! / 2.0 + coordinates[3].distance(to: coordinates[4]) / 2.0
        remainingWaypoints = legProgress.remainingWaypoints(among: Array(options.waypoints.dropLast()))
        XCTAssertEqual(remainingWaypoints.count, 2,
                       "Halfway to the via point where the leg backtracks, only the via points after backtracking should remain")
        
        legProgress.currentStepProgress.distanceTraveled = LineString(coordinates).distance()! / 2.0 + coordinates[3].distance(to: coordinates[4])
        remainingWaypoints = legProgress.remainingWaypoints(among: Array(options.waypoints.dropLast()))
        XCTAssertEqual(remainingWaypoints.count, 1,
                       "At the first via point after backtracking, all but one of the via points after backtracking should remain")
        
        legProgress.currentStepProgress.distanceTraveled = LineString(coordinates).distance()!
        remainingWaypoints = legProgress.remainingWaypoints(among: Array(options.waypoints.dropLast()))
        XCTAssertEqual(remainingWaypoints.count, 0,
>>>>>>> 5640465f
                       "At the last via point after backtracking, nothing should remain")
    }
    
    func testSpeedLimits() {
        let coordinates = [
            CLLocationCoordinate2D(latitude: 0, longitude: 0),
            CLLocationCoordinate2D(latitude: 2, longitude: 3),
            CLLocationCoordinate2D(latitude: 4, longitude: 6),
            CLLocationCoordinate2D(latitude: 6, longitude: 9),
            CLLocationCoordinate2D(latitude: 8, longitude: 12),
            CLLocationCoordinate2D(latitude: 10, longitude: 15),
            CLLocationCoordinate2D(latitude: 12, longitude: 18),
        ]
        let lineString = LineString(coordinates)
        
        let options = RouteOptions(coordinates: [coordinates.first!, coordinates.last!])
        let leg = routeLeg(options: options, routeCoordinates: coordinates)
        leg.segmentMaximumSpeedLimits = [
            .init(value: 10, unit: .kilometersPerHour),
            .init(value: 20, unit: .milesPerHour),
            nil,
            .init(value: 40, unit: .milesPerHour),
            .init(value: 50, unit: .kilometersPerHour),
            .init(value: .infinity, unit: .kilometersPerHour),
        ]
<<<<<<< HEAD
        
        let legProgress = try? RouteLegProgress(leg: leg)
        
        XCTAssertEqual(legProgress?.distanceTraveled, 0)
        XCTAssertEqual(legProgress?.currentSpeedLimit, Measurement(value: 10, unit: UnitSpeed.kilometersPerHour))
        legProgress?.currentStepProgress.distanceTraveled = lineString.distance(to: coordinates[1]) / 2.0
        XCTAssertEqual(legProgress?.currentSpeedLimit, Measurement(value: 10, unit: UnitSpeed.kilometersPerHour))
        
        legProgress?.currentStepProgress.distanceTraveled = lineString.distance(to: coordinates[1])
        XCTAssertEqual(legProgress?.currentSpeedLimit, Measurement(value: 20, unit: UnitSpeed.milesPerHour))
        legProgress?.currentStepProgress.distanceTraveled = lineString.distance(to: coordinates[1]) + lineString.distance(from: coordinates[1], to: coordinates[2]) / 2.0
        XCTAssertEqual(legProgress?.currentSpeedLimit, Measurement(value: 20, unit: UnitSpeed.milesPerHour))
        
        legProgress?.currentStepProgress.distanceTraveled = lineString.distance(to: coordinates[2])
        XCTAssertNil(legProgress?.currentSpeedLimit)
        legProgress?.currentStepProgress.distanceTraveled = lineString.distance(to: coordinates[2]) + lineString.distance(from: coordinates[2], to: coordinates[3]) / 2.0
        XCTAssertNil(legProgress?.currentSpeedLimit)
        
        legProgress?.currentStepProgress.distanceTraveled = lineString.distance(to: coordinates[3])
        XCTAssertEqual(legProgress?.currentSpeedLimit, Measurement(value: 40, unit: UnitSpeed.milesPerHour))
        legProgress?.currentStepProgress.distanceTraveled = lineString.distance(to: coordinates[3]) + lineString.distance(from: coordinates[3], to: coordinates[4]) / 2.0
        XCTAssertEqual(legProgress?.currentSpeedLimit, Measurement(value: 40, unit: UnitSpeed.milesPerHour))
        
        legProgress?.currentStepProgress.distanceTraveled = lineString.distance(to: coordinates[4])
        XCTAssertEqual(legProgress?.currentSpeedLimit, Measurement(value: 50, unit: UnitSpeed.kilometersPerHour))
        legProgress?.currentStepProgress.distanceTraveled = lineString.distance(to: coordinates[4]) + lineString.distance(from: coordinates[4], to: coordinates[5]) / 2.0
        XCTAssertEqual(legProgress?.currentSpeedLimit, Measurement(value: 50, unit: UnitSpeed.kilometersPerHour))
        
        legProgress?.currentStepProgress.distanceTraveled = lineString.distance(to: coordinates[5])
        XCTAssertTrue(legProgress?.currentSpeedLimit?.value.isInfinite ?? false)
        legProgress?.currentStepProgress.distanceTraveled = lineString.distance(to: coordinates[5]) + (lineString.distance() - lineString.distance(to: coordinates[5])) / 2.0
        XCTAssertTrue(legProgress?.currentSpeedLimit?.value.isInfinite ?? false)
    }
    
    // Check whether RouteLegProgress raises exception if no steps were provided in initializer
    func testRouteLegWithNoSteps() {
        let leg = RouteLeg(steps: [], name: "", distance: 0, expectedTravelTime: 0, profileIdentifier: .automobile)
        var steplessLegErrorOccured = false
        do {
            let _ = try RouteLegProgress(leg: leg)
        } catch RouteLegProgressError.SteplessLegError(let message) {
            NSLog("SteplessLegError occured: \(message)")
            steplessLegErrorOccured = true
        } catch {
            XCTFail("Unexpected error occured: \(error)")
        }
        
        XCTAssertTrue(steplessLegErrorOccured)
=======
        let legProgress = RouteLegProgress(leg: leg)
        
        XCTAssertEqual(legProgress.distanceTraveled, 0)
        XCTAssertEqual(legProgress.currentSpeedLimit, Measurement(value: 10, unit: UnitSpeed.kilometersPerHour))
        legProgress.currentStepProgress.distanceTraveled = lineString.distance(to: coordinates[1])! / 2.0
        XCTAssertEqual(legProgress.currentSpeedLimit, Measurement(value: 10, unit: UnitSpeed.kilometersPerHour))
        
        legProgress.currentStepProgress.distanceTraveled = lineString.distance(to: coordinates[1])!
        XCTAssertEqual(legProgress.currentSpeedLimit, Measurement(value: 20, unit: UnitSpeed.milesPerHour))
        legProgress.currentStepProgress.distanceTraveled = lineString.distance(to: coordinates[1])! + lineString.distance(from: coordinates[1], to: coordinates[2])! / 2.0
        XCTAssertEqual(legProgress.currentSpeedLimit, Measurement(value: 20, unit: UnitSpeed.milesPerHour))
        
        legProgress.currentStepProgress.distanceTraveled = lineString.distance(to: coordinates[2])!
        XCTAssertNil(legProgress.currentSpeedLimit)
        legProgress.currentStepProgress.distanceTraveled = lineString.distance(to: coordinates[2])! + lineString.distance(from: coordinates[2], to: coordinates[3])! / 2.0
        XCTAssertNil(legProgress.currentSpeedLimit)
        
        legProgress.currentStepProgress.distanceTraveled = lineString.distance(to: coordinates[3])!
        XCTAssertEqual(legProgress.currentSpeedLimit, Measurement(value: 40, unit: UnitSpeed.milesPerHour))
        legProgress.currentStepProgress.distanceTraveled = lineString.distance(to: coordinates[3])! + lineString.distance(from: coordinates[3], to: coordinates[4])! / 2.0
        XCTAssertEqual(legProgress.currentSpeedLimit, Measurement(value: 40, unit: UnitSpeed.milesPerHour))
        
        legProgress.currentStepProgress.distanceTraveled = lineString.distance(to: coordinates[4])!
        XCTAssertEqual(legProgress.currentSpeedLimit, Measurement(value: 50, unit: UnitSpeed.kilometersPerHour))
        legProgress.currentStepProgress.distanceTraveled = lineString.distance(to: coordinates[4])! + lineString.distance(from: coordinates[4], to: coordinates[5])! / 2.0
        XCTAssertEqual(legProgress.currentSpeedLimit, Measurement(value: 50, unit: UnitSpeed.kilometersPerHour))
        
        legProgress.currentStepProgress.distanceTraveled = lineString.distance(to: coordinates[5])!
        XCTAssertTrue(legProgress.currentSpeedLimit?.value.isInfinite ?? false)
        legProgress.currentStepProgress.distanceTraveled = lineString.distance(to: coordinates[5])! + (lineString.distance()! - lineString.distance(to: coordinates[5])!) / 2.0
        XCTAssertTrue(legProgress.currentSpeedLimit?.value.isInfinite ?? false)
>>>>>>> 5640465f
    }
}<|MERGE_RESOLUTION|>--- conflicted
+++ resolved
@@ -204,45 +204,24 @@
         XCTAssertEqual(remainingWaypoints?.count, 4,
                        "At the first via point before backtracking, all but the source and first via point should remain")
         
-<<<<<<< HEAD
-        legProgress?.currentStepProgress.distanceTraveled = LineString(coordinates).distance() / 2.0
+        legProgress?.currentStepProgress.distanceTraveled = LineString(coordinates).distance()! / 2.0
         remainingWaypoints = legProgress?.remainingWaypoints(among: Array(options.waypoints.dropLast()))
         XCTAssertEqual(remainingWaypoints?.count, 2,
                        "At the via point where the leg backtracks, only the via points after backtracking should remain")
         
-        legProgress?.currentStepProgress.distanceTraveled = LineString(coordinates).distance() / 2.0 + coordinates[3].distance(to: coordinates[4]) / 2.0
+        legProgress?.currentStepProgress.distanceTraveled = LineString(coordinates).distance()! / 2.0 + coordinates[3].distance(to: coordinates[4]) / 2.0
         remainingWaypoints = legProgress?.remainingWaypoints(among: Array(options.waypoints.dropLast()))
         XCTAssertEqual(remainingWaypoints?.count, 2,
                        "Halfway to the via point where the leg backtracks, only the via points after backtracking should remain")
         
-        legProgress?.currentStepProgress.distanceTraveled = LineString(coordinates).distance() / 2.0 + coordinates[3].distance(to: coordinates[4])
+        legProgress?.currentStepProgress.distanceTraveled = LineString(coordinates).distance()! / 2.0 + coordinates[3].distance(to: coordinates[4])
         remainingWaypoints = legProgress?.remainingWaypoints(among: Array(options.waypoints.dropLast()))
         XCTAssertEqual(remainingWaypoints?.count, 1,
                        "At the first via point after backtracking, all but one of the via points after backtracking should remain")
         
-        legProgress?.currentStepProgress.distanceTraveled = LineString(coordinates).distance()
-        remainingWaypoints = legProgress?.remainingWaypoints(among: Array(options.waypoints.dropLast()))
-        XCTAssertEqual(remainingWaypoints?.count, 0,
-=======
-        legProgress.currentStepProgress.distanceTraveled = LineString(coordinates).distance()! / 2.0
-        remainingWaypoints = legProgress.remainingWaypoints(among: Array(options.waypoints.dropLast()))
-        XCTAssertEqual(remainingWaypoints.count, 2,
-                       "At the via point where the leg backtracks, only the via points after backtracking should remain")
-        
-        legProgress.currentStepProgress.distanceTraveled = LineString(coordinates).distance()! / 2.0 + coordinates[3].distance(to: coordinates[4]) / 2.0
-        remainingWaypoints = legProgress.remainingWaypoints(among: Array(options.waypoints.dropLast()))
-        XCTAssertEqual(remainingWaypoints.count, 2,
-                       "Halfway to the via point where the leg backtracks, only the via points after backtracking should remain")
-        
-        legProgress.currentStepProgress.distanceTraveled = LineString(coordinates).distance()! / 2.0 + coordinates[3].distance(to: coordinates[4])
-        remainingWaypoints = legProgress.remainingWaypoints(among: Array(options.waypoints.dropLast()))
-        XCTAssertEqual(remainingWaypoints.count, 1,
-                       "At the first via point after backtracking, all but one of the via points after backtracking should remain")
-        
-        legProgress.currentStepProgress.distanceTraveled = LineString(coordinates).distance()!
-        remainingWaypoints = legProgress.remainingWaypoints(among: Array(options.waypoints.dropLast()))
-        XCTAssertEqual(remainingWaypoints.count, 0,
->>>>>>> 5640465f
+        legProgress?.currentStepProgress.distanceTraveled = LineString(coordinates).distance()!
+        remainingWaypoints = legProgress?.remainingWaypoints(among: Array(options.waypoints.dropLast()))
+        XCTAssertEqual(remainingWaypoints?.count, 0,
                        "At the last via point after backtracking, nothing should remain")
     }
     
@@ -268,38 +247,36 @@
             .init(value: 50, unit: .kilometersPerHour),
             .init(value: .infinity, unit: .kilometersPerHour),
         ]
-<<<<<<< HEAD
-        
         let legProgress = try? RouteLegProgress(leg: leg)
         
         XCTAssertEqual(legProgress?.distanceTraveled, 0)
         XCTAssertEqual(legProgress?.currentSpeedLimit, Measurement(value: 10, unit: UnitSpeed.kilometersPerHour))
-        legProgress?.currentStepProgress.distanceTraveled = lineString.distance(to: coordinates[1]) / 2.0
+        legProgress?.currentStepProgress.distanceTraveled = lineString.distance(to: coordinates[1])! / 2.0
         XCTAssertEqual(legProgress?.currentSpeedLimit, Measurement(value: 10, unit: UnitSpeed.kilometersPerHour))
         
-        legProgress?.currentStepProgress.distanceTraveled = lineString.distance(to: coordinates[1])
+        legProgress?.currentStepProgress.distanceTraveled = lineString.distance(to: coordinates[1])!
         XCTAssertEqual(legProgress?.currentSpeedLimit, Measurement(value: 20, unit: UnitSpeed.milesPerHour))
-        legProgress?.currentStepProgress.distanceTraveled = lineString.distance(to: coordinates[1]) + lineString.distance(from: coordinates[1], to: coordinates[2]) / 2.0
+        legProgress?.currentStepProgress.distanceTraveled = lineString.distance(to: coordinates[1])! + lineString.distance(from: coordinates[1], to: coordinates[2])! / 2.0
         XCTAssertEqual(legProgress?.currentSpeedLimit, Measurement(value: 20, unit: UnitSpeed.milesPerHour))
         
-        legProgress?.currentStepProgress.distanceTraveled = lineString.distance(to: coordinates[2])
+        legProgress?.currentStepProgress.distanceTraveled = lineString.distance(to: coordinates[2])!
         XCTAssertNil(legProgress?.currentSpeedLimit)
-        legProgress?.currentStepProgress.distanceTraveled = lineString.distance(to: coordinates[2]) + lineString.distance(from: coordinates[2], to: coordinates[3]) / 2.0
+        legProgress?.currentStepProgress.distanceTraveled = lineString.distance(to: coordinates[2])! + lineString.distance(from: coordinates[2], to: coordinates[3])! / 2.0
         XCTAssertNil(legProgress?.currentSpeedLimit)
         
-        legProgress?.currentStepProgress.distanceTraveled = lineString.distance(to: coordinates[3])
+        legProgress?.currentStepProgress.distanceTraveled = lineString.distance(to: coordinates[3])!
         XCTAssertEqual(legProgress?.currentSpeedLimit, Measurement(value: 40, unit: UnitSpeed.milesPerHour))
-        legProgress?.currentStepProgress.distanceTraveled = lineString.distance(to: coordinates[3]) + lineString.distance(from: coordinates[3], to: coordinates[4]) / 2.0
+        legProgress?.currentStepProgress.distanceTraveled = lineString.distance(to: coordinates[3])! + lineString.distance(from: coordinates[3], to: coordinates[4])! / 2.0
         XCTAssertEqual(legProgress?.currentSpeedLimit, Measurement(value: 40, unit: UnitSpeed.milesPerHour))
         
-        legProgress?.currentStepProgress.distanceTraveled = lineString.distance(to: coordinates[4])
+        legProgress?.currentStepProgress.distanceTraveled = lineString.distance(to: coordinates[4])!
         XCTAssertEqual(legProgress?.currentSpeedLimit, Measurement(value: 50, unit: UnitSpeed.kilometersPerHour))
-        legProgress?.currentStepProgress.distanceTraveled = lineString.distance(to: coordinates[4]) + lineString.distance(from: coordinates[4], to: coordinates[5]) / 2.0
+        legProgress?.currentStepProgress.distanceTraveled = lineString.distance(to: coordinates[4])! + lineString.distance(from: coordinates[4], to: coordinates[5])! / 2.0
         XCTAssertEqual(legProgress?.currentSpeedLimit, Measurement(value: 50, unit: UnitSpeed.kilometersPerHour))
         
-        legProgress?.currentStepProgress.distanceTraveled = lineString.distance(to: coordinates[5])
+        legProgress?.currentStepProgress.distanceTraveled = lineString.distance(to: coordinates[5])!
         XCTAssertTrue(legProgress?.currentSpeedLimit?.value.isInfinite ?? false)
-        legProgress?.currentStepProgress.distanceTraveled = lineString.distance(to: coordinates[5]) + (lineString.distance() - lineString.distance(to: coordinates[5])) / 2.0
+        legProgress?.currentStepProgress.distanceTraveled = lineString.distance(to: coordinates[5])! + (lineString.distance()! - lineString.distance(to: coordinates[5])!) / 2.0
         XCTAssertTrue(legProgress?.currentSpeedLimit?.value.isInfinite ?? false)
     }
     
@@ -317,38 +294,5 @@
         }
         
         XCTAssertTrue(steplessLegErrorOccured)
-=======
-        let legProgress = RouteLegProgress(leg: leg)
-        
-        XCTAssertEqual(legProgress.distanceTraveled, 0)
-        XCTAssertEqual(legProgress.currentSpeedLimit, Measurement(value: 10, unit: UnitSpeed.kilometersPerHour))
-        legProgress.currentStepProgress.distanceTraveled = lineString.distance(to: coordinates[1])! / 2.0
-        XCTAssertEqual(legProgress.currentSpeedLimit, Measurement(value: 10, unit: UnitSpeed.kilometersPerHour))
-        
-        legProgress.currentStepProgress.distanceTraveled = lineString.distance(to: coordinates[1])!
-        XCTAssertEqual(legProgress.currentSpeedLimit, Measurement(value: 20, unit: UnitSpeed.milesPerHour))
-        legProgress.currentStepProgress.distanceTraveled = lineString.distance(to: coordinates[1])! + lineString.distance(from: coordinates[1], to: coordinates[2])! / 2.0
-        XCTAssertEqual(legProgress.currentSpeedLimit, Measurement(value: 20, unit: UnitSpeed.milesPerHour))
-        
-        legProgress.currentStepProgress.distanceTraveled = lineString.distance(to: coordinates[2])!
-        XCTAssertNil(legProgress.currentSpeedLimit)
-        legProgress.currentStepProgress.distanceTraveled = lineString.distance(to: coordinates[2])! + lineString.distance(from: coordinates[2], to: coordinates[3])! / 2.0
-        XCTAssertNil(legProgress.currentSpeedLimit)
-        
-        legProgress.currentStepProgress.distanceTraveled = lineString.distance(to: coordinates[3])!
-        XCTAssertEqual(legProgress.currentSpeedLimit, Measurement(value: 40, unit: UnitSpeed.milesPerHour))
-        legProgress.currentStepProgress.distanceTraveled = lineString.distance(to: coordinates[3])! + lineString.distance(from: coordinates[3], to: coordinates[4])! / 2.0
-        XCTAssertEqual(legProgress.currentSpeedLimit, Measurement(value: 40, unit: UnitSpeed.milesPerHour))
-        
-        legProgress.currentStepProgress.distanceTraveled = lineString.distance(to: coordinates[4])!
-        XCTAssertEqual(legProgress.currentSpeedLimit, Measurement(value: 50, unit: UnitSpeed.kilometersPerHour))
-        legProgress.currentStepProgress.distanceTraveled = lineString.distance(to: coordinates[4])! + lineString.distance(from: coordinates[4], to: coordinates[5])! / 2.0
-        XCTAssertEqual(legProgress.currentSpeedLimit, Measurement(value: 50, unit: UnitSpeed.kilometersPerHour))
-        
-        legProgress.currentStepProgress.distanceTraveled = lineString.distance(to: coordinates[5])!
-        XCTAssertTrue(legProgress.currentSpeedLimit?.value.isInfinite ?? false)
-        legProgress.currentStepProgress.distanceTraveled = lineString.distance(to: coordinates[5])! + (lineString.distance()! - lineString.distance(to: coordinates[5])!) / 2.0
-        XCTAssertTrue(legProgress.currentSpeedLimit?.value.isInfinite ?? false)
->>>>>>> 5640465f
     }
 }
import XCTest
import MapboxDirections
import Turf
@testable import MapboxCoreNavigation

let TestLocationShouldUseHeading: CLLocationDirection = 50

class RouteControllerTests: XCTestCase {
    
    var setup: (routeController: RouteController, firstLocation: CLLocation) {
        route.accessToken = "foo"
        let navigation = RouteController(along: route, directions: directions)
        let firstCoord = navigation.routeProgress.currentLegProgress.nearbyCoordinates.first!
<<<<<<< HEAD
        return (routeController: navigation, firstLocation: CLLocation(coordinate: firstCoord, altitude: 5, horizontalAccuracy: 10, verticalAccuracy: 5, course: 20, speed: 4, timestamp: Date()))
=======
        return (routeController: navigation, firstLocation: CLLocation(coordinate: firstCoord, altitude: 0, horizontalAccuracy: 1, verticalAccuracy: 1, course: 0, speed: 5, timestamp: Date()))
>>>>>>> 424d4df0
    }
    
    func testUserIsOnRoute() {
        let navigation = setup.routeController
        let firstLocation = setup.firstLocation
        
        navigation.locationManager(navigation.locationManager, didUpdateLocations: [firstLocation])
        XCTAssertTrue(navigation.userIsOnRoute(firstLocation), "User should be on route")
    }
    
    func testUserIsOffRoute() {
        let navigation = setup.routeController
        let firstLocation = setup.firstLocation
        
        let coordinateOffRoute = firstLocation.coordinate.coordinate(at: 100, facing: 90)
        let locationOffRoute = CLLocation(latitude: coordinateOffRoute.latitude, longitude: coordinateOffRoute.longitude)
        navigation.locationManager(navigation.locationManager, didUpdateLocations: [locationOffRoute])
        XCTAssertFalse(navigation.userIsOnRoute(locationOffRoute), "User should be off route")
    }
    
    func testAdvancingToFutureStepAndNotRerouting() {
        let navigation = setup.routeController
        let firstLocation = setup.firstLocation
        navigation.locationManager(navigation.locationManager, didUpdateLocations: [firstLocation])
        XCTAssertTrue(navigation.userIsOnRoute(firstLocation), "User should be on route")
        XCTAssertEqual(navigation.routeProgress.currentLegProgress.stepIndex, 0, "User is on first step")
        
        let futureCoordinate = navigation.routeProgress.currentLegProgress.leg.steps[2].coordinates![10]
        let futureLocation = CLLocation(latitude: futureCoordinate.latitude, longitude: futureCoordinate.longitude)
        
        navigation.locationManager(navigation.locationManager, didUpdateLocations: [futureLocation])
        XCTAssertTrue(navigation.userIsOnRoute(futureLocation), "User should be on route")
        
        XCTAssertEqual(navigation.routeProgress.currentLegProgress.stepIndex, 2, "User should be on route and we should increment all the way to the 4th step")
    }
    
    func testSnappedLocation() {
        let navigation = setup.routeController
        let firstLocation = setup.firstLocation
        navigation.locationManager(navigation.locationManager, didUpdateLocations: [firstLocation])
        XCTAssertEqual(navigation.location!.coordinate, firstLocation.coordinate, "Check snapped location is working")
    }
    
    func testSnappedLocationForUnqualifiedLocation() {
        let navigation = setup.routeController
        let firstLocation = setup.firstLocation
        navigation.locationManager(navigation.locationManager, didUpdateLocations: [firstLocation])
        XCTAssertEqual(navigation.location!.coordinate, firstLocation.coordinate, "Check snapped location is working")
        
        let futureCoord = Polyline(navigation.routeProgress.currentLegProgress.nearbyCoordinates).coordinateFromStart(distance: 100)!
        let futureInaccurateLocation = CLLocation(coordinate: futureCoord, altitude: 0, horizontalAccuracy: 1, verticalAccuracy: 200, course: 0, speed: 5, timestamp: Date())
        
        navigation.locationManager(navigation.locationManager, didUpdateLocations: [futureInaccurateLocation])
        XCTAssertEqual(navigation.location!.coordinate, futureInaccurateLocation.coordinate, "Inaccurate location is still snapped")
    }
  
    func testUserPuckShouldFaceBackwards() {
        // This route is a simple straight line: http://geojson.io/#id=gist:anonymous/64cfb27881afba26e3969d06bacc707c&map=17/37.77717/-122.46484
        let response = Fixture.JSONFromFileNamed(name: "straight-line")
        let jsonRoute = (response["routes"] as! [AnyObject]).first as! [String : Any]
        let waypoint1 = Waypoint(coordinate: CLLocationCoordinate2D(latitude: 37.795042, longitude: -122.413165))
        let waypoint2 = Waypoint(coordinate: CLLocationCoordinate2D(latitude: 37.7727, longitude: -122.433378))
        let directions = Directions(accessToken: "pk.feedCafeDeadBeefBadeBede")
        let route = Route(json: jsonRoute, waypoints: [waypoint1, waypoint2], routeOptions: NavigationRouteOptions(waypoints: [waypoint1, waypoint2]))
        
        route.accessToken = "foo"
        let navigation = RouteController(along: route, directions: directions)
        let firstCoord = navigation.routeProgress.currentLegProgress.nearbyCoordinates.first!
        let firstLocation = CLLocation(latitude: firstCoord.latitude, longitude: firstCoord.longitude)
        let coordNearStart = Polyline(navigation.routeProgress.currentLegProgress.nearbyCoordinates).coordinateFromStart(distance: 10)!
        
        navigation.locationManager(navigation.locationManager, didUpdateLocations: [firstLocation])
        
        // We're now 10 meters away from the last coord, looking at the start.
        // Basically, simulating moving backwards.
        let directionToStart = coordNearStart.direction(to: firstCoord)
        let facingTowardsStartLocation = CLLocation(coordinate: coordNearStart, altitude: 0, horizontalAccuracy: 0, verticalAccuracy: 0, course: directionToStart, speed: 0, timestamp: Date())
        
        navigation.locationManager(navigation.locationManager, didUpdateLocations: [facingTowardsStartLocation])
        
        // The course should not be the interpolated course, rather the raw course.
        XCTAssertEqual(directionToStart, navigation.location!.course, "The course should be the raw course and not an interpolated course")
        XCTAssertFalse(facingTowardsStartLocation.shouldSnap(toRouteWith: facingTowardsStartLocation.interpolatedCourse(along: navigation.routeProgress.currentLegProgress.nearbyCoordinates)!, distanceToFirstCoordinateOnLeg: facingTowardsStartLocation.distance(from: firstLocation)), "Should not snap")
    }
    
    func testLocationShouldUseHeading() {
        let navigation = setup.routeController
        let firstLocation = setup.firstLocation
        navigation.locationManager(navigation.locationManager, didUpdateLocations: [firstLocation])
        
        XCTAssertEqual(navigation.location!.course, firstLocation.course, "Course should be using course")
        
        let invalidCourseLocation = CLLocation(coordinate: firstLocation.coordinate, altitude: firstLocation.altitude, horizontalAccuracy: firstLocation.horizontalAccuracy, verticalAccuracy: firstLocation.verticalAccuracy, course: -1, speed: firstLocation.speed, timestamp: firstLocation.timestamp)
        
        let heading = CustomHeading()
        
        navigation.locationManager(navigation.locationManager, didUpdateLocations: [invalidCourseLocation])
        navigation.locationManager(navigation.locationManager, didUpdateHeading: heading)
        
        XCTAssertEqual(navigation.location!.course, TestLocationShouldUseHeading, "Course should be using bearing")
    }
}

class CustomHeading: CLHeading {
    override var trueHeading: CLLocationDirection {
        return TestLocationShouldUseHeading
    }
    
    override init() {
        super.init()
    }
    
    required init?(coder aDecoder: NSCoder) {
        super.init(coder: aDecoder)
    }
}
<|MERGE_RESOLUTION|>--- conflicted
+++ resolved
@@ -11,11 +11,7 @@
         route.accessToken = "foo"
         let navigation = RouteController(along: route, directions: directions)
         let firstCoord = navigation.routeProgress.currentLegProgress.nearbyCoordinates.first!
-<<<<<<< HEAD
         return (routeController: navigation, firstLocation: CLLocation(coordinate: firstCoord, altitude: 5, horizontalAccuracy: 10, verticalAccuracy: 5, course: 20, speed: 4, timestamp: Date()))
-=======
-        return (routeController: navigation, firstLocation: CLLocation(coordinate: firstCoord, altitude: 0, horizontalAccuracy: 1, verticalAccuracy: 1, course: 0, speed: 5, timestamp: Date()))
->>>>>>> 424d4df0
     }
     
     func testUserIsOnRoute() {
